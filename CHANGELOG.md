--- conflicted
+++ resolved
@@ -10,18 +10,26 @@
 
 ## [Unreleased]
 
-
-## [4.4.0] 2020-06-16
-    
 ### Added
-<<<<<<< HEAD
 - RTP bundle mode feature according to https://tools.ietf.org/html/draft-ietf-mmusic-sdp-bundle-negotiation-54 .
 - EnterForeground and enterBackground automatically for ios and anroid.
 - Audio routes API to choose which device use to capture & play audio on Android & iOS.
 - Handling push notifications, activity monitor and Core iterate automatically in Core for Android.
 - Auto acquire and release of audio focus for Android.
 - Added API to play user's ringtone instead of default ringtone for Android.
-=======
+
+### Changed
+- Improved Android network manager.
+
+### Fixed
+- Internal refactoring of management of locally played tones, in order to fix race conditions.
+- Magic search bar not looking in all friends lists.
+- Error IMDN in LIME chat rooms not properly sent.
+- Chat message lost during attachment auto download if Core stopped during the process.
+
+## [4.4.0] 2020-06-16
+    
+### Added
 - Simplified integration with CallKit, see https://wiki.linphone.org/xwiki/wiki/public/view/Lib/Getting%20started/iOS/#HCallKitIntegration
 - Specific additions to take into account new iOS 13 constraints, see https://wiki.linphone.org/xwiki/wiki/public/view/Lib/Getting%20started/iOS/iOS13%20Migration%20guide/
   * compatibility for inclusion within an app extension
@@ -33,22 +41,12 @@
 - Ephemeral IM - let user program automatic destruction of IM messages.
 - SIP Session-Timers (RFC4028)
 - New method linphone_core_stop_async(), to ensure clean shutdown can be done without blocking main thread.
->>>>>>> 8b33f937
 
 ### Changed
 - Big internal refactoring of how streams are managed within offer/answer exchanges, in order to facilitate bundle mode
   implementation, as well as development of new features.
 - ICE now uses all IP addresses detected on the host (except IPv6 temporary ones)
 - Better handling of parameter changes in streams during the session, which avoids unecessary restarts.
-<<<<<<< HEAD
-- Improved Android network manager.
-
-### Fixed
-- Internal refactoring of management of locally played tones, in order to fix race conditions.
-- Magic search bar not looking in all friends lists.
-- Error IMDN in LIME chat rooms not properly sent.
-- Chat message lost during attachment auto download if Core stopped during the process.
-=======
 - Do not notify phone number being too short in account manager anymore, our dial plan isn't precise enough to garanty phone number is invalid in this case
 - Swift wrapper is no longer compiled due to its limited binary compatibility. It is instead exported as source code to be compiled with
   the application making use of it.
@@ -58,7 +56,6 @@
 - Issues when handling SDP offer with only text stream.
 - Random file transfer issues when used with LIME.
 
->>>>>>> 8b33f937
 
 ## [4.3.0] - 2019-10-14
 
