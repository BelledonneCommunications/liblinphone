--- conflicted
+++ resolved
@@ -607,11 +607,7 @@
 		mapping.remote_port = port->external_port;
 		mapping.remote_host = "";
 		snprintf(description, 128, "%s %s at %s:%d",
-<<<<<<< HEAD
-				LINPHONE_PACKAGE_NAME,
-=======
 				"Linphone",
->>>>>>> bf16b53c
 				(port->protocol == UPNP_IGD_IP_PROTOCOL_TCP)? "TCP": "UDP",
 				port->local_addr, port->local_port);
 		mapping.description = description;
