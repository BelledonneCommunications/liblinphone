/*
 * Copyright (c) 2010-2022 Belledonne Communications SARL.
 *
 * This file is part of Liblinphone
 * (see https://gitlab.linphone.org/BC/public/liblinphone).
 *
 * This program is free software: you can redistribute it and/or modify
 * it under the terms of the GNU Affero General Public License as
 * published by the Free Software Foundation, either version 3 of the
 * License, or (at your option) any later version.
 *
 * This program is distributed in the hope that it will be useful,
 * but WITHOUT ANY WARRANTY; without even the implied warranty of
 * MERCHANTABILITY or FITNESS FOR A PARTICULAR PURPOSE.  See the
 * GNU Affero General Public License for more details.
 *
 * You should have received a copy of the GNU Affero General Public License
 * along with this program. If not, see <http://www.gnu.org/licenses/>.
 */

// stat
#ifndef _WIN32
#include <sys/stat.h>
#include <sys/types.h>
#include <unistd.h>
#endif

#include <bctoolbox/defs.h>

#include "mediastreamer2/mediastream.h"

#include "account/account.h"
#include "c-wrapper/c-wrapper.h"
#include "c-wrapper/internal/c-sal.h"
#include "call/call.h"
#include "chat/chat-message/chat-message-p.h"
#include "chat/chat-room/chat-room.h"
#include "conference/conference-id-params.h"
#include "conference/conference.h"
#include "conference/server-conference.h"
#include "linphone/api/c-account-params.h"
#include "linphone/api/c-account.h"
#include "linphone/api/c-address.h"
#include "linphone/api/c-auth-info.h"
#include "linphone/api/c-call-log.h"
#include "linphone/api/c-content.h"
#include "linphone/api/c-event-cbs.h"
#include "linphone/core.h"
#include "linphone/lpconfig.h"
#include "linphone/utils/utils.h"
#include "private.h"
#include "sal/call-op.h"
#include "sal/message-op.h"
#include "sal/refer-op.h"
#ifdef HAVE_ADVANCED_IM
#include "chat/chat-room/client-chat-room.h"
#include "chat/chat-room/server-chat-room.h"
#endif
#include "conference/participant-info.h"
#include "conference/participant.h"
#include "conference/session/call-session-p.h"
#include "conference/session/call-session.h"
#include "conference/session/media-session-p.h"
#include "conference/session/media-session.h"
#include "core/core-p.h"
#include "event/event-publish.h"
#include "event/event.h"
#include "factory/factory.h"

using namespace std;

using namespace LinphonePrivate;

static void register_failure(SalOp *op);

bool_t check_core_state(LinphoneCore *lc, SalOp *op) {
	if (linphone_core_get_global_state(lc) != LinphoneGlobalOn) {
		ms_warning("Linphone core global state is not on. Please check if the core is started.");
		op->replyMessage(SalReasonServiceUnavailable);
		op->release();
		return FALSE;
	}
	return TRUE;
}

static Call *
call_get_or_create(LinphoneCore *lc, SalCallOp *h, const shared_ptr<Address> &from, const shared_ptr<Address> &to) {
	/* Lookup for a potential Call created via pushkit/callkit in PushIncomingReceived state. */
	LinphoneCall *cCall = linphone_core_get_call_by_callid(lc, h->getCallId().c_str());
	Call *call = bellesip::toCpp<Call>(cCall);

	if (call) {
		if (call->getState() == LinphonePrivate::CallSession::State::PushIncomingReceived) {
			lInfo() << "There is already a call created on PushIncomingReceived, do configure";
			call->configure(LinphoneCallIncoming, from, to, nullptr, h, nullptr);
			call->initiateIncoming();
		} else {
			lWarning() << "There is already a call with call-id " << h->getCallId()
			           << " but not in PushIncomingReceived. Duplicated call ?";
			/* With call forking, this may happen. Let the application decide what to do.*/
			call = nullptr;
		}
	} else {
		LinphoneCallLog *calllog = linphone_core_find_call_log(
		    lc, h->getCallId().c_str(),
		    linphone_config_get_int(linphone_core_get_config(lc), "misc", "call_logs_search_limit", 5));
		if (calllog) {
			if (linphone_call_log_get_status(calllog) == LinphoneCallDeclined) {
				/* Before create a new call, check if the call log with the same callid is created.
				   If yes, that means the call is already declined by callkit. */
				lInfo() << "The call " << h->getCallId() << " was already declined by callkit";
				h->decline(SalReasonDeclined);
				h->release();
				h = nullptr;
			}
			linphone_call_log_unref(calllog);
		}
	}
	/* If no call was found, and the SalCallOp is still there, it means we can create a new call.*/
	if (!call && h) call = Call::toCpp(linphone_call_new_incoming(lc, from->toC(), to->toC(), h));
	return call;
}

static void call_received(SalCallOp *h) {
	LinphoneCore *lc = static_cast<LinphoneCore *>(h->getSal()->getUserPointer());

	if (!check_core_state(lc, h)) return;

	/* Look if this INVITE is for a call that has already been notified but broken because of network failure */
	if (L_GET_PRIVATE_FROM_C_OBJECT(lc)->inviteReplacesABrokenCall(h)) return;

	auto recvCustomHeaders = h->getRecvCustomHeaders();
	std::shared_ptr<Address> from;
	const char *pAssertedId = sal_custom_header_find(recvCustomHeaders, "P-Asserted-Identity");
	/* In some situation, better to trust the network rather than the UAC */
	if (linphone_config_get_int(linphone_core_get_config(lc), "sip", "call_logs_use_asserted_id_instead_of_from", 0)) {
		if (pAssertedId) {
			LinphoneAddress *pAssertedIdAddr = linphone_address_new(pAssertedId);
			if (pAssertedIdAddr) {
				lInfo() << "Using P-Asserted-Identity [" << pAssertedId << "] instead of from [" << h->getFrom()
				        << "] for op [" << h << "]";
				from = Address::toCpp(pAssertedIdAddr)->toSharedPtr();
			} else {
				lWarning() << "Unsupported P-Asserted-Identity header for op [" << h << "]";
			}

		} else {
			lWarning() << "No P-Asserted-Identity header found so cannot use it for op [" << h << "] instead of from";
		}
	}

	if (!from) from = Address::create(h->getFrom());
	std::shared_ptr<Address> to = Address::create(h->getTo());
	const SalAddress *remoteContactAddress = h->getRemoteContactAddress();
	std::shared_ptr<LinphonePrivate::Core> core = lc ? L_GET_CPP_PTR_FROM_C_OBJECT(lc) : nullptr;
	bool chatCapabilities = false;
	const auto &remoteMd = h->getRemoteMediaDescription();
	const auto hasStreams = remoteMd ? (remoteMd->streams.size() > 0) : false;
	const auto isServer = !!linphone_core_conference_server_enabled(lc);

#ifdef HAVE_ADVANCED_IM
	// Chat settings
	string endToEndEncrypted = L_C_TO_STRING(sal_custom_header_find(recvCustomHeaders, "End-To-End-Encrypted"));
	bool encrypted = endToEndEncrypted == "true";
	string ephemerable = L_C_TO_STRING(sal_custom_header_find(recvCustomHeaders, "Ephemerable"));
	string ephemeralLifeTime = L_C_TO_STRING(sal_custom_header_find(recvCustomHeaders, "Ephemeral-Life-Time"));
	auto ephemeralMode = ((ephemerable == "true") && (!ephemeralLifeTime.empty()))
	                         ? AbstractChatRoom::EphemeralMode::AdminManaged
	                         : AbstractChatRoom::EphemeralMode::DeviceManaged;
	long parsedEphemeralLifeTime = linphone_core_get_default_ephemeral_lifetime(lc);
	if (ephemeralMode == AbstractChatRoom::EphemeralMode::AdminManaged) {
		parsedEphemeralLifeTime = stol(ephemeralLifeTime, nullptr);
	}
	string oneToOneChatRoom = L_C_TO_STRING(sal_custom_header_find(recvCustomHeaders, "One-To-One-Chat-Room"));
	bool isOneToOne = (oneToOneChatRoom == "true");
	// Chat capabilities are enabled if the text parameter is in the contact address or at least one chat configuration
	// parameter is listed in the custom headers
	chatCapabilities = !ephemerable.empty() || !ephemeralLifeTime.empty() || !endToEndEncrypted.empty() ||
	                   !oneToOneChatRoom.empty() ||
	                   !!(sal_address_has_param(remoteContactAddress, Conference::TextParameter.c_str()));
#endif

	auto params = ConferenceParams::create(L_GET_CPP_PTR_FROM_C_OBJECT(lc));
	LinphoneAccount *account = linphone_core_lookup_account_by_identity(lc, to->toC());
	if (account) {
		params->setAccount(Account::toCpp(account)->getSharedFromThis());
	}
	params->setUtf8Subject(h->getSubject());
	if (hasStreams) {
		params->setAudioVideoDefaults();
	}
	if (chatCapabilities) {
#ifdef HAVE_ADVANCED_IM
		params->setChatDefaults();
		params->setSecurityLevel(encrypted ? ConferenceParams::SecurityLevel::EndToEnd
		                                   : ConferenceParams::SecurityLevel::None);
		params->setGroup(!isOneToOne);
		params->getChatParams()->setEphemeralMode(ephemeralMode);
		params->getChatParams()->enableEphemeral((ephemeralMode == AbstractChatRoom::EphemeralMode::AdminManaged) &&
		                                         (parsedEphemeralLifeTime > 0));
		params->getChatParams()->setBackend(ChatParams::Backend::FlexisipChat);
		params->getChatParams()->setEphemeralLifetime(parsedEphemeralLifeTime);
#else
		lWarning() << "Unable to add chat capabilities to parameters [" << params
		           << "] because advanced IM such as group chat is disabled!";
#endif
	}

	shared_ptr<Conference> conference;
	if (chatCapabilities && !hasStreams && !isServer) {
#ifdef HAVE_ADVANCED_IM
		auto resourceListContent = h->getContentInRemote(ContentType::ResourceLists);
		auto participantInfoList = Utils::parseResourceLists(resourceListContent);
		if (isOneToOne) {
			const auto toIt = std::find_if(participantInfoList.cbegin(), participantInfoList.cend(),
			                               [&to](const auto &info) { return to->weakEqual(*info->getAddress()); });
			if (toIt != participantInfoList.cend()) {
				participantInfoList.erase(toIt);
			}
			if (participantInfoList.size() == 1) {
				const auto &participant = (*participantInfoList.begin())->getAddress();
				shared_ptr<AbstractChatRoom> chatRoom = L_GET_PRIVATE_FROM_C_OBJECT(lc)->findExhumableOneToOneChatRoom(
				    to, participant, endToEndEncrypted == "true");
				if (chatRoom) {
					lInfo() << "Found exhumable chat room [" << chatRoom->getConferenceId() << "]";
					static_pointer_cast<ClientChatRoom>(chatRoom)->onRemotelyExhumedConference(h);
					// For tests purposes
					linphone_core_notify_chat_room_exhumed(lc, chatRoom->toC());
					return;
				}
			}
		}
		auto remoteContact = Address::create(h->getRemoteContact());
		auto conferenceIdParams = core->createConferenceIdParams();
		conferenceIdParams.setKeepGruu(false);
		conferenceIdParams.enableExtractUri(true);
		ConferenceId conferenceId(remoteContact, to, conferenceIdParams);
		shared_ptr<AbstractChatRoom> chatRoom = core->findChatRoom(conferenceId, false);
		if (chatRoom && chatRoom->getCapabilities() & ChatRoom::Capabilities::Basic) {
			lError() << "Invalid basic chat room found. It should have been a ClientChatRoom... Recreating it...";
			chatRoom->deleteFromDb();
			chatRoom.reset();
		}
		if (!chatRoom) {
			const auto localAddressWithoutGruu = Address::create(to->getUriWithoutGruu());
			const auto peerAddressWithoutGruu = Address::create(remoteContact->getUriWithoutGruu());
			chatRoom = L_GET_PRIVATE_FROM_C_OBJECT(lc)->createClientChatRoom(to, conferenceId, h, params);
		}

		conference = chatRoom->getConference();
		if (oneToOneChatRoom == "true") {
			chatRoom->addCapability(ClientChatRoom::Capabilities::OneToOne);
		}
		static_pointer_cast<ClientConference>(conference)->confirmJoining(h);
#else
		lWarning() << "Unable to create chat room because aAdvanced IM such as group chat is disabled!";
		h->decline(SalReasonNotAcceptable);
		h->release();
#endif
		return;
	} else if (chatCapabilities || to->hasUriParam(Conference::ConfIdParameter) ||
	           sal_address_has_uri_param(h->getToAddress(), Conference::ConfIdParameter.c_str()) ||
	           ((sal_address_has_param(remoteContactAddress, "admin") &&
	             (strcmp(sal_address_get_param(remoteContactAddress, "admin"), "1") == 0)))) {
		const auto conferenceIdParams = core->createConferenceIdParams();
		// Create a conference if remote is trying to schedule one or it is calling a conference focus
		if (isServer) {
			conference = core->findConference(ConferenceId(to, to, conferenceIdParams), false);
			if (conference) {
				auto serverConference = dynamic_pointer_cast<ServerConference>(conference);
				if (serverConference) {
					if (remoteMd) {
						const auto times = remoteMd->times;
						time_t startTime = -1;
						time_t endTime = -1;
						if (times.size() > 0) {
							startTime = times.front().first;
							endTime = times.front().second;
						}

						if ((startTime != -1) || (endTime != -1)) {
							// If start time or end time is not -1, then the client wants to update the conference
							if (!serverConference->updateConferenceInformation(h)) {
								SalErrorInfo sei;
								memset(&sei, 0, sizeof(sei));
								const char *msg = "Conference information cannot be updated right now";
								sal_error_info_set(&sei, SalReasonTemporarilyUnavailable, "SIP", 0, nullptr, msg);
								h->replyWithErrorInfo(&sei);
								sal_error_info_reset(&sei);
								h->release();
								return;
							}
						}
					} else if (chatCapabilities) {
#ifdef HAVE_ADVANCED_IM
						serverConference->confirmJoining(h);
#else
						lWarning() << "Unable to join chat room [" << conference
						           << "] because advanced IM such as group chat is disabled!";
						h->decline(SalReasonNotAcceptable);
						h->release();
#endif
						return;
					}
				} else {
					lError() << "Conference [" << conference << "] is not of type ServerConference - rejecting session";
					h->decline(SalReasonNotAcceptable);
					h->release();
					return;
				}
			} else {
#ifdef HAVE_DB_STORAGE
				std::shared_ptr<ConferenceInfo> confInfo =
				    L_GET_PRIVATE_FROM_C_OBJECT(lc)->mainDb->isInitialized()
				        ? L_GET_PRIVATE_FROM_C_OBJECT(lc)->mainDb->getConferenceInfoFromURI(to)
				        : nullptr;
				if (confInfo) {
					params->enableAudio(confInfo->getCapability(LinphoneStreamTypeAudio));
					params->enableVideo(confInfo->getCapability(LinphoneStreamTypeVideo));
					params->enableChat(confInfo->getCapability(LinphoneStreamTypeText));
					params->setSubject(confInfo->getSubject());
					const auto startTime = confInfo->getDateTime();
					params->setStartTime(startTime);
					const auto duration = confInfo->getDuration();
					if (duration > 0) {
						// The duration is stored in minutes whereas the start time in seconds
						params->setEndTime(startTime + duration * 60);
					}
					conference = (new ServerConference(core, nullptr, params))->toSharedPtr();
					conference->init(h);
				} else
#endif // HAVE_DB_STORAGE
				{
					if (hasStreams) {
						if (sal_address_has_uri_param(h->getToAddress(), Conference::ConfIdParameter.c_str())) {
							SalErrorInfo sei;
							memset(&sei, 0, sizeof(sei));
							const char *msg = "Conference not found";
							sal_error_info_set(&sei, SalReasonNotFound, "SIP", 0, nullptr, msg);
							h->replyWithErrorInfo(&sei);
							sal_error_info_reset(&sei);
							h->release();
							return;
						} else {
							auto serverConference = (new ServerConference(core, nullptr, params))->toSharedPtr();
							serverConference->init(h);
							static_pointer_cast<ServerConference>(serverConference)->confirmCreation();
							return;
						}
					} else {
#ifdef HAVE_ADVANCED_IM
						if (_linphone_core_is_conference_creation(lc, to->toC())) {
							if (isOneToOne) {
								bool_t oneToOneChatRoomEnabled = linphone_config_get_bool(
								    linphone_core_get_config(lc), "misc", "enable_one_to_one_chat_room", TRUE);
								if (!oneToOneChatRoomEnabled) {
									h->decline(SalReasonNotAcceptable);
									h->release();
									return;
								}
								std::shared_ptr<Address> fromOp = Address::create(h->getFrom());
								const auto participantList =
								    Utils::parseResourceLists(h->getContentInRemote(ContentType::ResourceLists));
								if (participantList.size() != 1) {
									lInfo() << *fromOp << " is trying to create a one-to-one chatroom with "
									        << participantList.size() << " participants on server " << *to;
									SalErrorInfo sei;
									memset(&sei, 0, sizeof(sei));
									const char *msg =
									    "Trying to create a one-to-one chatroom with more than one participant";
									sal_error_info_set(&sei, SalReasonNotAcceptable, "SIP", 0, msg, msg);
									h->replyWithErrorInfo(&sei, nullptr);
									sal_error_info_reset(&sei);
									h->release();
									return;
								}
								const auto &participant = (*participantList.begin())->getAddress();
								std::shared_ptr<Address> confAddr =
								    L_GET_PRIVATE_FROM_C_OBJECT(lc)->mainDb->findOneToOneConferenceChatRoomAddress(
								        fromOp, participant, encrypted);
								if (confAddr && confAddr->isValid()) {
									shared_ptr<AbstractChatRoom> chatRoom =
									    core->findChatRoom(ConferenceId(confAddr, confAddr, conferenceIdParams));
									static_pointer_cast<ServerChatRoom>(chatRoom)->confirmRecreation(h);
									return;
								}
							}
							auto chatRoom = L_GET_PRIVATE_FROM_C_OBJECT(lc)->createServerChatRoom(to, h, params);
							if (chatRoom) {
								static_pointer_cast<ServerChatRoom>(chatRoom)->confirmCreation();
							}
						} else {
							// invite is for an unknown chatroom
							h->decline(SalReasonNotFound);
							h->release();
						}
#else
						lWarning() << "Unable to create chat room because advanced IM such as group chat is disabled!";
						h->decline(SalReasonNotAcceptable);
						h->release();
#endif
						return;
					}
				}
			}
		}
	}

	/* First check if we can answer successfully to this invite */
	LinphonePresenceActivity *activity = nullptr;
	if ((linphone_presence_model_get_basic_status(lc->presence_model) == LinphonePresenceBasicStatusClosed) &&
	    (activity = linphone_presence_model_get_activity(lc->presence_model))) {
		char *altContact = nullptr;
		switch (linphone_presence_activity_get_type(activity)) {
			case LinphonePresenceActivityPermanentAbsence:
				altContact = linphone_presence_model_get_contact(lc->presence_model);
				if (altContact) {
					SalErrorInfo sei;
					memset(&sei, 0, sizeof(sei));
					sal_error_info_set(&sei, SalReasonRedirect, "SIP", 0, nullptr, nullptr);
					SalAddress *altAddr = sal_address_new(altContact);
					h->replyWithErrorInfo(&sei, altAddr);
					ms_free(altContact);
					sal_address_unref(altAddr);
					LinphoneErrorInfo *ei = linphone_error_info_new();
					linphone_error_info_set(ei, nullptr, LinphoneReasonMovedPermanently, 302, "Moved permanently",
					                        nullptr);
					core->reportEarlyCallFailed(LinphoneCallIncoming, from, to, ei, h->getCallId());
					h->release();
					sal_error_info_reset(&sei);
					linphone_error_info_unref(ei);
					return;
				}
				break;
			default:
				/* Nothing special to be done */
				break;
		}
	}

	if (!L_GET_PRIVATE_FROM_C_OBJECT(lc)->canWeAddCall()) { /* Busy */
		h->decline(SalReasonBusy);
		LinphoneErrorInfo *ei = linphone_error_info_new();
		linphone_error_info_set(ei, nullptr, LinphoneReasonBusy, 486, "Busy - too many calls", "Busy - too many calls");
		core->reportEarlyCallFailed(LinphoneCallIncoming, from, to, ei, h->getCallId());
		h->release();
		linphone_error_info_unref(ei);
		return;
	}

	if (linphone_config_get_int(linphone_core_get_config(lc), "sip", "reject_duplicated_calls", 1) &&
	    !sal_address_has_param(remoteContactAddress, Conference::IsFocusParameter.c_str())) {
		/* Check if I'm the caller */
		std::shared_ptr<Address> fromAddressToSearchIfMe = nullptr;
		if (h->getPrivacy() == SalPrivacyNone) fromAddressToSearchIfMe = from->clone()->toSharedPtr();
		else if (pAssertedId) fromAddressToSearchIfMe = Address::create(pAssertedId);
		else lWarning() << "Hidden from identity, don't know if it's me";

		if (fromAddressToSearchIfMe &&
		    L_GET_PRIVATE_FROM_C_OBJECT(lc)->isAlreadyInCallWithAddress(fromAddressToSearchIfMe)) {
			lWarning() << "Receiving a call while one with same address [" << *from
			           << "] is initiated, refusing this one with busy message";
			h->decline(SalReasonBusy);
			LinphoneErrorInfo *ei = linphone_error_info_new();
			linphone_error_info_set(ei, nullptr, LinphoneReasonBusy, 486, "Busy - duplicated call",
			                        "Busy - duplicated call");
			core->reportEarlyCallFailed(LinphoneCallIncoming, from, to, ei, h->getCallId());
			h->release();
			linphone_error_info_unref(ei);
			return;
		}
	}

	auto call = call_get_or_create(lc, h, from, to);
	if (call) {
		if (conference) {
			call->getActiveSession()->addListener(conference);
		}
		call->startIncomingNotification();
	}
}

static void call_rejected(SalCallOp *h) {
	LinphoneCore *lc = static_cast<LinphoneCore *>(h->getSal()->getUserPointer());
	LinphoneErrorInfo *ei = linphone_error_info_new();
	linphone_error_info_from_sal_op(ei, h);
	std::shared_ptr<Address> from = Address::create(h->getFrom());
	std::shared_ptr<Address> to = Address::create(h->getTo());
	L_GET_CPP_PTR_FROM_C_OBJECT(lc)->reportEarlyCallFailed(LinphoneCallIncoming, from, to, ei, h->getCallId());
	linphone_error_info_unref(ei);
}

static void call_ringing(SalOp *h) {
	LinphonePrivate::CallSession *session = static_cast<LinphonePrivate::CallSession *>(h->getUserPointer());
	if (!session) return;
	auto sessionRef = session->getSharedFromThis();
	L_GET_PRIVATE(sessionRef)->remoteRinging();
}

/*
 * could be reach :
 *  - when the call is accepted
 *  - when a request is accepted (pause, resume)
 */
static void call_accepted(SalOp *op) {
	LinphonePrivate::CallSession *session = static_cast<LinphonePrivate::CallSession *>(op->getUserPointer());
	if (!session) {
		ms_warning("call_accepted: CallSession no longer exists");
		return;
	}
	auto sessionRef = session->getSharedFromThis();
	L_GET_PRIVATE(sessionRef)->accepted();
}

static void call_refreshed(SalOp *op) {
	LinphonePrivate::CallSession *session = static_cast<LinphonePrivate::CallSession *>(op->getUserPointer());
	if (!session) {
		ms_warning("call_refreshed: CallSession no longer exists");
		return;
	}
	auto sessionRef = session->getSharedFromThis();
	L_GET_PRIVATE(sessionRef)->refreshed();
}

/* Used to set the CallSession state to Updating */
static void call_refreshing(SalOp *op) {
	LinphonePrivate::CallSession *session = static_cast<LinphonePrivate::CallSession *>(op->getUserPointer());
	if (!session) {
		ms_warning("call_refreshing: CallSession no longer exists");
		return;
	}
	auto sessionRef = session->getSharedFromThis();

	L_GET_PRIVATE(sessionRef)->setState(LinphonePrivate::CallSession::State::Updating, "Session refreshing");
}

/* this callback is called when an incoming re-INVITE/ SIP UPDATE modifies the session*/
static void call_updating(SalOp *op, bool_t is_update) {
	LinphonePrivate::CallSession *session = static_cast<LinphonePrivate::CallSession *>(op->getUserPointer());
	if (!session) {
		ms_warning("call_updating: CallSession no longer exists");
		return;
	}
	auto sessionRef = session->getSharedFromThis();
	L_GET_PRIVATE(sessionRef)->updating(!!is_update);
}

static void call_ack_received(SalOp *op, SalCustomHeader *ack) {
	LinphonePrivate::CallSession *session = static_cast<LinphonePrivate::CallSession *>(op->getUserPointer());
	if (!session) {
		ms_warning("call_ack_received(): no CallSession for which an ack is expected");
		return;
	}
	auto sessionRef = session->getSharedFromThis();
	L_GET_PRIVATE(sessionRef)->ackReceived(reinterpret_cast<LinphoneHeaders *>(ack));
}

static void call_ack_being_sent(SalOp *op, SalCustomHeader *ack) {
	LinphonePrivate::CallSession *session = static_cast<LinphonePrivate::CallSession *>(op->getUserPointer());
	if (!session) {
		ms_warning("call_ack_being_sent(): no CallSession for which an ack is supposed to be sent");
		return;
	}
	auto sessionRef = session->getSharedFromThis();
	L_GET_PRIVATE(sessionRef)->ackBeingSent(reinterpret_cast<LinphoneHeaders *>(ack));
}

static void call_terminated(SalOp *op, BCTBX_UNUSED(const char *from)) {
	LinphonePrivate::CallSession *session = static_cast<LinphonePrivate::CallSession *>(op->getUserPointer());
	if (!session) return;
	auto sessionRef = session->getSharedFromThis();
	L_GET_PRIVATE(sessionRef)->terminated();
}

static void call_failure(SalOp *op) {
	LinphonePrivate::CallSession *session = static_cast<LinphonePrivate::CallSession *>(op->getUserPointer());
	if (!session) {
		ms_warning("Failure reported on already terminated CallSession");
		return;
	}
	auto sessionRef = session->getSharedFromThis();
	L_GET_PRIVATE(sessionRef)->failure();
}

static void call_released(SalOp *op) {
	LinphonePrivate::CallSession *session = static_cast<LinphonePrivate::CallSession *>(op->getUserPointer());
	if (!session) {
		/* We can get here when the core manages call at Sal level without creating a Call object. Typicially,
		 * when declining an incoming call with busy because maximum number of calls is reached. */
		return;
	}
	auto sessionRef = session->getSharedFromThis();
	L_GET_PRIVATE(sessionRef)->setState(LinphonePrivate::CallSession::State::Released, "Call released");
}

static void call_cancel_done(SalOp *op) {
	LinphonePrivate::CallSession *session = static_cast<LinphonePrivate::CallSession *>(op->getUserPointer());
	if (!session) {
		ms_warning("Cancel done reported on already terminated CallSession");
		return;
	}
	auto sessionRef = session->getSharedFromThis();
	L_GET_PRIVATE(sessionRef)->cancelDone();
}

static void auth_failure(SalOp *op, SalAuthInfo *info) {
	LinphoneCore *lc = static_cast<LinphoneCore *>(op->getSal()->getUserPointer());
	LinphoneAuthInfo *ai = NULL;

	if (info != NULL) {
		ai = (LinphoneAuthInfo *)_linphone_core_find_auth_info(lc, info->realm, info->username, info->domain,
		                                                       info->algorithm, TRUE);
		if (ai) {
			/* only HttpDigest Mode requests App for credentials, TLS client cert does not support callback so the
			 * authentication credential MUST be provided by the application before the connection without prompt from
			 * the library */
			ms_message("%s/%s/%s/%s authentication fails.", info->realm, info->username, info->domain,
			           sal_auth_mode_to_string(info->mode));
			if (info->mode == SalAuthModeHttpDigest) {
				LinphoneAuthInfo *auth_info =
				    linphone_core_create_auth_info(lc, info->username, NULL, NULL, NULL, info->realm, info->domain);
				/*ask again for password if auth info was already supplied but apparently not working*/
				L_GET_PRIVATE_FROM_C_OBJECT(lc)->getAuthStack().pushAuthRequested(
				    AuthInfo::toCpp(ai)->getSharedFromThis());
				linphone_auth_info_unref(auth_info);
			}
		}
	}
}

static void register_success(SalOp *op, bool_t registered) {
	LinphoneAccount *account = (LinphoneAccount *)op->getUserPointer();
	if (!account) {
		ms_message("Registration success for deleted account, ignored");
		return;
	}

	// If this register is a refresh sent by belle-sip, then move to the Refreshing register first
	if (registered && Account::toCpp(account)->getPreviousState() == LinphoneRegistrationOk) {
		Account::toCpp(account)->setState(LinphoneRegistrationRefreshing, "Registration refreshing");
	}

	LinphoneRegistrationState state = LinphoneRegistrationNone;
	std::string stateMessage;
	if (registered) {
		state = LinphoneRegistrationOk;
		stateMessage = "Registration successful";
	} else {
		state = LinphoneRegistrationCleared;
		stateMessage = "Unregistration done";
	}
	Account::toCpp(account)->setState(state, stateMessage);
}

static void register_failure(SalOp *op) {
	LinphoneAccount *account = (LinphoneAccount *)op->getUserPointer();
	const SalErrorInfo *ei = op->getErrorInfo();
	const char *details = ei->full_string;

	if (account == NULL) {
		ms_warning("Registration failed for unknown account.");
		return;
	}
	if (details == NULL) details = "no response timeout";

	if ((ei->reason == SalReasonServiceUnavailable || ei->reason == SalReasonIOError) &&
	    linphone_account_get_state(account) == LinphoneRegistrationOk) {
		Account::toCpp(account)->setState(LinphoneRegistrationProgress, "Service unavailable, retrying");
	} else if (ei->protocol_code == 401 || ei->protocol_code == 407) {
		/* Do nothing. There will be an auth_requested() callback. If the callback doesn't provide an AuthInfo, then
		 * the proxy config will transition to the failed state.*/
	} else {
		if (Account::toCpp(account)->isUnregistering()) {
			Account::toCpp(account)->setState(LinphoneRegistrationNone, details);
		} else {
			Account::toCpp(account)->setState(LinphoneRegistrationFailed, details);
		}
	}
	if (Account::toCpp(account)->getPresencePublishEvent()) {
		/*prevent publish to be sent now until registration gets successful*/
		Account::toCpp(account)->getPresencePublishEvent()->terminate();
		Account::toCpp(account)->setPresencePublishEvent(NULL);
		Account::toCpp(account)->setSendPublish(
		    linphone_account_params_get_publish_enabled(linphone_account_get_params(account)));
	}
}

static void vfu_request(SalOp *op) {
	LinphonePrivate::CallSession *session = static_cast<LinphonePrivate::CallSession *>(op->getUserPointer());
	if (!session) return;
	auto sessionRef = session->getSharedFromThis();
	auto mediaSessionRef = dynamic_pointer_cast<LinphonePrivate::MediaSession>(sessionRef);
	if (!mediaSessionRef) {
		ms_warning("VFU request but no MediaSession!");
		return;
	}
	L_GET_PRIVATE(mediaSessionRef)->sendVfu();
}

static void dtmf_received(SalOp *op, char dtmf) {
	LinphonePrivate::CallSession *session = static_cast<LinphonePrivate::CallSession *>(op->getUserPointer());
	if (!session) return;
	auto sessionRef = session->getSharedFromThis();
	auto mediaSessionRef = dynamic_pointer_cast<LinphonePrivate::MediaSession>(sessionRef);
	if (!mediaSessionRef) {
		ms_warning("DTMF received but no MediaSession!");
		return;
	}
	L_GET_PRIVATE(mediaSessionRef)->dtmfReceived(dtmf);
}

static void call_refer_received(SalOp *op,
                                const SalAddress *referTo,
                                const SalCustomHeader *custom_headers,
                                const SalBodyHandler *body_handler) {
	LinphonePrivate::CallSession *session = static_cast<LinphonePrivate::CallSession *>(op->getUserPointer());
	std::shared_ptr<Address> referToAddr = Address::create();
	referToAddr->setImpl(referTo);
	string method;
	if (referToAddr && referToAddr->isValid()) method = referToAddr->getMethodParam();

	LinphoneCore *lc = static_cast<LinphoneCore *>(op->getSal()->getUserPointer());
	if (session && (method.empty() || (method == "INVITE"))) {
		auto sessionRef = session->getSharedFromThis();
		L_GET_PRIVATE(sessionRef)->referred(referToAddr);
	} else {
		LinphoneContent *content = linphone_content_from_sal_body_handler(body_handler);
		linphone_core_notify_refer_received(lc, referToAddr->toC(),
		                                    reinterpret_cast<const LinphoneHeaders *>(custom_headers), content);
		if (content) {
			linphone_content_unref(content);
		}
	}
}

static void message_received(SalOp *op, const SalMessage *msg) {
	LinphoneCore *lc = (LinphoneCore *)op->getSal()->getUserPointer();

	if (!check_core_state(lc, op)) return;

	LinphoneReason reason = lc->chat_deny_code;
	if (reason == LinphoneReasonNone) {
		reason = linphone_core_message_received(lc, op, msg);
	}

	auto messageOp = dynamic_cast<SalMessageOpInterface *>(op);
	messageOp->reply(linphone_reason_to_sal(reason));

	LinphoneCall *call = (LinphoneCall *)op->getUserPointer();
	if (!call) op->release();
}

static void parse_presence_requested(BCTBX_UNUSED(SalOp *op),
                                     const char *content_type,
                                     const char *content_subtype,
                                     const char *body,
                                     SalPresenceModel **result) {
	linphone_notify_parse_presence(content_type, content_subtype, body, result);
}

static void convert_presence_to_xml_requested(BCTBX_UNUSED(SalOp *op),
                                              SalPresenceModel *presence,
                                              const char *contact,
                                              char **content) {
	/*for backward compatibility because still used by notify. No loguer used for publish*/
	if (linphone_presence_model_get_presentity((LinphonePresenceModel *)presence) == NULL) {
		LinphoneAddress *presentity = linphone_address_new(contact);
		linphone_presence_model_set_presentity((LinphonePresenceModel *)presence, presentity);
		linphone_address_unref(presentity);
	}
	*content = linphone_presence_model_to_xml((LinphonePresenceModel *)presence);
}

static void notify_presence(SalOp *op, SalSubscribeStatus ss, SalPresenceModel *model, BCTBX_UNUSED(const char *msg)) {
	LinphoneCore *lc = (LinphoneCore *)op->getSal()->getUserPointer();
	linphone_notify_recv(lc, op, ss, model);
}

static void subscribe_presence_received(SalPresenceOp *op, BCTBX_UNUSED(const char *from)) {
	LinphoneCore *lc = (LinphoneCore *)op->getSal()->getUserPointer();
	if (!check_core_state(lc, op)) return;
	linphone_subscription_new(lc, op, from);
}

static void subscribe_presence_closed(SalPresenceOp *op, BCTBX_UNUSED(const char *from)) {
	LinphoneCore *lc = (LinphoneCore *)op->getSal()->getUserPointer();
	linphone_subscription_closed(lc, op);
}

static void ping_reply(SalOp *op) {
	LinphonePrivate::CallSession *session = static_cast<LinphonePrivate::CallSession *>(op->getUserPointer());
	if (!session) {
		ms_warning("Ping reply without CallSession attached...");
		return;
	}
	auto sessionRef = session->getSharedFromThis();
	L_GET_PRIVATE(sessionRef)->pingReply();
}

static bool_t fill_auth_info_with_client_certificate(LinphoneCore *lc, SalAuthInfo *sai) {
	const char *chain_file = linphone_core_get_tls_cert_path(lc);
	const char *key_file = linphone_core_get_tls_key_path(lc);

	if (key_file && chain_file) {
#ifndef _WIN32
		// optinal check for files
		struct stat st;
		if (stat(key_file, &st)) {
			ms_warning("No client certificate key found in %s", key_file);
			return FALSE;
		}
		if (stat(chain_file, &st)) {
			ms_warning("No client certificate chain found in %s", chain_file);
			return FALSE;
		}
#endif
		sal_certificates_chain_parse_file(sai, chain_file, SAL_CERTIFICATE_RAW_FORMAT_PEM);
		sal_signing_key_parse_file(sai, key_file, "");
	} else if (lc->tls_cert && lc->tls_key) {
		sal_certificates_chain_parse(sai, lc->tls_cert, SAL_CERTIFICATE_RAW_FORMAT_PEM);
		sal_signing_key_parse(sai, lc->tls_key, "");
	}
	return sai->certificates && sai->key;
}

static bool_t fill_auth_info(LinphoneCore *lc, SalAuthInfo *sai) {
	LinphoneAuthInfo *ai = NULL;
	switch (sai->mode) {
		case SalAuthModeTls:
			ai = _linphone_core_find_tls_auth_info(lc);
			break;
		case SalAuthModeHttpDigest:
			ai = _linphone_core_find_auth_info(lc, sai->realm, sai->username, sai->domain, sai->algorithm, FALSE);
			break;
		case SalAuthModeBearer:
			ai = _linphone_core_find_bearer_auth_info(lc, sai->realm, sai->username, sai->domain);
			break;
	}
	if (ai) {
		switch (sai->mode) {
			case SalAuthModeHttpDigest: {
				sai->userid = ms_strdup(linphone_auth_info_get_userid(ai) ? linphone_auth_info_get_userid(ai)
				                                                          : linphone_auth_info_get_username(ai));
				sai->password =
				    linphone_auth_info_get_password(ai) ? ms_strdup(linphone_auth_info_get_password(ai)) : NULL;
				sai->ha1 = linphone_auth_info_get_ha1(ai) ? ms_strdup(linphone_auth_info_get_ha1(ai)) : NULL;

				AuthStack &as = L_GET_PRIVATE_FROM_C_OBJECT(lc)->getAuthStack();
				/* We have to construct the auth info as it was originally requested in auth_requested() below,
				 * so that the matching is made correctly.
				 */
				as.authFound(AuthInfo::create(sai->username, "", "", "", sai->realm, sai->domain));

			} break;
			case SalAuthModeTls: {
				if (linphone_auth_info_get_tls_cert(ai) && linphone_auth_info_get_tls_key(ai)) {
					sal_certificates_chain_parse(sai, linphone_auth_info_get_tls_cert(ai),
					                             SAL_CERTIFICATE_RAW_FORMAT_PEM);
					sal_signing_key_parse(sai, linphone_auth_info_get_tls_key(ai), "");
				} else if (linphone_auth_info_get_tls_cert_path(ai) && linphone_auth_info_get_tls_key_path(ai)) {
					sal_certificates_chain_parse_file(sai, linphone_auth_info_get_tls_cert_path(ai),
					                                  SAL_CERTIFICATE_RAW_FORMAT_PEM);
					sal_signing_key_parse_file(sai, linphone_auth_info_get_tls_key_path(ai), "");
				} else {
					fill_auth_info_with_client_certificate(lc, sai);
				}
			} break;
			case SalAuthModeBearer: {
				auto cppAi = AuthInfo::toCpp(ai)->getSharedFromThis();
				auto accessToken = cppAi->getAccessToken();
				bool expired = accessToken ? accessToken->isExpired() : false;
				if (accessToken == nullptr || expired) {
					lInfo() << "Access token is [" << (expired ? "expired" : "absent")
					        << "], using refresh token to obtain new one.";
					L_GET_CPP_PTR_FROM_C_OBJECT(lc)->refreshTokens(cppAi);
				} else {
					sai->bearer_token = cppAi->getAccessToken()->getImpl()->toC();
					lInfo() << "Bearer token found.";
				}
			} break;
		}

		if (sai->realm && (!linphone_auth_info_get_realm(ai) || !linphone_auth_info_get_algorithm(ai))) {
			/*if realm was not known, then set it so that ha1 may be calculated and clear text password
			 * dropped. We have to remove const exceptionnaly.*/
			LinphoneAuthInfo *wai = (LinphoneAuthInfo *)ai;
			linphone_auth_info_set_realm(wai, sai->realm);
			linphone_auth_info_set_algorithm(wai, sai->algorithm);
			linphone_core_write_auth_info(lc, wai);
		}
		return TRUE;
	} else {
		lInfo() << "fill_auth_info(): no auth info found";
		if (sai->mode == SalAuthModeTls) {
			return fill_auth_info_with_client_certificate(lc, sai);
		}
		return FALSE;
	}
}
static bool_t auth_requested(Sal *sal, SalAuthInfo *sai) {
	LinphoneCore *lc = (LinphoneCore *)sal->getUserPointer();
	if (fill_auth_info(lc, sai)) {
		return TRUE;
	} else {
		/* only HttpDigest and Bearer method request application for credentials, TLS client cert does not support
		 * callback so the authentication credential MUST be provided by the application before the connection without
		 * prompt from the library */
		switch (sai->mode) {
			case SalAuthModeHttpDigest: {
				LinphoneAuthInfo *ai =
				    linphone_core_create_auth_info(lc, sai->username, NULL, NULL, NULL, sai->realm, sai->domain);
				linphone_auth_info_set_algorithm(ai, sai->algorithm);
				/* Request app for new authentication information, but later. */
				L_GET_PRIVATE_FROM_C_OBJECT(lc)->getAuthStack().pushAuthRequested(
				    AuthInfo::toCpp(ai)->getSharedFromThis());
				linphone_auth_info_unref(ai);
				if (fill_auth_info(lc, sai)) {
					return TRUE;
				}
			} break;
			case SalAuthModeBearer: {
				LinphoneAuthInfo *ai =
				    linphone_core_create_auth_info(lc, sai->username, NULL, NULL, NULL, sai->realm, sai->domain);
				linphone_auth_info_set_authorization_server(ai, sai->authz_server);
				linphone_core_notify_authentication_requested(lc, ai, LinphoneAuthBearer);
				linphone_auth_info_unref(ai);
			} break;
			case SalAuthModeTls:
				/* TLS Client based authentication is cannot be requested to the application.*/
				break;
		}
		return FALSE;
	}
}

static void notify_refer(SalOp *op, SalReferStatus status) {
	LinphonePrivate::CallSession *session = static_cast<LinphonePrivate::CallSession *>(op->getUserPointer());
	if (!session) {
		ms_warning("Receiving notify_refer for unknown CallSession");
		return;
	}
	auto sessionRef = session->getSharedFromThis();
	LinphonePrivate::CallSession::State cstate;
	switch (status) {
		case SalReferTrying:
			cstate = LinphonePrivate::CallSession::State::OutgoingProgress;
			break;
		case SalReferSuccess:
			cstate = LinphonePrivate::CallSession::State::Connected;
			break;
		case SalReferFailed:
		default:
			cstate = LinphonePrivate::CallSession::State::Error;
			break;
	}
	L_GET_PRIVATE(sessionRef)->setTransferState(cstate);
}

static LinphoneChatMessageState
chatStatusSal2Linphone(LinphoneCore *lc, SalMessageDeliveryStatus status, const SalErrorInfo *errorInfo) {
	switch (status) {
		case SalMessageDeliveryInProgress:
			return LinphoneChatMessageStateInProgress;
		case SalMessageDeliveryDone:
			return LinphoneChatMessageStateDelivered;
		case SalMessageDeliveryFailed:
			const auto reason = errorInfo->reason;
			if ((reason == SalReasonIOError) && (linphone_core_get_global_state(lc) == LinphoneGlobalOn)) {
				// Retry delivery later on
				return LinphoneChatMessageStatePendingDelivery;
			} else {
				return LinphoneChatMessageStateNotDelivered;
			}
	}
	return LinphoneChatMessageStateIdle;
}

static void message_delivery_update(SalOp *op, SalMessageDeliveryStatus status) {
	auto lc = static_cast<LinphoneCore *>(op->getSal()->getUserPointer());
	if (linphone_core_get_global_state(lc) != LinphoneGlobalOn &&
	    linphone_core_get_global_state(lc) != LinphoneGlobalShutdown) {
		static_cast<SalMessageOp *>(op)->reply(SalReasonDeclined);
		return;
	}

	LinphonePrivate::ChatMessage *msg = static_cast<LinphonePrivate::ChatMessage *>(op->getUserPointer());
	if (!msg) return; // Do not handle delivery status for isComposing messages.

	auto chatRoom = msg->getChatRoom();
	// Check that the message does not belong to an already destroyed chat room - if so, do not invoke callbacks
	if (chatRoom) {
		const auto &me = chatRoom->getMe();
		if (me) {
			auto errorInfo = op->getErrorInfo();
			auto reason = errorInfo ? linphone_reason_from_sal(errorInfo->reason) : LinphoneReasonNone;
			L_GET_PRIVATE(msg)->setParticipantState(
			    me->getAddress(), (LinphonePrivate::ChatMessage::State)chatStatusSal2Linphone(lc, status, errorInfo),
			    ::ms_time(NULL), reason);
		}
	}
}

static void info_received(SalOp *op, SalBodyHandler *body_handler) {
	LinphonePrivate::CallSession *session = static_cast<LinphonePrivate::CallSession *>(op->getUserPointer());
	if (!session) return;
	auto sessionRef = session->getSharedFromThis();
	L_GET_PRIVATE(sessionRef)->infoReceived(body_handler);
}

static void subscribe_response(SalOp *op, SalSubscribeStatus status, int will_retry) {
	LinphoneEvent *lev = (LinphoneEvent *)op->getUserPointer();
	LinphoneCore *lc = (LinphoneCore *)op->getSal()->getUserPointer();

	if (lev == NULL) return;

	if (status == SalSubscribeActive) {
		linphone_event_set_state(lev, LinphoneSubscriptionActive);
	} else if (status == SalSubscribePending) {
		linphone_event_set_state(lev, LinphoneSubscriptionPending);
	} else {
		if (will_retry && linphone_core_get_global_state(lc) != LinphoneGlobalShutdown) {
			linphone_event_set_state(lev, LinphoneSubscriptionOutgoingProgress);
		} else {
			// If it is in GlobalShutDown state, the client conference event handler may be destroyed by the time this
			// event reaches the state changed callback Subscriptipn are terminated by destructors
			if (linphone_core_get_global_state(lc) == LinphoneGlobalShutdown) {
				linphone_event_set_user_data(lev, NULL);
			}
			linphone_event_set_state(lev, LinphoneSubscriptionError);
		}
	}
}

static void notify(SalSubscribeOp *op, SalSubscribeStatus st, const char *eventname, SalBodyHandler *body_handler) {
	LinphoneEvent *lev = (LinphoneEvent *)op->getUserPointer();
	LinphoneCore *lc = (LinphoneCore *)op->getSal()->getUserPointer();
	bool_t out_of_dialog = (lev == NULL);
	if (out_of_dialog) {
		/*out of dialog notify */
		lev = linphone_event_new_subscribe_with_out_of_dialog_op(lc, op, LinphoneSubscriptionOutgoing, eventname);
		Event::toCpp(lev)->setUnrefWhenTerminated(TRUE);

		if (Utils::iequals(eventname, "message-summary")) {
			lInfo() << "Set out-of-dialog MWI event as internal";
			linphone_event_set_internal(lev, true);
		}
	}
	linphone_event_ref(lev);
	if ((!out_of_dialog) && (st != SalSubscribeNone)) {
		linphone_event_set_state(lev, linphone_subscription_state_from_sal(st));
	}

	/* Take into account that the subscription may have been closed by app already within the callback of
	 * linphone_event_set_state() */
	if (linphone_event_get_subscription_state(lev) != LinphoneSubscriptionTerminated) {
		{
			LinphoneContent *ct = linphone_content_from_sal_body_handler(body_handler);
			linphone_core_notify_notify_received(lc, lev, eventname, ct);
			LINPHONE_HYBRID_OBJECT_INVOKE_CBS(Event, Event::toCpp(lev), linphone_event_cbs_get_notify_received, ct);
			if (ct) {
				linphone_content_unref(ct);
			}
		}
		if (out_of_dialog) {
			/*out of dialog NOTIFY do not create an implicit subscription*/
			linphone_event_set_state(lev, LinphoneSubscriptionTerminated);
		}
	}
	linphone_event_unref(lev);
}

static void subscribe_received(SalSubscribeOp *op, const char *eventname, const SalBodyHandler *body_handler) {
	auto lev = (LinphoneEvent *)op->getUserPointer();
	auto lc = (LinphoneCore *)op->getSal()->getUserPointer();

	if (!check_core_state(lc, op)) return;

	if (lev == nullptr) {
		lev = linphone_event_new_subscribe_with_op(lc, op, LinphoneSubscriptionIncoming, eventname);
		auto cppLev = Event::toCpp(lev)->getSharedFromThis();
		cppLev->setUnrefWhenTerminated(TRUE);
		if (strcmp(linphone_event_get_name(lev), "conference") == 0) linphone_event_set_internal(lev, TRUE);
		linphone_event_set_state(lev, LinphoneSubscriptionIncomingReceived);
		LinphoneContent *ct = linphone_content_from_sal_body_handler(body_handler);
		auto nbRefBeforeCbs = cppLev->getRefCount();
		linphone_core_notify_subscribe_received(lc, lev, eventname, ct);
		auto nbRefAfterCbs = cppLev->getRefCount();
		if ((nbRefAfterCbs <= nbRefBeforeCbs) &&
		    (linphone_event_get_subscription_state(lev) == LinphoneSubscriptionIncomingReceived)) {
			linphone_event_terminate(lev);
		}
		if (ct) linphone_content_unref(ct);
	} else {
		/*subscribe refresh, unhandled*/
	}
}

static void incoming_subscribe_closed(SalOp *op) {
	LinphoneEvent *lev = (LinphoneEvent *)op->getUserPointer();

	if (lev) linphone_event_set_state(lev, LinphoneSubscriptionTerminated);
}

static void publish_received(SalPublishOp *op, const char *eventname, const SalBodyHandler *body_handler) {
	LinphoneEvent *lev = (LinphoneEvent *)op->getUserPointer();
	LinphoneCore *lc = (LinphoneCore *)op->getSal()->getUserPointer();

	if (!check_core_state(lc, op)) return;

	Core::ETagStatus ret = L_GET_CPP_PTR_FROM_C_OBJECT(lc)->eTagHandler(op, body_handler);
	if (ret == Core::ETagStatus::Error) return;

	if (lev == NULL) {
		lev = linphone_event_new_publish_with_op(lc, op, eventname);
		Event::toCpp(lev)->setUnrefWhenTerminated(TRUE);
		linphone_event_set_publish_state(lev, LinphonePublishIncomingReceived);
	} else {
		linphone_event_set_publish_state(lev, LinphonePublishRefreshing);
	}

	if (ret == Core::ETagStatus::AddOrUpdateETag)
		L_GET_CPP_PTR_FROM_C_OBJECT(lc)->addOrUpdatePublishByEtag(
		    op, dynamic_pointer_cast<EventPublish>(Event::toCpp(lev)->getSharedFromThis()));

	LinphoneContent *ct = linphone_content_from_sal_body_handler(body_handler);
	Address to(op->getTo());
	LinphoneAccount *account = linphone_core_lookup_known_account(lc, to.toC());
	if (account && linphone_account_params_get_realm(linphone_account_get_params(account))) {
		op->setRealm(linphone_account_params_get_realm(linphone_account_get_params(account)));
	}
	linphone_core_notify_publish_received(lc, lev, eventname, ct);
	LINPHONE_HYBRID_OBJECT_INVOKE_CBS(Event, Event::toCpp(lev), linphone_event_cbs_get_publish_received, ct);
	if (ct) linphone_content_unref(ct);
}

static void incoming_publish_closed(SalOp *op) {
	LinphoneEvent *lev = (LinphoneEvent *)op->getUserPointer();

	if (lev) linphone_event_set_publish_state(lev, LinphonePublishCleared);
}

static void on_publish_response(SalOp *op) {
	LinphoneEvent *lev = (LinphoneEvent *)op->getUserPointer();
	const SalErrorInfo *ei = op->getErrorInfo();

	if (lev == NULL) return;
	if (ei->reason == SalReasonNone) {
		if (linphone_event_get_publish_state(lev) != LinphonePublishTerminating) {
			SalPublishOp *publishOp = static_cast<SalPublishOp *>(op);
			int expires = publishOp->getExpires();
			auto ev =
			    dynamic_pointer_cast<EventPublish>(Event::toCpp(const_cast<LinphoneEvent *>(lev))->getSharedFromThis());
			ev->setExpires(expires);
			linphone_event_set_publish_state(lev, LinphonePublishOk);
		} else linphone_event_set_publish_state(lev, LinphonePublishCleared);
	} else {
		lWarning() << "on_publish_response() - Reason : " << sal_reason_to_string(ei->reason);
		if (linphone_event_get_publish_state(lev) == LinphonePublishOk) {
			linphone_event_set_publish_state(lev, LinphonePublishOutgoingProgress);
		} else {
			linphone_event_set_publish_state(lev, LinphonePublishError);
		}
	}
}

static void on_expire(SalOp *op) {
	LinphoneEvent *lev = (LinphoneEvent *)op->getUserPointer();

	if (lev == NULL) return;

	if (linphone_event_get_publish_state(lev) == LinphonePublishOk) {
		linphone_event_set_publish_state(lev, LinphonePublishExpiring);
	} else if (linphone_event_get_subscription_state(lev) == LinphoneSubscriptionActive) {
		linphone_event_set_state(lev, LinphoneSubscriptionExpiring);
	}

	/* FIXME: the Account should simply use the EventCbs to get notified of Expiring state */
	void *user_data = linphone_event_get_user_data(lev);
	const char *event_name = linphone_event_get_name(lev);
	if (user_data && event_name && linphone_event_is_internal(lev) && strcmp(event_name, "presence") == 0) {
		Account *account = (Account *)user_data;
		if (account) {
			lInfo() << "Presence publish about to expire, manually refreshing it for account [" << account << "]";
			account->sendPublish();
		}
	}
}

static void on_notify_response(SalOp *op) {
	LinphoneEvent *lev = (LinphoneEvent *)op->getUserPointer();
	if (!lev) return;

	if (linphone_event_is_out_of_dialog_op(lev)) {
		switch (linphone_event_get_subscription_state(lev)) {
			case LinphoneSubscriptionIncomingReceived:
				_linphone_event_notify_notify_response(lev);
				if (op->getErrorInfo()->reason == SalReasonNone)
					linphone_event_set_state(lev, LinphoneSubscriptionTerminated);
				else linphone_event_set_state(lev, LinphoneSubscriptionError);
				break;
			default:
				ms_warning("Unhandled on_notify_response() case %s",
				           linphone_subscription_state_to_string(linphone_event_get_subscription_state(lev)));
				break;
		}
	} else {
		_linphone_event_notify_notify_response(lev);
	}
}

static void refer_received(SalOp *op,
                           const SalAddress *refer_to,
                           const SalCustomHeader *custom_headers,
                           const SalBodyHandler *body_handler) {
	char *referToUri = sal_address_as_string(refer_to);
	std::shared_ptr<LinphonePrivate::Address> referToAddr = LinphonePrivate::Address::create(referToUri);
	bctbx_free(referToUri);
	if (referToAddr) {
		LinphoneCore *lc = static_cast<LinphoneCore *>(op->getSal()->getUserPointer());

		if (referToAddr->isValid()) {
			if (linphone_core_get_global_state(lc) != LinphoneGlobalOn) {
				static_cast<SalReferOp *>(op)->reply(SalReasonDeclined);
				return;
			}

			std::string method;
			if (referToAddr->hasUriParam("method")) {
				method = referToAddr->getUriParamValue("method");
			}
			std::shared_ptr<LinphonePrivate::Address> to = LinphonePrivate::Address::create(op->getTo());
<<<<<<< HEAD
			shared_ptr<Conference> conference;
			if (linphone_core_conference_server_enabled(lc)) {
				// Removal of a participant at the server side
				conference = L_GET_CPP_PTR_FROM_C_OBJECT(lc)->findConference(ConferenceId(to, to));
			} else {
				conference = L_GET_CPP_PTR_FROM_C_OBJECT(lc)->findConference(ConferenceId(referToAddr, to));
=======
			std::shared_ptr<Conference> conference;
			std::shared_ptr<Core> core = L_GET_CPP_PTR_FROM_C_OBJECT(lc);
			const auto conferenceIdParams = core->createConferenceIdParams();
			if (linphone_core_conference_server_enabled(lc)) {
				// Removal of a participant at the server side
				conference = core->findConference(ConferenceId(to, to, conferenceIdParams), false);
			} else {
				conference = core->findConference(ConferenceId(referToAddr, to, conferenceIdParams), false);
>>>>>>> 4a3375e6
			}
			SalReferOp *referOp = dynamic_cast<SalReferOp *>(op);
			if (conference && referOp) {
				conference->handleRefer(referOp, referToAddr, method);
				return;
			}
		}

		// Out-of-dialog REFER to be notified to the user, even if the Refer-To address is not a valid SIP address,
		// it can be an absolute URI.
		LinphoneContent *content = linphone_content_from_sal_body_handler(body_handler);
		linphone_core_notify_refer_received(lc, referToAddr->toC(),
		                                    reinterpret_cast<const LinphoneHeaders *>(custom_headers), content);
		if (content) {
			linphone_content_unref(content);
		}
		static_cast<SalReferOp *>(op)->reply(SalReasonNone);
	} else {
		static_cast<SalReferOp *>(op)->reply(SalReasonDeclined);
	}
}

static int process_redirect(SalOp *op) {
	LinphoneCore *lc = static_cast<LinphoneCore *>(op->getSal()->getUserPointer());
	LinphonePrivate::CallSession *session = static_cast<LinphonePrivate::CallSession *>(op->getUserPointer());
	LinphoneCall *call = linphone_core_get_call_by_callid(lc, op->getCallId().c_str());
	if (!session) return -1;
	auto sessionRef = (session) ? session->getSharedFromThis() : NULL;
	// Try to cast session to MediaSession to detect if the 302 is for a conference or a chat room.
	// In the case of the chat room, the op stores a CallSession.
	// The user pointer of the op stores a media session if it is creating a conference
	auto mediaSessionRef = (sessionRef) ? dynamic_pointer_cast<LinphonePrivate::MediaSession>(sessionRef) : NULL;
	if (mediaSessionRef && !call) {
		LinphoneErrorInfo *ei = linphone_error_info_new();
		linphone_error_info_set(ei, NULL, LinphoneReasonUnknown, 200, NULL, NULL);
		session->terminate(ei);
		linphone_error_info_unref(ei);
		return 0;
	} else {
		auto ret = op->processRedirect();
		if (call) {
			LinphoneCallLog *call_log = linphone_call_get_call_log(call);
			linphone_call_log_set_call_id(call_log, op->getCallId().c_str());
		}
		return ret;
	}
	return -1;
}

Sal::Callbacks linphone_sal_callbacks = {
    call_received,
    call_rejected,
    call_ringing,
    call_accepted,
    call_ack_received,
    call_ack_being_sent,
    call_updating,
    call_refreshed,
    call_refreshing,
    call_terminated,
    call_failure,
    call_released,
    call_cancel_done,
    call_refer_received,
    auth_failure,
    register_success,
    register_failure,
    vfu_request,
    dtmf_received,
    message_received,
    message_delivery_update,
    notify_refer,
    subscribe_received,
    incoming_subscribe_closed,
    subscribe_response,
    notify,
    subscribe_presence_received,
    subscribe_presence_closed,
    parse_presence_requested,
    convert_presence_to_xml_requested,
    notify_presence,
    ping_reply,
    auth_requested,
    info_received,
    publish_received,
    on_publish_response,
    incoming_publish_closed,
    on_expire,
    on_notify_response,
    refer_received,
    process_redirect,
};<|MERGE_RESOLUTION|>--- conflicted
+++ resolved
@@ -1229,14 +1229,6 @@
 				method = referToAddr->getUriParamValue("method");
 			}
 			std::shared_ptr<LinphonePrivate::Address> to = LinphonePrivate::Address::create(op->getTo());
-<<<<<<< HEAD
-			shared_ptr<Conference> conference;
-			if (linphone_core_conference_server_enabled(lc)) {
-				// Removal of a participant at the server side
-				conference = L_GET_CPP_PTR_FROM_C_OBJECT(lc)->findConference(ConferenceId(to, to));
-			} else {
-				conference = L_GET_CPP_PTR_FROM_C_OBJECT(lc)->findConference(ConferenceId(referToAddr, to));
-=======
 			std::shared_ptr<Conference> conference;
 			std::shared_ptr<Core> core = L_GET_CPP_PTR_FROM_C_OBJECT(lc);
 			const auto conferenceIdParams = core->createConferenceIdParams();
@@ -1245,7 +1237,6 @@
 				conference = core->findConference(ConferenceId(to, to, conferenceIdParams), false);
 			} else {
 				conference = core->findConference(ConferenceId(referToAddr, to, conferenceIdParams), false);
->>>>>>> 4a3375e6
 			}
 			SalReferOp *referOp = dynamic_cast<SalReferOp *>(op);
 			if (conference && referOp) {
