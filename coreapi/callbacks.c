/*
linphone
Copyright (C) 2010  Simon MORLAT (simon.morlat@free.fr)

This program is free software; you can redistribute it and/or
modify it under the terms of the GNU General Public License
as published by the Free Software Foundation; either version 2
of the License, or (at your option) any later version.

This program is distributed in the hope that it will be useful,
but WITHOUT ANY WARRANTY; without even the implied warranty of
MERCHANTABILITY or FITNESS FOR A PARTICULAR PURPOSE.  See the
GNU General Public License for more details.

You should have received a copy of the GNU General Public License
along with this program; if not, write to the Free Software
Foundation, Inc., 59 Temple Place - Suite 330, Boston, MA  02111-1307, USA.
*/


#include "sal/sal.h"

#include "linphonecore.h"
#include "private.h"
#include "mediastreamer2/mediastream.h"
#include "lpconfig.h"

static void register_failure(SalOp *op, SalError error, SalReason reason, const char *details);

static int media_parameters_changed(LinphoneCall *call, SalMediaDescription *oldmd, SalMediaDescription *newmd) {
	if (call->params.in_conference != call->current_params.in_conference) return SAL_MEDIA_DESCRIPTION_CHANGED;
	if (call->up_bw != linphone_core_get_upload_bandwidth(call->core)) return SAL_MEDIA_DESCRIPTION_CHANGED;
	return sal_media_description_equals(oldmd, newmd);
}

void linphone_core_update_streams_destinations(LinphoneCore *lc, LinphoneCall *call, SalMediaDescription *old_md, SalMediaDescription *new_md) {
	SalStreamDescription *old_audiodesc = NULL;
	SalStreamDescription *old_videodesc = NULL;
	SalStreamDescription *new_audiodesc = NULL;
	SalStreamDescription *new_videodesc = NULL;
	char *rtp_addr, *rtcp_addr;
	int i;

	for (i = 0; i < old_md->n_active_streams; i++) {
		if (old_md->streams[i].type == SalAudio) {
			old_audiodesc = &old_md->streams[i];
		} else if (old_md->streams[i].type == SalVideo) {
			old_videodesc = &old_md->streams[i];
		}
	}
	for (i = 0; i < new_md->n_active_streams; i++) {
		if (new_md->streams[i].type == SalAudio) {
			new_audiodesc = &new_md->streams[i];
		} else if (new_md->streams[i].type == SalVideo) {
			new_videodesc = &new_md->streams[i];
		}
	}
	if (call->audiostream && new_audiodesc) {
		rtp_addr = (new_audiodesc->rtp_addr[0] != '\0') ? new_audiodesc->rtp_addr : new_md->addr;
		rtcp_addr = (new_audiodesc->rtcp_addr[0] != '\0') ? new_audiodesc->rtcp_addr : new_md->addr;
		ms_message("Change audio stream destination: RTP=%s:%d RTCP=%s:%d", rtp_addr, new_audiodesc->rtp_port, rtcp_addr, new_audiodesc->rtcp_port);
		rtp_session_set_remote_addr_full(call->audiostream->ms.session, rtp_addr, new_audiodesc->rtp_port, rtcp_addr, new_audiodesc->rtcp_port);
	}
#ifdef VIDEO_ENABLED
	if (call->videostream && new_videodesc) {
		rtp_addr = (new_videodesc->rtp_addr[0] != '\0') ? new_videodesc->rtp_addr : new_md->addr;
		rtcp_addr = (new_videodesc->rtcp_addr[0] != '\0') ? new_videodesc->rtcp_addr : new_md->addr;
		ms_message("Change video stream destination: RTP=%s:%d RTCP=%s:%d", rtp_addr, new_videodesc->rtp_port, rtcp_addr, new_videodesc->rtcp_port);
		rtp_session_set_remote_addr_full(call->videostream->ms.session, rtp_addr, new_videodesc->rtp_port, rtcp_addr, new_videodesc->rtcp_port);
	}
#endif

	/* Copy address and port values from new_md to old_md since we will keep old_md as resultdesc */
	strcpy(old_md->addr, new_md->addr);
	if (old_audiodesc && new_audiodesc) {
		strcpy(old_audiodesc->rtp_addr, new_audiodesc->rtp_addr);
		strcpy(old_audiodesc->rtcp_addr, new_audiodesc->rtcp_addr);
		old_audiodesc->rtp_port = new_audiodesc->rtp_port;
		old_audiodesc->rtcp_port = new_audiodesc->rtcp_port;
	}
	if (old_videodesc && new_videodesc) {
		strcpy(old_videodesc->rtp_addr, new_videodesc->rtp_addr);
		strcpy(old_videodesc->rtcp_addr, new_videodesc->rtcp_addr);
		old_videodesc->rtp_port = new_videodesc->rtp_port;
		old_videodesc->rtcp_port = new_videodesc->rtcp_port;
	}
}

void linphone_core_update_streams(LinphoneCore *lc, LinphoneCall *call, SalMediaDescription *new_md){
	SalMediaDescription *oldmd=call->resultdesc;
	
	if (lc->ringstream!=NULL){
		ring_stop(lc->ringstream);
		lc->ringstream=NULL;
	}
	if (new_md!=NULL){
		sal_media_description_ref(new_md);
		call->media_pending=FALSE;
	}else{
		call->media_pending=TRUE;
	}
	call->resultdesc=new_md;
	if ((call->audiostream && call->audiostream->ms.ticker) || (call->videostream && call->videostream->ms.ticker)){
		/* we already started media: check if we really need to restart it*/
		if (oldmd){
			int md_changed = media_parameters_changed(call, oldmd, new_md);
			if ((md_changed & SAL_MEDIA_DESCRIPTION_CODEC_CHANGED) || call->playing_ringbacktone) {
				ms_message("Media descriptions are different, need to restart the streams.");
			} else {
				if (md_changed == SAL_MEDIA_DESCRIPTION_UNCHANGED) {
					/*as nothing has changed, keep the oldmd */
					call->resultdesc=oldmd;
					sal_media_description_unref(new_md);
					if (call->all_muted){
						ms_message("Early media finished, unmuting inputs...");
						/*we were in early media, now we want to enable real media */
						linphone_call_enable_camera (call,linphone_call_camera_enabled (call));
						if (call->audiostream)
							linphone_core_mute_mic (lc, linphone_core_is_mic_muted(lc));
#ifdef VIDEO_ENABLED
						if (call->videostream && call->camera_active)
							video_stream_change_camera(call->videostream,lc->video_conf.device );
#endif
					}
					ms_message("No need to restart streams, SDP is unchanged.");
					return;
				}
				else {
					if (md_changed & SAL_MEDIA_DESCRIPTION_NETWORK_CHANGED) {
						ms_message("Network parameters have changed, update them.");
						linphone_core_update_streams_destinations(lc, call, oldmd, new_md);
					}
					if (md_changed & SAL_MEDIA_DESCRIPTION_CRYPTO_CHANGED) {
						ms_message("Crypto parameters have changed, update them.");
						linphone_call_update_crypto_parameters(call, oldmd, new_md);
					}
					call->resultdesc = oldmd;
					sal_media_description_unref(new_md);
					return;
				}
			}
		}
		linphone_call_stop_media_streams (call);
		linphone_call_init_media_streams (call);
	}
	if (oldmd) 
		sal_media_description_unref(oldmd);
	
	if (new_md) {
		bool_t all_muted=FALSE;
		bool_t send_ringbacktone=FALSE;
		
		if (call->audiostream==NULL){
			/*this happens after pausing the call locally. The streams are destroyed and then we wait the 200Ok to recreate them*/
			linphone_call_init_media_streams (call);
		}
		if (call->state==LinphoneCallIncomingEarlyMedia && linphone_core_get_remote_ringback_tone (lc)!=NULL){
			send_ringbacktone=TRUE;
		}
		if (call->state==LinphoneCallIncomingEarlyMedia ||
		    (call->state==LinphoneCallOutgoingEarlyMedia && !call->params.real_early_media)){
			all_muted=TRUE;
		}
		linphone_call_start_media_streams(call,all_muted,send_ringbacktone);
	}
	if (call->state==LinphoneCallPausing && call->paused_by_app && ms_list_size(lc->calls)==1){
		linphone_core_play_named_tone(lc,LinphoneToneCallOnHold);
	}
}
#if 0
static bool_t is_duplicate_call(LinphoneCore *lc, const LinphoneAddress *from, const LinphoneAddress *to){
	MSList *elem;
	for(elem=lc->calls;elem!=NULL;elem=elem->next){
		LinphoneCall *call=(LinphoneCall*)elem->data;
		if (linphone_address_weak_equal(call->log->from,from) &&
		    linphone_address_weak_equal(call->log->to, to)){
			return TRUE;
		}
	}
	return FALSE;
}
#endif

static bool_t already_a_call_with_remote_address(const LinphoneCore *lc, const LinphoneAddress *remote) {
	MSList *elem;
	ms_warning(" searching for already_a_call_with_remote_address.");

	for(elem=lc->calls;elem!=NULL;elem=elem->next){
		const LinphoneCall *call=(LinphoneCall*)elem->data;
		const LinphoneAddress *cRemote=linphone_call_get_remote_address(call);
		if (linphone_address_weak_equal(cRemote,remote)) {
			ms_warning("already_a_call_with_remote_address found.");
			return TRUE;
		}
	}
	return FALSE;
}

static bool_t already_a_call_pending(LinphoneCore *lc){
	MSList *elem;
	for(elem=lc->calls;elem!=NULL;elem=elem->next){
		LinphoneCall *call=(LinphoneCall*)elem->data;
		if (call->state==LinphoneCallIncomingReceived
		    || call->state==LinphoneCallOutgoingInit
		    || call->state==LinphoneCallOutgoingProgress
		    || call->state==LinphoneCallOutgoingEarlyMedia
		    || call->state==LinphoneCallOutgoingRinging){
			return TRUE;
		}
	}
	return FALSE;
}

static void call_received(SalOp *h){
	LinphoneCore *lc=(LinphoneCore *)sal_get_user_pointer(sal_op_get_sal(h));
	LinphoneCall *call;
	const char *from,*to;
	char *alt_contact;
	LinphoneAddress *from_addr, *to_addr;
	bool_t prevent_colliding_calls=lp_config_get_int(lc->config,"sip","prevent_colliding_calls",TRUE);
	
	/* first check if we can answer successfully to this invite */
	if (linphone_presence_model_get_basic_status(lc->presence_model) == LinphonePresenceBasicStatusClosed) {
		LinphonePresenceActivity *activity = linphone_presence_model_get_activity(lc->presence_model);
		switch (linphone_presence_activity_get_type(activity)) {
			case LinphonePresenceActivityBusy:
				sal_call_decline(h,SalReasonBusy,NULL);
				break;
			case LinphonePresenceActivityAppointment:
			case LinphonePresenceActivityMeeting:
			case LinphonePresenceActivityOffline:
			case LinphonePresenceActivityWorship:
				sal_call_decline(h,SalReasonTemporarilyUnavailable,NULL);
				break;
			case LinphonePresenceActivityPermanentAbsence:
				alt_contact = linphone_presence_model_get_contact(lc->presence_model);
				if (alt_contact != NULL) {
					sal_call_decline(h,SalReasonRedirect,alt_contact);
					ms_free(alt_contact);
				}
				break;
			default:
				break;
		}
		sal_op_release(h);
		return;
	}

	if (!linphone_core_can_we_add_call(lc)){/*busy*/
		sal_call_decline(h,SalReasonBusy,NULL);
		sal_op_release(h);
		return;
	}
	from=sal_op_get_from(h);
	to=sal_op_get_to(h);
	from_addr=linphone_address_new(from);
	to_addr=linphone_address_new(to);

	if ((already_a_call_with_remote_address(lc,from_addr) && prevent_colliding_calls) || already_a_call_pending(lc)){
		ms_warning("Receiving another call while one is ringing or initiated, refusing this one with busy message.");
		sal_call_decline(h,SalReasonBusy,NULL);
		sal_op_release(h);
		linphone_address_destroy(from_addr);
		linphone_address_destroy(to_addr);
		return;
	}
	
	call=linphone_call_new_incoming(lc,from_addr,to_addr,h);
	
	/* the call is acceptable so we can now add it to our list */
	linphone_core_add_call(lc,call);
	linphone_call_ref(call); /*prevent the call from being destroyed while we are notifying, if the user declines within the state callback */

	if ((linphone_core_get_firewall_policy(lc) == LinphonePolicyUseIce) && (call->ice_session != NULL)) {
		/* Defer ringing until the end of the ICE candidates gathering process. */
		ms_message("Defer ringing to gather ICE candidates");
		return;
	}
#ifdef BUILD_UPNP
	if ((linphone_core_get_firewall_policy(lc) == LinphonePolicyUseUpnp) && (call->upnp_session != NULL)) {
		/* Defer ringing until the end of the ICE candidates gathering process. */
		ms_message("Defer ringing to gather uPnP candidates");
		return;
	}
#endif //BUILD_UPNP

	linphone_core_notify_incoming_call(lc,call);
}

static void call_ringing(SalOp *h){
	LinphoneCore *lc=(LinphoneCore *)sal_get_user_pointer(sal_op_get_sal(h));
	LinphoneCall *call=(LinphoneCall*)sal_op_get_user_pointer(h);
	SalMediaDescription *md;
	
	if (call==NULL) return;
	
	/*set privacy*/
	call->current_params.privacy=(LinphonePrivacyMask)sal_op_get_privacy(call->op);

	if (lc->vtable.display_status)
		lc->vtable.display_status(lc,_("Remote ringing."));
	
	md=sal_call_get_final_media_description(h);
	if (md==NULL){
		if (lc->ringstream && lc->dmfs_playing_start_time!=0){
			ring_stop(lc->ringstream);
			lc->ringstream=NULL;
			lc->dmfs_playing_start_time=0;
		}
		if (lc->ringstream!=NULL) return;	/*already ringing !*/
		if (lc->sound_conf.play_sndcard!=NULL){
			MSSndCard *ringcard=lc->sound_conf.lsd_card ? lc->sound_conf.lsd_card : lc->sound_conf.play_sndcard;
			if (call->localdesc->streams[0].max_rate>0) ms_snd_card_set_preferred_sample_rate(ringcard, call->localdesc->streams[0].max_rate);
			/*we release sound before playing ringback tone*/
			if (call->audiostream)
				audio_stream_unprepare_sound(call->audiostream);
			lc->ringstream=ring_start(lc->sound_conf.remote_ring,2000,ringcard);
		}
		ms_message("Remote ringing...");
		if (lc->vtable.display_status) 
			lc->vtable.display_status(lc,_("Remote ringing..."));
		linphone_call_set_state(call,LinphoneCallOutgoingRinging,"Remote ringing");
	}else{
		/*accept early media */
		if (call->audiostream && audio_stream_started(call->audiostream)){
			/*streams already started */
			ms_message("Early media already started.");
			return;
		}
		if (lc->vtable.show) lc->vtable.show(lc);
		if (lc->vtable.display_status) 
			lc->vtable.display_status(lc,_("Early media."));
		linphone_call_set_state(call,LinphoneCallOutgoingEarlyMedia,"Early media");
		if (lc->ringstream!=NULL){
			ring_stop(lc->ringstream);
			lc->ringstream=NULL;
		}
		ms_message("Doing early media...");
		linphone_core_update_streams(lc,call,md);
	}
}

/*
 * could be reach :
 *  - when the call is accepted
 *  - when a request is accepted (pause, resume)
 */
static void call_accepted(SalOp *op){
	LinphoneCore *lc=(LinphoneCore *)sal_get_user_pointer(sal_op_get_sal(op));
	LinphoneCall *call=(LinphoneCall*)sal_op_get_user_pointer(op);
	SalMediaDescription *md;
	
	if (call==NULL){
		ms_warning("No call to accept.");
		return ;
	}
	/*set privacy*/
	call->current_params.privacy=(LinphonePrivacyMask)sal_op_get_privacy(call->op);

	/* Handle remote ICE attributes if any. */
	if (call->ice_session != NULL) {
		linphone_core_update_ice_from_remote_media_description(call, sal_call_get_remote_media_description(op));
	}
#ifdef BUILD_UPNP
	if (call->upnp_session != NULL) {
		linphone_core_update_upnp_from_remote_media_description(call, sal_call_get_remote_media_description(op));
	}
#endif //BUILD_UPNP

	md=sal_call_get_final_media_description(op);
<<<<<<< HEAD
	if (md) /*make sure re-invite will not prose video again*/
=======
	if (md)
>>>>>>> 5dbfc1d3
		call->params.has_video &= linphone_core_media_description_contains_video_stream(md);
	
	if (call->state==LinphoneCallOutgoingProgress ||
	    call->state==LinphoneCallOutgoingRinging ||
	    call->state==LinphoneCallOutgoingEarlyMedia){
		linphone_call_set_state(call,LinphoneCallConnected,"Connected");
		if (call->referer) linphone_core_notify_refer_state(lc,call->referer,call);
	}
	if (md && !sal_media_description_empty(md) && !linphone_core_incompatible_security(lc,md)){
		linphone_call_update_remote_session_id_and_ver(call);
		if (sal_media_description_has_dir(md,SalStreamSendOnly) ||
		    sal_media_description_has_dir(md,SalStreamInactive)){
			if (lc->vtable.display_status){
				char *tmp=linphone_call_get_remote_address_as_string (call);
				char *msg=ms_strdup_printf(_("Call with %s is paused."),tmp);
				lc->vtable.display_status(lc,msg);
				ms_free(tmp);
				ms_free(msg);
			}
			linphone_core_update_streams (lc,call,md);
			linphone_call_set_state(call,LinphoneCallPaused,"Call paused");
			if (call->refer_pending)
				linphone_core_start_refered_call(lc,call);
		}else if (sal_media_description_has_dir(md,SalStreamRecvOnly)){
			/*we are put on hold when the call is initially accepted */
			if (lc->vtable.display_status){
				char *tmp=linphone_call_get_remote_address_as_string (call);
				char *msg=ms_strdup_printf(_("Call answered by %s - on hold."),tmp);
				lc->vtable.display_status(lc,msg);
				ms_free(tmp);
				ms_free(msg);
			}
			linphone_core_update_streams (lc,call,md);
			linphone_call_set_state(call,LinphoneCallPausedByRemote,"Call paused by remote");
		}else{
			if (call->state!=LinphoneCallUpdating){
				if (call->state==LinphoneCallResuming){
					if (lc->vtable.display_status){
						lc->vtable.display_status(lc,_("Call resumed."));
					}
				}else{
					if (lc->vtable.display_status){
						char *tmp=linphone_call_get_remote_address_as_string (call);
						char *msg=ms_strdup_printf(_("Call answered by %s."),tmp);
						lc->vtable.display_status(lc,msg);
						ms_free(tmp);
						ms_free(msg);
					}
				}
			}
			linphone_core_update_streams (lc,call,md);
			if (!call->current_params.in_conference)
				lc->current_call=call;
			linphone_call_set_state(call, LinphoneCallStreamsRunning, "Streams running");
		}
	}else{
		/*send a bye*/
		ms_error("Incompatible SDP offer received in 200Ok, need to abort the call");
		linphone_core_abort_call(lc,call,_("Incompatible, check codecs or security settings..."));
	}
}

static void call_ack(SalOp *op){
	LinphoneCore *lc=(LinphoneCore *)sal_get_user_pointer(sal_op_get_sal(op));
	LinphoneCall *call=(LinphoneCall*)sal_op_get_user_pointer(op);
	if (call==NULL){
		ms_warning("No call to be ACK'd");
		return ;
	}
	if (call->media_pending){
		SalMediaDescription *md=sal_call_get_final_media_description(op);
		if (md && !sal_media_description_empty(md)){
			linphone_core_update_streams (lc,call,md);
			linphone_call_set_state (call,LinphoneCallStreamsRunning,"Connected (streams running)");
		}else{
			/*send a bye*/
			ms_error("Incompatible SDP response received in ACK, need to abort the call");
			linphone_core_abort_call(lc,call,"No codec intersection");
			return;
		}
	}
}

static void call_accept_update(LinphoneCore *lc, LinphoneCall *call){
	SalMediaDescription *md;
	SalMediaDescription *rmd=sal_call_get_remote_media_description(call->op);
	if ((rmd!=NULL) && (call->ice_session!=NULL)) {
		linphone_core_update_ice_from_remote_media_description(call,rmd);
		linphone_core_update_local_media_description_from_ice(call->localdesc,call->ice_session);
	}
#ifdef BUILD_UPNP
	if(call->upnp_session != NULL) {
		linphone_core_update_upnp_from_remote_media_description(call, rmd);
		linphone_core_update_local_media_description_from_upnp(call->localdesc,call->upnp_session);
	}
#endif //BUILD_UPNP
	linphone_call_update_remote_session_id_and_ver(call);
	sal_call_accept(call->op);
	md=sal_call_get_final_media_description(call->op);
	if (md && !sal_media_description_empty(md))
		linphone_core_update_streams(lc,call,md);
}

static void call_resumed(LinphoneCore *lc, LinphoneCall *call){
	call_accept_update(lc,call);
	if(lc->vtable.display_status)
		lc->vtable.display_status(lc,_("We have been resumed."));
	linphone_call_set_state(call,LinphoneCallStreamsRunning,"Connected (streams running)");
	linphone_call_set_transfer_state(call, LinphoneCallIdle);
}

static void call_paused_by_remote(LinphoneCore *lc, LinphoneCall *call){
	call_accept_update(lc,call);
	/* we are being paused */
	if(lc->vtable.display_status)
		lc->vtable.display_status(lc,_("We are paused by other party."));
	linphone_call_set_state (call,LinphoneCallPausedByRemote,"Call paused by remote");
}

static void call_updated_by_remote(LinphoneCore *lc, LinphoneCall *call){
	if(lc->vtable.display_status)
		lc->vtable.display_status(lc,_("Call is updated by remote."));
	call->defer_update=FALSE;
	linphone_call_set_state(call, LinphoneCallUpdatedByRemote,"Call updated by remote");
	if (call->defer_update==FALSE){
		linphone_core_accept_call_update(lc,call,NULL);
	}
}

/* this callback is called when an incoming re-INVITE modifies the session*/
static void call_updating(SalOp *op){
	LinphoneCore *lc=(LinphoneCore *)sal_get_user_pointer(sal_op_get_sal(op));
	LinphoneCall *call=(LinphoneCall*)sal_op_get_user_pointer(op);
	SalMediaDescription *rmd=sal_call_get_remote_media_description(op);

	if (rmd==NULL){
		/* case of a reINVITE without SDP */
		call_accept_update(lc,call);
		call->media_pending=TRUE;
		return;
	}

	switch(call->state){
		case LinphoneCallPausedByRemote:
			if (sal_media_description_has_dir(rmd,SalStreamSendRecv) || sal_media_description_has_dir(rmd,SalStreamRecvOnly)){
				call_resumed(lc,call);
			}else call_paused_by_remote(lc,call);
		break;
		case LinphoneCallStreamsRunning:
		case LinphoneCallConnected:
			if (sal_media_description_has_dir(rmd,SalStreamSendOnly) || sal_media_description_has_dir(rmd,SalStreamInactive)){
				call_paused_by_remote(lc,call);
			}else{
				call_updated_by_remote(lc,call);
			}
		break;
		default:
			call_accept_update(lc,call);
	}
}

static void call_terminated(SalOp *op, const char *from){
	LinphoneCore *lc=(LinphoneCore *)sal_get_user_pointer(sal_op_get_sal(op));
	LinphoneCall *call=(LinphoneCall*)sal_op_get_user_pointer(op);

	if (call==NULL) return;
	
	switch(linphone_call_get_state(call)){
		case LinphoneCallEnd:
		case LinphoneCallError:
			ms_warning("call_terminated: ignoring.");
			return;
		break;
		case LinphoneCallIncomingReceived:
		case LinphoneCallIncomingEarlyMedia:
			call->reason=LinphoneReasonNotAnswered;
		break;
		default:
		break;
	}
	ms_message("Current call terminated...");
	//we stop the call only if we have this current call or if we are in call
	if (lc->ringstream!=NULL && ( (ms_list_size(lc->calls)  == 1) || linphone_core_in_call(lc) )) {
		ring_stop(lc->ringstream);
		lc->ringstream=NULL;
	}
	linphone_call_stop_media_streams(call);
	if (lc->vtable.show!=NULL)
		lc->vtable.show(lc);
	if (lc->vtable.display_status!=NULL)
		lc->vtable.display_status(lc,_("Call terminated."));

#ifdef BUILD_UPNP
	linphone_call_delete_upnp_session(call);
#endif //BUILD_UPNP

	linphone_call_set_state(call, LinphoneCallEnd,"Call ended");
}

static void call_failure(SalOp *op, SalError error, SalReason sr, const char *details, int code){
	LinphoneCore *lc=(LinphoneCore *)sal_get_user_pointer(sal_op_get_sal(op));
	char *msg486=_("User is busy.");
	char *msg480=_("User is temporarily unavailable.");
	/*char *retrymsg=_("%s. Retry after %i minute(s).");*/
	char *msg600=_("User does not want to be disturbed.");
	char *msg603=_("Call declined.");
	const char *msg=details;
	LinphoneCall *call=(LinphoneCall*)sal_op_get_user_pointer(op);

	if (call==NULL){
		ms_warning("Call faillure reported on already cleaned call ?");
		return ;
	}
	
	if (lc->vtable.show) lc->vtable.show(lc);

	if (error==SalErrorNoResponse){
		msg=_("No response.");
		if (lc->vtable.display_status)
			lc->vtable.display_status(lc,msg);
	}else if (error==SalErrorProtocol){
		msg=details ? details : _("Protocol error.");
		if (lc->vtable.display_status)
			lc->vtable.display_status(lc, msg);
	}else if (error==SalErrorFailure){
		switch(sr){
			case SalReasonDeclined:
				msg=msg603;
				if (lc->vtable.display_status)
					lc->vtable.display_status(lc,msg603);
			break;
			case SalReasonBusy:
				msg=msg486;
				if (lc->vtable.display_status)
					lc->vtable.display_status(lc,msg486);
			break;
			case SalReasonRedirect:
				msg=_("Redirected");
				if (lc->vtable.display_status)
					lc->vtable.display_status(lc,msg);
			break;
			case SalReasonTemporarilyUnavailable:
				msg=msg480;
				if (lc->vtable.display_status)
					lc->vtable.display_status(lc,msg480);
			break;
			case SalReasonNotFound:
				if (lc->vtable.display_status)
					lc->vtable.display_status(lc,msg);
			break;
			case SalReasonDoNotDisturb:
				msg=msg600;
				if (lc->vtable.display_status)
					lc->vtable.display_status(lc,msg600);
			break;
			case SalReasonMedia:
			//media_encryption_mandatory
				if (call->params.media_encryption == LinphoneMediaEncryptionSRTP && 
					!linphone_core_is_media_encryption_mandatory(lc)) {
					int i;
					ms_message("Outgoing call failed with SRTP (SAVP) enabled - retrying with AVP");
					linphone_call_stop_media_streams(call);
					if (call->state==LinphoneCallOutgoingInit || call->state==LinphoneCallOutgoingProgress){
						/* clear SRTP local params */
						call->params.media_encryption = LinphoneMediaEncryptionNone;
						for(i=0; i<call->localdesc->n_active_streams; i++) {
							call->localdesc->streams[i].proto = SalProtoRtpAvp;
							memset(call->localdesc->streams[i].crypto, 0, sizeof(call->localdesc->streams[i].crypto));
						}
						linphone_core_restart_invite(lc, call);
					}
					return;
				}
				msg=_("Incompatible media parameters.");
				if (lc->vtable.display_status)
					lc->vtable.display_status(lc,msg);
			break;
			default:
				if (lc->vtable.display_status)
					lc->vtable.display_status(lc,_("Call failed."));
		}
	}

	if (lc->ringstream!=NULL) {
		ring_stop(lc->ringstream);
		lc->ringstream=NULL;
	}
	linphone_call_stop_media_streams (call);
	if (call->referer && linphone_call_get_state(call->referer)==LinphoneCallPaused && call->referer->was_automatically_paused){
		/*resume to the call that send us the refer automatically*/
		linphone_core_resume_call(lc,call->referer);
	}

#ifdef BUILD_UPNP
	linphone_call_delete_upnp_session(call);
#endif //BUILD_UPNP

	if (sr == SalReasonDeclined) {
		call->reason=LinphoneReasonDeclined;
		linphone_call_set_state(call,LinphoneCallEnd,"Call declined.");
	} else if (sr == SalReasonNotFound) {
		call->reason=LinphoneReasonNotFound;
		linphone_call_set_state(call,LinphoneCallError,"User not found.");
	} else if (sr == SalReasonBusy) {
		call->reason=LinphoneReasonBusy;
		linphone_call_set_state(call,LinphoneCallError,"User is busy.");
		linphone_core_play_named_tone(lc,LinphoneToneBusy);
	} else {
		linphone_call_set_state(call,LinphoneCallError,msg);
	}
}

static void call_released(SalOp *op){
	LinphoneCall *call=(LinphoneCall*)sal_op_get_user_pointer(op);
	if (call!=NULL){
		linphone_call_set_state(call,LinphoneCallReleased,"Call released");
	}else ms_error("call_released() for already destroyed call ?");
}

static void auth_requested_legacy(SalOp *h, const char *realm, const char *username){
	LinphoneCore *lc=(LinphoneCore *)sal_get_user_pointer(sal_op_get_sal(h));
	LinphoneAuthInfo *ai=(LinphoneAuthInfo*)linphone_core_find_auth_info(lc,realm,username);
	LinphoneCall *call=is_a_linphone_call(sal_op_get_user_pointer(h));

	if (call && call->ping_op==h){
		/*don't request authentication for ping requests. Their purpose is just to get any
		 * answer to get the Via's received and rport parameters.
		 */
		ms_message("auth_requested(): ignored for ping request.");
		return;
	}
	
	ms_message("auth_requested() for realm=%s, username=%s",realm,username);

	if (ai && ai->works==FALSE && ai->usecount>=3){
		/*case we tried 3 times to authenticate, without success */
		/*Better is to stop (implemeted below in else statement), and retry later*/
		if (ms_time(NULL)-ai->last_use_time>30){
			ai->usecount=0; /*so that we can allow to retry */
		}
	}
	
	if (ai && (ai->works || ai->usecount<3)){
		SalAuthInfo sai;
		sai.username=ai->username;
		sai.userid=ai->userid;
		sai.realm=ai->realm;
		sai.password=ai->passwd;
		ms_message("auth_requested(): authenticating realm=%s, username=%s",realm,username);
		sal_op_authenticate(h,&sai);
		ai->usecount++;
		ai->last_use_time=ms_time(NULL);
	}else{
		if (ai && ai->works==FALSE) {
			sal_op_cancel_authentication(h);
		} 
		if (lc->vtable.auth_info_requested)
			lc->vtable.auth_info_requested(lc,realm,username);
	}
}
#ifdef USE_BELLESIP
static void auth_failure(SalOp *op, SalAuthInfo* info) {
	LinphoneCore *lc=(LinphoneCore *)sal_get_user_pointer(sal_op_get_sal(op));
	LinphoneAuthInfo *ai=(LinphoneAuthInfo*)linphone_core_find_auth_info(lc,info->realm,info->username);
	if (ai){
		ms_message("%s/%s authentication fails.",info->realm,info->username);
	}
	if (lc->vtable.auth_info_requested) {
				lc->vtable.auth_info_requested(lc,info->realm,info->username);
	}
}
#else
static void auth_success(SalOp *h, const char *realm, const char *username){
	LinphoneCore *lc=(LinphoneCore *)sal_get_user_pointer(sal_op_get_sal(h));
	LinphoneAuthInfo *ai=(LinphoneAuthInfo*)linphone_core_find_auth_info(lc,realm,username);
	if (ai){
		ms_message("%s/%s authentication works.",realm,username);
		ai->works=TRUE;
	}
}
#endif
static void register_success(SalOp *op, bool_t registered){
	LinphoneCore *lc=(LinphoneCore *)sal_get_user_pointer(sal_op_get_sal(op));
	LinphoneProxyConfig *cfg=(LinphoneProxyConfig*)sal_op_get_user_pointer(op);
	char *msg;
	
	if (!cfg || cfg->deletion_date!=0){
		ms_message("Registration success for removed proxy config, ignored");
		return;
	}
	linphone_proxy_config_set_error(cfg,LinphoneReasonNone);
	linphone_proxy_config_set_state(cfg, registered ? LinphoneRegistrationOk : LinphoneRegistrationCleared ,
	                                registered ? "Registration sucessful" : "Unregistration done");
	if (lc->vtable.display_status){
		if (registered) msg=ms_strdup_printf(_("Registration on %s successful."),sal_op_get_proxy(op));
		else msg=ms_strdup_printf(_("Unregistration on %s done."),sal_op_get_proxy(op));
		lc->vtable.display_status(lc,msg);
		ms_free(msg);
	}
	
}

static void register_failure(SalOp *op, SalError error, SalReason reason, const char *details){
	LinphoneCore *lc=(LinphoneCore *)sal_get_user_pointer(sal_op_get_sal(op));
	LinphoneProxyConfig *cfg=(LinphoneProxyConfig*)sal_op_get_user_pointer(op);

	if (cfg==NULL){
		ms_warning("Registration failed for unknown proxy config.");
		return ;
	}
	if (cfg->deletion_date!=0){
		ms_message("Registration failed for removed proxy config, ignored");
		return;
	}
	if (details==NULL)
		details=_("no response timeout");
	
	if (lc->vtable.display_status) {
		char *msg=ortp_strdup_printf(_("Registration on %s failed: %s"),sal_op_get_proxy(op),details  );
		lc->vtable.display_status(lc,msg);
		ms_free(msg);
	}
	if (error== SalErrorFailure && reason == SalReasonForbidden) {
		linphone_proxy_config_set_error(cfg, LinphoneReasonBadCredentials);
	} else if (error == SalErrorNoResponse) {
		linphone_proxy_config_set_error(cfg, LinphoneReasonNoResponse);
	}
	if (error== SalErrorFailure
			&& reason == SalReasonServiceUnavailable
			&& linphone_proxy_config_get_state(cfg) == LinphoneRegistrationOk) {
		linphone_proxy_config_set_state(cfg,LinphoneRegistrationProgress,_("Service unavailable, retrying"));

	} else {
		linphone_proxy_config_set_state(cfg,LinphoneRegistrationFailed,details);
	}
	if (error== SalErrorFailure && reason == SalReasonForbidden) {
		const char *realm=NULL,*username=NULL;
		if (sal_op_get_auth_requested(op,&realm,&username)==0){
			if (lc->vtable.auth_info_requested)
				lc->vtable.auth_info_requested(lc,realm,username);
		}
	}
}

static void vfu_request(SalOp *op){
#ifdef VIDEO_ENABLED
	LinphoneCall *call=(LinphoneCall*)sal_op_get_user_pointer (op);
	if (call==NULL){
		ms_warning("VFU request but no call !");
		return ;
	}
	if (call->videostream)
		video_stream_send_vfu(call->videostream);
#endif
}

static void dtmf_received(SalOp *op, char dtmf){
	LinphoneCore *lc=(LinphoneCore *)sal_get_user_pointer(sal_op_get_sal(op));
	LinphoneCall *call=(LinphoneCall*)sal_op_get_user_pointer(op);
	if (lc->vtable.dtmf_received != NULL)
		lc->vtable.dtmf_received(lc, call, dtmf);
}

static void refer_received(Sal *sal, SalOp *op, const char *referto){
	LinphoneCore *lc=(LinphoneCore *)sal_get_user_pointer(sal);
	LinphoneCall *call=(LinphoneCall*)sal_op_get_user_pointer(op);
	if (call){
		if (call->refer_to!=NULL){
			ms_free(call->refer_to);
		}
		call->refer_to=ms_strdup(referto);
		call->refer_pending=TRUE;
		linphone_call_set_state(call,LinphoneCallRefered,"Refered");
		if (lc->vtable.display_status){
			char *msg=ms_strdup_printf(_("We are transferred to %s"),referto);
			lc->vtable.display_status(lc,msg);
			ms_free(msg);
		}
		if (call->state!=LinphoneCallPaused){
			ms_message("Automatically pausing current call to accept transfer.");
			_linphone_core_pause_call(lc,call);
			call->was_automatically_paused=TRUE;
			/*then we will start the refered when the pause is accepted, in order to serialize transactions within the dialog.
			 * Indeed we need to avoid to send a NOTIFY to inform about of state of the refered call while the pause isn't completed.
			**/
		}else linphone_core_start_refered_call(lc,call);
	}else if (lc->vtable.refer_received){
		lc->vtable.refer_received(lc,referto);
	}
}

static bool_t is_duplicate_msg(LinphoneCore *lc, const char *msg_id){
	MSList *elem=lc->last_recv_msg_ids;
	MSList *tail=NULL;
	int i;
	bool_t is_duplicate=FALSE;
	for(i=0;elem!=NULL;elem=elem->next,i++){
		if (strcmp((const char*)elem->data,msg_id)==0){
			is_duplicate=TRUE;
		}
		tail=elem;
	}
	if (!is_duplicate){
		lc->last_recv_msg_ids=ms_list_prepend(lc->last_recv_msg_ids,ms_strdup(msg_id));
	}
	if (i>=10){
		ms_free(tail->data);
		lc->last_recv_msg_ids=ms_list_remove_link(lc->last_recv_msg_ids,tail);
	}
	return is_duplicate;
}


static void text_received(SalOp *op, const SalMessage *msg){
	LinphoneCore *lc=(LinphoneCore *)sal_get_user_pointer(sal_op_get_sal(op));
	if (is_duplicate_msg(lc,msg->message_id)==FALSE){
		linphone_core_message_received(lc,op,msg);
	}
}

static void parse_presence_requested(SalOp *op, const char *content_type, const char *content_subtype, const char *body, SalPresenceModel **result) {
	linphone_notify_parse_presence(op, content_type, content_subtype, body, result);
}

static void convert_presence_to_xml_requested(SalOp *op, SalPresenceModel *presence, const char *contact, char **content) {
	linphone_notify_convert_presence_to_xml(op, presence, contact, content);
}

static void notify_presence(SalOp *op, SalSubscribeStatus ss, SalPresenceModel *model, const char *msg){
	LinphoneCore *lc=(LinphoneCore *)sal_get_user_pointer(sal_op_get_sal(op));
	linphone_notify_recv(lc,op,ss,model);
}

static void subscribe_presence_received(SalOp *op, const char *from){
	LinphoneCore *lc=(LinphoneCore *)sal_get_user_pointer(sal_op_get_sal(op));
	linphone_subscription_new(lc,op,from);
}

static void subscribe_presence_closed(SalOp *op, const char *from){
	LinphoneCore *lc=(LinphoneCore *)sal_get_user_pointer(sal_op_get_sal(op));
	linphone_subscription_closed(lc,op);
}

static void ping_reply(SalOp *op){
	LinphoneCall *call=(LinphoneCall*) sal_op_get_user_pointer(op);
	ms_message("ping reply !");
	if (call){
		if (call->state==LinphoneCallOutgoingInit){
			call->ping_replied=TRUE;
			linphone_core_proceed_with_invite_if_ready(call->core,call,NULL);
		}
	}
	else
	{
		ms_warning("ping reply without call attached...");
	}
}

static bool_t fill_auth_info(LinphoneCore *lc, SalAuthInfo* sai) {
	LinphoneAuthInfo *ai=(LinphoneAuthInfo*)linphone_core_find_auth_info(lc,sai->realm,sai->username);
	if (ai) {
		sai->userid=ms_strdup(ai->userid?ai->userid:ai->username);
		sai->password=ai->passwd?ms_strdup(ai->passwd):NULL;
		sai->ha1=ai->ha1?ms_strdup(ai->ha1):NULL;
		ai->usecount++;
		ai->last_use_time=ms_time(NULL);
		return TRUE;
	} else {
		return FALSE;
	}
}
static bool_t auth_requested(Sal* sal, SalAuthInfo* sai) {
	LinphoneCore *lc=(LinphoneCore *)sal_get_user_pointer(sal);
	if (fill_auth_info(lc,sai)) {
		return TRUE;
	} else {
		if (lc->vtable.auth_info_requested) {
			lc->vtable.auth_info_requested(lc,sai->realm,sai->username);
			if (fill_auth_info(lc,sai)) {
				return TRUE;
			}
		}
		return FALSE;
	}
}
static void notify_refer(SalOp *op, SalReferStatus status){
	LinphoneCore *lc=(LinphoneCore *)sal_get_user_pointer(sal_op_get_sal(op));
	LinphoneCall *call=(LinphoneCall*) sal_op_get_user_pointer(op);
	LinphoneCallState cstate;
	if (call==NULL) {
		ms_warning("Receiving notify_refer for unknown call.");
		return ;
	}
	switch(status){
		case SalReferTrying:
			cstate=LinphoneCallOutgoingProgress;
		break;
		case SalReferSuccess:
			cstate=LinphoneCallConnected;
		break;
		case SalReferFailed:
			cstate=LinphoneCallError;
		break;
		default:
			cstate=LinphoneCallError;
	}
	linphone_call_set_transfer_state(call, cstate);
	if (cstate==LinphoneCallConnected){
		/*automatically terminate the call as the transfer is complete.*/
		linphone_core_terminate_call(lc,call);
	}
}

static LinphoneChatMessageState chatStatusSal2Linphone(SalTextDeliveryStatus status){
	switch(status){
		case SalTextDeliveryInProgress:
			return LinphoneChatMessageStateInProgress;
		case SalTextDeliveryDone:
			return LinphoneChatMessageStateDelivered;
		case SalTextDeliveryFailed:
			return LinphoneChatMessageStateNotDelivered;
	}
	return LinphoneChatMessageStateIdle;
}

static int op_equals(LinphoneCall *a, SalOp *b) {
	return a->op !=b; /*return 0 if equals*/
}

static void text_delivery_update(SalOp *op, SalTextDeliveryStatus status){
	LinphoneChatMessage *chat_msg=(LinphoneChatMessage* )sal_op_get_user_pointer(op);
	const MSList* calls = linphone_core_get_calls(chat_msg->chat_room->lc);
	
	chat_msg->state=chatStatusSal2Linphone(status);
	linphone_chat_message_store_state(chat_msg);
	if (chat_msg && chat_msg->cb) {
		ms_message("Notifying text delivery with status %i",chat_msg->state);
		chat_msg->cb(chat_msg
			,chat_msg->state
			,chat_msg->cb_ud);
	}
	if (status != SalTextDeliveryInProgress) { /*don't release op if progress*/
		linphone_chat_message_destroy(chat_msg);

		if (!ms_list_find_custom((MSList*)calls, (MSCompareFunc) op_equals, op)) {
			/*op was only create for messaging purpose, destroying*/
			sal_op_release(op);
		}
	}
}

static void info_received(SalOp *op, const SalBody *body){
	LinphoneCore *lc=(LinphoneCore *)sal_get_user_pointer(sal_op_get_sal(op));
	linphone_core_notify_info_message(lc,op,body);
}

static void subscribe_response(SalOp *op, SalSubscribeStatus status, SalError error, SalReason reason){
	LinphoneEvent *lev=(LinphoneEvent*)sal_op_get_user_pointer(op);
	
	if (lev==NULL) return;
	
	if (status==SalSubscribeActive){
		linphone_event_set_state(lev,LinphoneSubscriptionActive);
	}else if (status==SalSubscribePending){
		linphone_event_set_state(lev,LinphoneSubscriptionPending);
	}else{
		linphone_event_set_reason(lev, linphone_reason_from_sal(reason));
		linphone_event_set_state(lev,LinphoneSubscriptionError);
	}
}

static void notify(SalOp *op, SalSubscribeStatus st, const char *eventname, const SalBody *body){
	LinphoneEvent *lev=(LinphoneEvent*)sal_op_get_user_pointer(op);
	LinphoneCore *lc=(LinphoneCore *)sal_get_user_pointer(sal_op_get_sal(op));
	LinphoneContent content;
	
	if (lev==NULL) {
		/*out of subscribe notify */
		lev=linphone_event_new_with_op(lc,op,LinphoneSubscriptionOutgoing,eventname);
	}
	if (lc->vtable.notify_received){
		lc->vtable.notify_received(lc,lev,eventname,linphone_content_from_sal_body(&content,body));
	}
	if (st!=SalSubscribeNone){
		linphone_event_set_state(lev,linphone_subscription_state_from_sal(st));
	}
}

static void subscribe_received(SalOp *op, const char *eventname, const SalBody *body){
	LinphoneEvent *lev=(LinphoneEvent*)sal_op_get_user_pointer(op);
	LinphoneCore *lc=(LinphoneCore *)sal_get_user_pointer(sal_op_get_sal(op));
	
	if (lev==NULL) {
		lev=linphone_event_new_with_op(lc,op,LinphoneSubscriptionIncoming,eventname);
		linphone_event_set_state(lev,LinphoneSubscriptionIncomingReceived);
	}else{
		/*subscribe refresh, unhandled*/
	}
	
}

static void subscribe_closed(SalOp *op){
	LinphoneEvent *lev=(LinphoneEvent*)sal_op_get_user_pointer(op);
	
	linphone_event_set_state(lev,LinphoneSubscriptionTerminated);
}

SalCallbacks linphone_sal_callbacks={
	call_received,
	call_ringing,
	call_accepted,
	call_ack,
	call_updating,
	call_terminated,
	call_failure,
	call_released,
	auth_requested_legacy,
#ifdef USE_BELLESIP
	auth_failure,
#else
	auth_success,
#endif
	register_success,
	register_failure,
	vfu_request,
	dtmf_received,
	refer_received,
	text_received,
	text_delivery_update,
	notify_refer,
	subscribe_received,
	subscribe_closed,
	subscribe_response,
	notify,
	subscribe_presence_received,
	subscribe_presence_closed,
	parse_presence_requested,
	convert_presence_to_xml_requested,
	notify_presence,
	ping_reply,
	auth_requested,
	info_received
};

<|MERGE_RESOLUTION|>--- conflicted
+++ resolved
@@ -368,11 +368,7 @@
 #endif //BUILD_UPNP
 
 	md=sal_call_get_final_media_description(op);
-<<<<<<< HEAD
-	if (md) /*make sure re-invite will not prose video again*/
-=======
-	if (md)
->>>>>>> 5dbfc1d3
+	if (md) /*make sure re-invite will not propose video again*/
 		call->params.has_video &= linphone_core_media_description_contains_video_stream(md);
 	
 	if (call->state==LinphoneCallOutgoingProgress ||
