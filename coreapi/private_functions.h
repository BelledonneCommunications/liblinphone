--- conflicted
+++ resolved
@@ -751,7 +751,6 @@
  */
 LINPHONE_PUBLIC const ZrtpAlgo *linphone_call_stats_get_zrtp_algo (const LinphoneCallStats *stats);
 
-<<<<<<< HEAD
 typedef struct _SrtpInfo SrtpInfo;
 /**
  * Get the srtp info
@@ -759,13 +758,11 @@
  * @return The srtp info
  */
 LINPHONE_PUBLIC const SrtpInfo *linphone_call_stats_get_srtp_info (const LinphoneCallStats *stats);
-=======
 /**
  * Create a new #LinphoneNatPolicy by reading the config of a #LinphoneCore according to the passed ref.
  * @param core #LinphoneCore object @notnil
  * @param ref The reference of a NAT policy in the config of the #LinphoneCore @notnil
  * @return A new #LinphoneNatPolicy object. @maybenil
- * @ingroup network_parameters
  */
 LINPHONE_PUBLIC LinphoneNatPolicy * linphone_core_create_nat_policy_from_ref(LinphoneCore *core, const char *ref);
 
@@ -774,10 +771,9 @@
  * @param core #LinphoneCore object @notnil
  * @param section The section name of a NAT policy in the config of the #LinphoneCore @notnil
  * @return A new #LinphoneNatPolicy object. @maybenil
- * @ingroup network_parameters
  */
 LINPHONE_PUBLIC LinphoneNatPolicy * linphone_core_create_nat_policy_from_config(LinphoneCore *core, const char *section);
->>>>>>> 89410e0f
+
 
 #ifdef __cplusplus
 }
