<<<<<<< HEAD
/*
vcard_stubs.c
Copyright (C) 2015  Belledonne Communications SARL

This program is free software; you can redistribute it and/or
modify it under the terms of the GNU General Public License
as published by the Free Software Foundation; either version 2
of the License, or (at your option) any later version.

This program is distributed in the hope that it will be useful,
but WITHOUT ANY WARRANTY; without even the implied warranty of
MERCHANTABILITY or FITNESS FOR A PARTICULAR PURPOSE.  See the
GNU General Public License for more details.

You should have received a copy of the GNU General Public License
along with this program; if not, write to the Free Software
Foundation, Inc., 51 Franklin Street, Fifth Floor, Boston, MA  02110-1301, USA.
*/

#include "vcard.h"

struct _LinphoneVcardContext {
	void *user_data;
};

LinphoneVcardContext* linphone_vcard_context_new(void) {
	LinphoneVcardContext* context = ms_new0(LinphoneVcardContext, 1);
	context->user_data = NULL;
	return context;
}

void linphone_vcard_context_destroy(LinphoneVcardContext *context) {
	if (context) {
		ms_free(context);
	}
}

void* linphone_vcard_context_get_user_data(const LinphoneVcardContext *context) {
	return context ? context->user_data : NULL;
}

void linphone_vcard_context_set_user_data(LinphoneVcardContext *context, void *data) {
	if (context) context->user_data = data;
}

struct _LinphoneVcard {
	void *dummy;
};

LinphoneVcard* linphone_vcard_new(void) {
	return NULL;
}

void linphone_vcard_free(LinphoneVcard *vCard) {
}

bctbx_list_t* linphone_vcard_context_get_vcard_list_from_file(LinphoneVcardContext *context, const char *filename) {
	return NULL;
}

bctbx_list_t* linphone_vcard_context_get_vcard_list_from_buffer(LinphoneVcardContext *context, const char *buffer) {
	return NULL;
}

LinphoneVcard* linphone_vcard_context_get_vcard_from_buffer(LinphoneVcardContext *context, const char *buffer) {
	return NULL;
}

const char * linphone_vcard_as_vcard4_string(LinphoneVcard *vCard) {
	return NULL;
}

void linphone_vcard_set_full_name(LinphoneVcard *vCard, const char *name) {
}

const char* linphone_vcard_get_full_name(const LinphoneVcard *vCard) {
	return NULL;
}

void linphone_vcard_set_family_name(LinphoneVcard *vCard, const char *name) {
}

const char* linphone_vcard_get_family_name(const LinphoneVcard *vCard) {
	return NULL;
}

void linphone_vcard_set_given_name(LinphoneVcard *vCard, const char *name) {
}

const char* linphone_vcard_get_given_name(const LinphoneVcard *vCard) {
	return NULL;
}

void linphone_vcard_add_sip_address(LinphoneVcard *vCard, const char *sip_address) {
}

void linphone_vcard_remove_sip_address(LinphoneVcard *vCard, const char *sip_address) {
}

void linphone_vcard_edit_main_sip_address(LinphoneVcard *vCard, const char *sip_address) {
}

bctbx_list_t* linphone_vcard_get_sip_addresses(const LinphoneVcard *vCard) {
	return NULL;
}

void linphone_vcard_add_phone_number(LinphoneVcard *vCard, const char *phone) {
}

void linphone_vcard_remove_phone_number(LinphoneVcard *vCard, const char *phone) {
}

bctbx_list_t* linphone_vcard_get_phone_numbers(const LinphoneVcard *vCard) {
	return NULL;
}

void linphone_vcard_set_organization(LinphoneVcard *vCard, const char *organization) {
}

const char* linphone_vcard_get_organization(const LinphoneVcard *vCard) {
	return NULL;
}

bool_t linphone_vcard_generate_unique_id(LinphoneVcard *vCard) {
	return FALSE;
}

void linphone_vcard_set_uid(LinphoneVcard *vCard, const char *uid) {
}

const char* linphone_vcard_get_uid(const LinphoneVcard *vCard) {
	return NULL;
}

void linphone_vcard_set_etag(LinphoneVcard *vCard, const char * etag) {
}

const char* linphone_vcard_get_etag(const LinphoneVcard *vCard) {
	return NULL;
}

void linphone_vcard_set_url(LinphoneVcard *vCard, const char * url) {
}

const char* linphone_vcard_get_url(const LinphoneVcard *vCard) {
	return NULL;
}

void linphone_vcard_compute_md5_hash(LinphoneVcard *vCard) {
}

bool_t linphone_vcard_compare_md5_hash(LinphoneVcard *vCard) {
	return FALSE;
}

bool_t linphone_core_vcard_supported(void) {
	return FALSE;
=======
/*
vcard_stubs.c
Copyright (C) 2015  Belledonne Communications SARL

This program is free software; you can redistribute it and/or
modify it under the terms of the GNU General Public License
as published by the Free Software Foundation; either version 2
of the License, or (at your option) any later version.

This program is distributed in the hope that it will be useful,
but WITHOUT ANY WARRANTY; without even the implied warranty of
MERCHANTABILITY or FITNESS FOR A PARTICULAR PURPOSE.  See the
GNU General Public License for more details.

You should have received a copy of the GNU General Public License
along with this program; if not, write to the Free Software
Foundation, Inc., 59 Temple Place - Suite 330, Boston, MA  02111-1307, USA.
*/

#include "vcard.h"

struct _LinphoneVcardContext {
	void *user_data;
};

LinphoneVcardContext* linphone_vcard_context_new(void) {
	LinphoneVcardContext* context = ms_new0(LinphoneVcardContext, 1);
	context->user_data = NULL;
	return context;
}

void linphone_vcard_context_destroy(LinphoneVcardContext *context) {
	if (context) {
		ms_free(context);
	}
}


void* linphone_vcard_context_get_user_data(const LinphoneVcardContext *context) {
	return context ? context->user_data : NULL;
}

void linphone_vcard_context_set_user_data(LinphoneVcardContext *context, void *data) {
	if (context) context->user_data = data;
}

struct _LinphoneVcard {
	void *dummy;
};

LinphoneVcard* linphone_vcard_new(void) {
	return NULL;
}

void linphone_vcard_free(LinphoneVcard *vCard) {
	
}

MSList* linphone_vcard_context_get_vcard_list_from_file(LinphoneVcardContext *context, const char *filename) {
	return NULL;
}

MSList* linphone_vcard_context_get_vcard_list_from_buffer(LinphoneVcardContext *context, const char *buffer) {
	return NULL;
}

LinphoneVcard* linphone_vcard_context_get_vcard_from_buffer(LinphoneVcardContext *context, const char *buffer) {
	return NULL;
}

const char * linphone_vcard_as_vcard4_string(LinphoneVcard *vCard) {
	return NULL;
}

void linphone_vcard_set_full_name(LinphoneVcard *vCard, const char *name) {
	
}

const char* linphone_vcard_get_full_name(const LinphoneVcard *vCard) {
	return NULL;
}

void linphone_vcard_add_sip_address(LinphoneVcard *vCard, const char *sip_address) {
	
}

void linphone_vcard_remove_sip_address(LinphoneVcard *vCard, const char *sip_address) {
	
}

void linphone_vcard_edit_main_sip_address(LinphoneVcard *vCard, const char *sip_address) {
	
}

MSList* linphone_vcard_get_sip_addresses(const LinphoneVcard *vCard) {
	return NULL;
}

void linphone_vcard_add_phone_number(LinphoneVcard *vCard, const char *phone) {

}

void linphone_vcard_remove_phone_number(LinphoneVcard *vCard, const char *phone) {

}

MSList* linphone_vcard_get_phone_numbers(const LinphoneVcard *vCard) {
	return NULL;
}

void linphone_vcard_set_organization(LinphoneVcard *vCard, const char *organization) {
	
}

const char* linphone_vcard_get_organization(const LinphoneVcard *vCard) {
	return NULL;
}

bool_t linphone_vcard_generate_unique_id(LinphoneVcard *vCard) {
	return FALSE;
}

void linphone_vcard_set_uid(LinphoneVcard *vCard, const char *uid) {
	
}

const char* linphone_vcard_get_uid(const LinphoneVcard *vCard) {
	return NULL;
}

void linphone_vcard_set_etag(LinphoneVcard *vCard, const char * etag) {
	
}

const char* linphone_vcard_get_etag(const LinphoneVcard *vCard) {
	return NULL;
}

void linphone_vcard_set_url(LinphoneVcard *vCard, const char * url) {
	
}

const char* linphone_vcard_get_url(const LinphoneVcard *vCard) {
	return NULL;
}

void linphone_vcard_compute_md5_hash(LinphoneVcard *vCard) {
	
}

bool_t linphone_vcard_compare_md5_hash(LinphoneVcard *vCard) {
	return FALSE;
>>>>>>> 761c27d8
}<|MERGE_RESOLUTION|>--- conflicted
+++ resolved
@@ -1,4 +1,3 @@
-<<<<<<< HEAD
 /*
 vcard_stubs.c
 Copyright (C) 2015  Belledonne Communications SARL
@@ -35,6 +34,7 @@
 		ms_free(context);
 	}
 }
+
 
 void* linphone_vcard_context_get_user_data(const LinphoneVcardContext *context) {
 	return context ? context->user_data : NULL;
@@ -156,158 +156,4 @@
 
 bool_t linphone_core_vcard_supported(void) {
 	return FALSE;
-=======
-/*
-vcard_stubs.c
-Copyright (C) 2015  Belledonne Communications SARL
-
-This program is free software; you can redistribute it and/or
-modify it under the terms of the GNU General Public License
-as published by the Free Software Foundation; either version 2
-of the License, or (at your option) any later version.
-
-This program is distributed in the hope that it will be useful,
-but WITHOUT ANY WARRANTY; without even the implied warranty of
-MERCHANTABILITY or FITNESS FOR A PARTICULAR PURPOSE.  See the
-GNU General Public License for more details.
-
-You should have received a copy of the GNU General Public License
-along with this program; if not, write to the Free Software
-Foundation, Inc., 59 Temple Place - Suite 330, Boston, MA  02111-1307, USA.
-*/
-
-#include "vcard.h"
-
-struct _LinphoneVcardContext {
-	void *user_data;
-};
-
-LinphoneVcardContext* linphone_vcard_context_new(void) {
-	LinphoneVcardContext* context = ms_new0(LinphoneVcardContext, 1);
-	context->user_data = NULL;
-	return context;
-}
-
-void linphone_vcard_context_destroy(LinphoneVcardContext *context) {
-	if (context) {
-		ms_free(context);
-	}
-}
-
-
-void* linphone_vcard_context_get_user_data(const LinphoneVcardContext *context) {
-	return context ? context->user_data : NULL;
-}
-
-void linphone_vcard_context_set_user_data(LinphoneVcardContext *context, void *data) {
-	if (context) context->user_data = data;
-}
-
-struct _LinphoneVcard {
-	void *dummy;
-};
-
-LinphoneVcard* linphone_vcard_new(void) {
-	return NULL;
-}
-
-void linphone_vcard_free(LinphoneVcard *vCard) {
-	
-}
-
-MSList* linphone_vcard_context_get_vcard_list_from_file(LinphoneVcardContext *context, const char *filename) {
-	return NULL;
-}
-
-MSList* linphone_vcard_context_get_vcard_list_from_buffer(LinphoneVcardContext *context, const char *buffer) {
-	return NULL;
-}
-
-LinphoneVcard* linphone_vcard_context_get_vcard_from_buffer(LinphoneVcardContext *context, const char *buffer) {
-	return NULL;
-}
-
-const char * linphone_vcard_as_vcard4_string(LinphoneVcard *vCard) {
-	return NULL;
-}
-
-void linphone_vcard_set_full_name(LinphoneVcard *vCard, const char *name) {
-	
-}
-
-const char* linphone_vcard_get_full_name(const LinphoneVcard *vCard) {
-	return NULL;
-}
-
-void linphone_vcard_add_sip_address(LinphoneVcard *vCard, const char *sip_address) {
-	
-}
-
-void linphone_vcard_remove_sip_address(LinphoneVcard *vCard, const char *sip_address) {
-	
-}
-
-void linphone_vcard_edit_main_sip_address(LinphoneVcard *vCard, const char *sip_address) {
-	
-}
-
-MSList* linphone_vcard_get_sip_addresses(const LinphoneVcard *vCard) {
-	return NULL;
-}
-
-void linphone_vcard_add_phone_number(LinphoneVcard *vCard, const char *phone) {
-
-}
-
-void linphone_vcard_remove_phone_number(LinphoneVcard *vCard, const char *phone) {
-
-}
-
-MSList* linphone_vcard_get_phone_numbers(const LinphoneVcard *vCard) {
-	return NULL;
-}
-
-void linphone_vcard_set_organization(LinphoneVcard *vCard, const char *organization) {
-	
-}
-
-const char* linphone_vcard_get_organization(const LinphoneVcard *vCard) {
-	return NULL;
-}
-
-bool_t linphone_vcard_generate_unique_id(LinphoneVcard *vCard) {
-	return FALSE;
-}
-
-void linphone_vcard_set_uid(LinphoneVcard *vCard, const char *uid) {
-	
-}
-
-const char* linphone_vcard_get_uid(const LinphoneVcard *vCard) {
-	return NULL;
-}
-
-void linphone_vcard_set_etag(LinphoneVcard *vCard, const char * etag) {
-	
-}
-
-const char* linphone_vcard_get_etag(const LinphoneVcard *vCard) {
-	return NULL;
-}
-
-void linphone_vcard_set_url(LinphoneVcard *vCard, const char * url) {
-	
-}
-
-const char* linphone_vcard_get_url(const LinphoneVcard *vCard) {
-	return NULL;
-}
-
-void linphone_vcard_compute_md5_hash(LinphoneVcard *vCard) {
-	
-}
-
-bool_t linphone_vcard_compare_md5_hash(LinphoneVcard *vCard) {
-	return FALSE;
->>>>>>> 761c27d8
 }