--- conflicted
+++ resolved
@@ -1,7 +1,7 @@
 
 /*
 linphone
-Copyright (C) 2010  Belledonne Communications SARL
+Copyright (C) 2010  Belledonne Communications SARL 
  (simon.morlat@linphone.org)
 
 This program is free software; you can redistribute it and/or
@@ -165,14 +165,14 @@
 	LinphoneAddress *addr=linphone_address_new(me);
 	const char *username=linphone_address_get_username (addr);
 	SalMediaDescription *md=sal_media_description_new();
-
+	
 	md->session_id=session_id;
 	md->session_ver=session_ver;
 	md->nstreams=1;
 	strncpy(md->addr,call->localip,sizeof(md->addr));
 	strncpy(md->username,username,sizeof(md->username));
 	md->bandwidth=linphone_core_get_download_bandwidth(lc);
-
+	
 	/*set audio capabilities */
 	strncpy(md->streams[0].addr,call->localip,sizeof(md->streams[0].addr));
 	md->streams[0].port=call->audio_port;
@@ -183,7 +183,7 @@
 	pt=payload_type_clone(rtp_profile_get_payload_from_mime(&av_profile,"telephone-event"));
 	l=ms_list_append(l,pt);
 	md->streams[0].payloads=l;
-
+	
 
 	if (call->params.has_video){
 		md->nstreams++;
@@ -250,7 +250,7 @@
 	if (port_offset==-1) return;
 	call->audio_port=linphone_core_get_audio_port(call->core)+port_offset;
 	call->video_port=linphone_core_get_video_port(call->core)+port_offset;
-
+	
 }
 
 static void discover_mtu(LinphoneCore *lc, const char *remote){
@@ -306,7 +306,7 @@
 		sal_ping(call->ping_op,linphone_core_find_best_identity(lc,from,NULL),from_str);
 		ms_free(from_str);
 	}
-
+	
 	linphone_address_clean(from);
 	linphone_core_get_local_ip(lc,linphone_address_get_domain(from),call->localip);
 	linphone_call_init_common(call, from, to);
@@ -327,13 +327,13 @@
 
 static void linphone_call_set_terminated(LinphoneCall *call){
 	LinphoneCore *lc=call->core;
-
+	
 	linphone_core_update_allocated_audio_bandwidth(lc);
 
 	call->owns_call_log=FALSE;
 	linphone_call_log_completed(call);
-
-
+	
+	
 	if (call == lc->current_call){
 		ms_message("Resetting the current call");
 		lc->current_call=NULL;
@@ -342,10 +342,10 @@
 	if (linphone_core_del_call(lc,call) != 0){
 		ms_error("Could not remove the call from the list !!!");
 	}
-
+	
 	if (ms_list_size(lc->calls)==0)
 		linphone_core_notify_all_friends(lc,lc->presence_mode);
-
+	
 }
 
 const char *linphone_call_state_to_string(LinphoneCallState cs){
@@ -419,7 +419,7 @@
         if (cstate == LinphoneCallConnected) {
             call->log->status=LinphoneCallSuccess;
         }
-
+		
 		if (lc->vtable.call_state_changed)
 			lc->vtable.call_state_changed(lc,call,cstate,message);
 		if (cstate==LinphoneCallReleased){
@@ -588,7 +588,7 @@
  * executed yet.
  * Pending transfers are executed when this call is being paused or closed,
  * locally or by remote endpoint.
- * If the call is already paused while receiving the transfer request, the
+ * If the call is already paused while receiving the transfer request, the 
  * transfer immediately occurs.
 **/
 bool_t linphone_call_has_transfer_pending(const LinphoneCall *call){
@@ -753,7 +753,7 @@
 	LinphoneCore *lc=call->core;
 	SalMediaDescription *md=call->localdesc;
 	AudioStream *audiostream;
-
+	
 	call->audiostream=audiostream=audio_stream_new(md->streams[0].port,linphone_core_ipv6_enabled(lc));
 	if (linphone_core_echo_limiter_enabled(lc)){
 		const char *type=lp_config_get_string(lc->config,"sound","el_type","mic");
@@ -779,7 +779,7 @@
 		int enabled=lp_config_get_int(lc->config,"sound","noisegate",0);
 		audio_stream_enable_noise_gate(audiostream,enabled);
 	}
-
+	
 	if (lc->a_rtp)
 		rtp_session_set_transports(audiostream->session,lc->a_rtp,lc->a_rtcp);
 
@@ -848,15 +848,10 @@
 	float ng_thres=lp_config_get_float(lc->config,"sound","ng_thres",0.05);
 	float ng_floorgain=lp_config_get_float(lc->config,"sound","ng_floorgain",0);
 	int dc_removal=lp_config_get_int(lc->config,"sound","dc_removal",0);
-<<<<<<< HEAD
-
-	if (!call->audio_muted)
-=======
 	
 	if (!muted)
->>>>>>> 26df0c6d
 		audio_stream_set_mic_gain(st,mic_gain);
-	else
+	else 
 		audio_stream_set_mic_gain(st,0);
 
 	recv_gain = lc->sound_conf.soft_play_lev;
@@ -915,11 +910,11 @@
 	LinphoneCore *lc=call->core;
 	int up_ptime=0;
 	*used_pt=-1;
-
+	
 	for(elem=desc->payloads;elem!=NULL;elem=elem->next){
 		PayloadType *pt=(PayloadType*)elem->data;
 		int number;
-
+		
 		if ((pt->flags & PAYLOAD_TYPE_FLAG_CAN_SEND) && first) {
 			if (desc->type==SalAudio){
 				linphone_core_update_allocated_audio_bandwidth_in_call(call,pt);
@@ -936,8 +931,8 @@
 				remote_bw=get_video_bandwidth(remote_bw,call->audio_bw);
 			}
 		}
-
-		if (desc->type==SalAudio){
+		
+		if (desc->type==SalAudio){			
 				bw=get_min_bandwidth(call->audio_bw,remote_bw);
 		}else bw=get_min_bandwidth(get_video_bandwidth(linphone_core_get_upload_bandwidth (lc),call->audio_bw),remote_bw);
 		if (bw>0) pt->normal_bitrate=bw*1000;
@@ -1107,6 +1102,8 @@
 			}
 			if (!is_inactive){
 				video_stream_set_direction (call->videostream, dir);
+				ms_message("%s lc rotation:%d\n", __FUNCTION__, lc->device_rotation);
+				video_stream_set_device_rotation(call->videostream, lc->device_rotation);
 				video_stream_start(call->videostream,
 					call->video_profile, addr, vstream->port,
 					vstream->port+1,
@@ -1129,12 +1126,7 @@
 	const SalStreamDescription *vstream=sal_media_description_find_stream(call->resultdesc,
 		    					SalProtoRtpAvp,SalVideo);
 #endif
-<<<<<<< HEAD
-	bool_t use_arc=linphone_core_adaptive_rate_control_enabled(lc);
-
-=======
-	
->>>>>>> 26df0c6d
+	
 	if(call->audiostream == NULL)
 	{
 		ms_fatal("start_media_stream() called without prior init !");
@@ -1143,157 +1135,11 @@
 	call->current_params = call->params;
 	if (call->media_start_time==0) call->media_start_time=time(NULL);
 	cname=linphone_address_as_string_uri_only(me);
-<<<<<<< HEAD
-	{
-		const SalStreamDescription *stream=sal_media_description_find_stream(call->resultdesc,
-		    					SalProtoRtpAvp,SalAudio);
-		if (stream && stream->dir!=SalStreamInactive && stream->port!=0){
-			MSSndCard *playcard=lc->sound_conf.lsd_card ?
-				lc->sound_conf.lsd_card : lc->sound_conf.play_sndcard;
-			MSSndCard *captcard=lc->sound_conf.capt_sndcard;
-			const char *playfile=lc->play_file;
-			const char *recfile=lc->rec_file;
-			call->audio_profile=make_profile(call,call->resultdesc,stream,&used_pt);
-			bool_t use_ec,use_arc_audio=use_arc;
-
-			if (used_pt!=-1){
-				if (playcard==NULL) {
-					ms_warning("No card defined for playback !");
-				}
-				if (captcard==NULL) {
-					ms_warning("No card defined for capture !");
-				}
-				/*Replace soundcard filters by inactive file players or recorders
-				 when placed in recvonly or sendonly mode*/
-				if (stream->port==0 || stream->dir==SalStreamRecvOnly){
-					captcard=NULL;
-					playfile=NULL;
-				}else if (stream->dir==SalStreamSendOnly){
-					playcard=NULL;
-					captcard=NULL;
-					recfile=NULL;
-					/*And we will eventually play "playfile" if set by the user*/
-					/*playfile=NULL;*/
-				}
-				if (send_ringbacktone){
-					captcard=NULL;
-					playfile=NULL;/* it is setup later*/
-				}
-				/*if playfile are supplied don't use soundcards*/
-				if (lc->use_files) {
-					captcard=NULL;
-					playcard=NULL;
-				}
-				use_ec=captcard==NULL ? FALSE : linphone_core_echo_cancellation_enabled(lc);
-#if defined(VIDEO_ENABLED)
-				if (vstream && vstream->dir!=SalStreamInactive && vstream->payloads!=NULL){
-					/*when video is used, do not make adaptive rate control on audio, it is stupid.*/
-					use_arc_audio=FALSE;
-	#if defined(ANDROID)
-					/*On android we have to disable the echo canceller to preserve CPU for video codecs */
-					use_ec=FALSE;
-	#endif
-				}
-#endif
-				audio_stream_enable_adaptive_bitrate_control(call->audiostream,use_arc_audio);
-				audio_stream_start_full(
-					call->audiostream,
-					call->audio_profile,
-					stream->addr[0]!='\0' ? stream->addr : call->resultdesc->addr,
-					stream->port,
-					stream->port+1,
-					used_pt,
-					jitt_comp,
-					playfile,
-					recfile,
-					playcard,
-					captcard,
-					use_ec
-					);
-				post_configure_audio_streams(call);
-				if (all_inputs_muted && !send_ringbacktone){
-					audio_stream_set_mic_gain(call->audiostream,0);
-				}
-				if (stream->dir==SalStreamSendOnly && playfile!=NULL){
-					int pause_time=500;
-					ms_filter_call_method(call->audiostream->soundread,MS_FILE_PLAYER_LOOP,&pause_time);
-				}
-				if (send_ringbacktone){
-					setup_ring_player(lc,call);
-				}
-				audio_stream_set_rtcp_information(call->audiostream, cname, tool);
-			}else ms_warning("No audio stream accepted ?");
-		}
-	}
-#ifdef VIDEO_ENABLED
-	{
-
-		used_pt=-1;
-		/* shutdown preview */
-		if (lc->previewstream!=NULL) {
-			video_preview_stop(lc->previewstream);
-			lc->previewstream=NULL;
-		}
-		call->current_params.has_video=FALSE;
-		if (vstream && vstream->dir!=SalStreamInactive && vstream->port!=0) {
-			const char *addr=vstream->addr[0]!='\0' ? vstream->addr : call->resultdesc->addr;
-			call->video_profile=make_profile(call,call->resultdesc,vstream,&used_pt);
-			if (used_pt!=-1){
-				VideoStreamDir dir=VideoStreamSendRecv;
-				MSWebCam *cam=lc->video_conf.device;
-				bool_t is_inactive=FALSE;
-
-				call->current_params.has_video=TRUE;
-
-				video_stream_set_sent_video_size(call->videostream,linphone_core_get_preferred_video_size(lc));
-				video_stream_enable_self_view(call->videostream,lc->video_conf.selfview);
-				if (lc->video_window_id!=0)
-					video_stream_set_native_window_id(call->videostream,lc->video_window_id);
-				if (lc->preview_window_id!=0)
-					video_stream_set_native_preview_window_id (call->videostream,lc->preview_window_id);
-				video_stream_use_preview_video_window (call->videostream,lc->use_preview_window);
-
-				if (vstream->dir==SalStreamSendOnly && lc->video_conf.capture ){
-					cam=get_nowebcam_device();
-					dir=VideoStreamSendOnly;
-				}else if (vstream->dir==SalStreamRecvOnly && lc->video_conf.display ){
-					dir=VideoStreamRecvOnly;
-				}else if (vstream->dir==SalStreamSendRecv){
-					if (lc->video_conf.display && lc->video_conf.capture)
-						dir=VideoStreamSendRecv;
-					else if (lc->video_conf.display)
-						dir=VideoStreamRecvOnly;
-					else
-						dir=VideoStreamSendOnly;
-				}else{
-					ms_warning("video stream is inactive.");
-					/*either inactive or incompatible with local capabilities*/
-					is_inactive=TRUE;
-				}
-				if (call->camera_active==FALSE || all_inputs_muted){
-					cam=get_nowebcam_device();
-				}
-				if (!is_inactive){
-					video_stream_set_direction (call->videostream, dir);
-ms_message("%s lc rotation:%d\n", __FUNCTION__, lc->device_rotation);
-					video_stream_set_device_rotation(call->videostream, lc->device_rotation);
-					video_stream_start(call->videostream,
-						call->video_profile, addr, vstream->port,
-						vstream->port+1,
-						used_pt, jitt_comp, cam);
-					video_stream_set_rtcp_information(call->videostream, cname,tool);
-				}
-			}else ms_warning("No video stream accepted.");
-		}else{
-			ms_warning("No valid video stream defined.");
-		}
-=======
 
 #if defined(VIDEO_ENABLED)
 	if (vstream && vstream->dir!=SalStreamInactive && vstream->payloads!=NULL){
 		/*when video is used, do not make adaptive rate control on audio, it is stupid.*/
 		use_arc=FALSE;
->>>>>>> 26df0c6d
 	}
 #endif
 	linphone_call_start_audio_stream(call,cname,all_inputs_muted,send_ringbacktone,use_arc);
@@ -1302,7 +1148,7 @@
 	call->all_muted=all_inputs_muted;
 	call->playing_ringbacktone=send_ringbacktone;
 	call->up_bw=linphone_core_get_upload_bandwidth(lc);
-
+	
 	if (ortp_zrtp_available()) {
 		OrtpZrtpParams params;
 		params.zid=get_hexa_zrtp_identifier(lc);
@@ -1353,7 +1199,7 @@
 		call->videostream=NULL;
 	}
 	ms_event_queue_skip(call->core->msevq);
-
+	
 #endif
 	if (call->audio_profile){
 		rtp_profile_clear_all(call->audio_profile);
@@ -1410,11 +1256,11 @@
 /**
  * @addtogroup call_misc
  * @{
-**/
+**/ 
 
 /**
  * Returns the measured sound volume played locally (received from remote)
- * It is expressed in dbm0.
+ * It is expressed in dbm0. 
 **/
 float linphone_call_get_play_volume(LinphoneCall *call){
 	AudioStream *st=call->audiostream;
@@ -1422,14 +1268,14 @@
 		float vol=0;
 		ms_filter_call_method(st->volsend,MS_VOLUME_GET,&vol);
 		return vol;
-
+		
 	}
 	return LINPHONE_VOLUME_DB_LOWEST;
 }
 
 /**
  * Returns the measured sound volume recorded locally (sent to remote)
- * It is expressed in dbm0.
+ * It is expressed in dbm0. 
 **/
 float linphone_call_get_record_volume(LinphoneCall *call){
 	AudioStream *st=call->audiostream;
@@ -1437,7 +1283,7 @@
 		float vol=0;
 		ms_filter_call_method(st->volrecv,MS_VOLUME_GET,&vol);
 		return vol;
-
+		
 	}
 	return LINPHONE_VOLUME_DB_LOWEST;
 }
@@ -1456,7 +1302,7 @@
  * 1-2 = very poor quality <br>
  * 0-1 = can't be worse, mostly unusable <br>
  *
- * @returns The function returns -1 if no quality measurement is available, for example if no
+ * @returns The function returns -1 if no quality measurement is available, for example if no 
  * active audio stream exist. Otherwise it returns the quality rating.
 **/
 float linphone_call_get_current_quality(LinphoneCall *call){
@@ -1499,7 +1345,7 @@
 	{
 		snprintf(temp,sizeof(temp),"Remote end %s seems to have disconnected, the call is going to be closed.",from);
 		free(from);
-	}
+	}		
 	else
 	{
 		snprintf(temp,sizeof(temp),"Remote end seems to have disconnected, the call is going to be closed.");
@@ -1512,7 +1358,7 @@
 void linphone_call_background_tasks(LinphoneCall *call, bool_t one_second_elapsed){
 	int disconnect_timeout = linphone_core_get_nortp_timeout(call->core);
 	bool_t disconnected=FALSE;
-
+	
 	if (call->state==LinphoneCallStreamsRunning && one_second_elapsed){
 		RtpSession *as=NULL,*vs=NULL;
 		float audio_load=0, video_load=0;
@@ -1576,9 +1422,9 @@
 
 void linphone_call_log_completed(LinphoneCall *call){
 	LinphoneCore *lc=call->core;
-
+	
 	call->log->duration=time(NULL)-call->start_time;
-
+	
 	if (call->log->status==LinphoneCallMissed){
 		char *info;
 		lc->missed_calls++;
@@ -1604,4 +1450,5 @@
 		lc->vtable.call_log_updated(lc,call->log);
 	}
 	call_logs_write_to_config_file(lc);
-}+}
+
