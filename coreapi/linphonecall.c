
/*
linphone
Copyright (C) 2010  Belledonne Communications SARL
 (simon.morlat@linphone.org)

This program is free software; you can redistribute it and/or
modify it under the terms of the GNU General Public License
as published by the Free Software Foundation; either version 2
of the License, or (at your option) any later version.

This program is distributed in the hope that it will be useful,
but WITHOUT ANY WARRANTY; without even the implied warranty of
MERCHANTABILITY or FITNESS FOR A PARTICULAR PURPOSE.  See the
GNU General Public License for more details.

You should have received a copy of the GNU General Public License
along with this program; if not, write to the Free Software
Foundation, Inc., 51 Franklin Street, Fifth Floor, Boston, MA  02110-1301, USA.
*/
<<<<<<< HEAD
#ifdef _WIN32
#include <time.h>
#endif
#include "linphone/core.h"
#include "linphone/sipsetup.h"
#include "linphone/lpconfig.h"
#include "private.h"
#include "conference_private.h"

#include <ortp/event.h>
#include <ortp/b64.h>
#include <math.h>

#include "mediastreamer2/mediastream.h"
#include "mediastreamer2/msvolume.h"
#include "mediastreamer2/msequalizer.h"
#include "mediastreamer2/msfileplayer.h"
#include "mediastreamer2/msjpegwriter.h"
#include "mediastreamer2/msogl.h"
#include "mediastreamer2/mseventqueue.h"
#include "mediastreamer2/mssndcard.h"
#include "mediastreamer2/msrtt4103.h"

#include <bctoolbox/defs.h>


inline OrtpRtcpXrStatSummaryFlag operator|(OrtpRtcpXrStatSummaryFlag a, OrtpRtcpXrStatSummaryFlag b) {
	return static_cast<OrtpRtcpXrStatSummaryFlag>(static_cast<int>(a) | static_cast<int>(b));
}


static const char *EC_STATE_STORE = ".linphone.ecstate";
#define EC_STATE_MAX_LEN 1048576 // 1Mo

static void linphone_call_stats_uninit(LinphoneCallStats *stats);
static void linphone_call_get_local_ip(LinphoneCall *call, const LinphoneAddress *remote_addr);
static void _linphone_call_set_next_video_frame_decoded_trigger(LinphoneCall *call);
void linphone_call_handle_stream_events(LinphoneCall *call, int stream_index);


typedef belle_sip_object_t_vptr_t LinphoneCallCbs_vptr_t;
BELLE_SIP_DECLARE_NO_IMPLEMENTED_INTERFACES(LinphoneCallCbs);
BELLE_SIP_INSTANCIATE_VPTR(LinphoneCallCbs, belle_sip_object_t,
	NULL, // destroy
	NULL, // clone
	NULL, // Marshall
	FALSE
);

LinphoneCallCbs *_linphone_call_cbs_new(void) {
	LinphoneCallCbs *obj = belle_sip_object_new(LinphoneCallCbs);
	return obj;
}

LinphoneCallCbs *linphone_call_cbs_ref(LinphoneCallCbs *cbs) {
	return (LinphoneCallCbs *)belle_sip_object_ref(cbs);
}

void linphone_call_cbs_unref(LinphoneCallCbs *cbs) {
	belle_sip_object_unref(cbs);
}

void *linphone_call_cbs_get_user_data(const LinphoneCallCbs *cbs) {
	return cbs->user_data;
}

void linphone_call_cbs_set_user_data(LinphoneCallCbs *cbs, void *user_data) {
	cbs->user_data = user_data;
}

LinphoneCallCbsDtmfReceivedCb linphone_call_cbs_get_dtmf_received(LinphoneCallCbs *cbs) {
	return cbs->dtmf_received_cb;
}

void linphone_call_cbs_set_dtmf_received(LinphoneCallCbs *cbs, LinphoneCallCbsDtmfReceivedCb cb) {
	cbs->dtmf_received_cb = cb;
}

LinphoneCallCbsEncryptionChangedCb linphone_call_cbs_get_encryption_changed(LinphoneCallCbs *cbs) {
	return cbs->encryption_changed_cb;
}

void linphone_call_cbs_set_encryption_changed(LinphoneCallCbs *cbs, LinphoneCallCbsEncryptionChangedCb cb) {
	cbs->encryption_changed_cb = cb;
}

LinphoneCallCbsInfoMessageReceivedCb linphone_call_cbs_get_info_message_received(LinphoneCallCbs *cbs) {
	return cbs->info_message_received_cb;
}

void linphone_call_cbs_set_info_message_received(LinphoneCallCbs *cbs, LinphoneCallCbsInfoMessageReceivedCb cb) {
	cbs->info_message_received_cb = cb;
}

LinphoneCallCbsStateChangedCb linphone_call_cbs_get_state_changed(LinphoneCallCbs *cbs) {
	return cbs->state_changed_cb;
}

void linphone_call_cbs_set_state_changed(LinphoneCallCbs *cbs, LinphoneCallCbsStateChangedCb cb) {
	cbs->state_changed_cb = cb;
}

LinphoneCallCbsStatsUpdatedCb linphone_call_cbs_get_stats_updated(LinphoneCallCbs *cbs) {
	return cbs->stats_updated_cb;
}

void linphone_call_cbs_set_stats_updated(LinphoneCallCbs *cbs, LinphoneCallCbsStatsUpdatedCb cb) {
	cbs->stats_updated_cb = cb;
}

LinphoneCallCbsTransferStateChangedCb linphone_call_cbs_get_transfer_state_changed(LinphoneCallCbs *cbs) {
	return cbs->transfer_state_changed_cb;
}

void linphone_call_cbs_set_transfer_state_changed(LinphoneCallCbs *cbs, LinphoneCallCbsTransferStateChangedCb cb) {
	cbs->transfer_state_changed_cb = cb;
}

LinphoneCallCbsAckProcessingCb linphone_call_cbs_get_ack_processing(LinphoneCallCbs *cbs){
	return cbs->ack_processing;
}

void linphone_call_cbs_set_ack_processing(LinphoneCallCbs *cbs, LinphoneCallCbsAckProcessingCb cb){
	cbs->ack_processing = cb;
}

LinphoneCallCbsTmmbrReceivedCb linphone_call_cbs_get_tmmbr_received(LinphoneCallCbs *cbs) {
	return cbs->tmmbr_received_cb;
}

void linphone_call_cbs_set_tmmbr_received(LinphoneCallCbs *cbs, LinphoneCallCbsTmmbrReceivedCb cb) {
	cbs->tmmbr_received_cb = cb;
}

LinphoneCallCbsSnapshotTakenCb linphone_call_cbs_get_snapshot_taken(LinphoneCallCbs *cbs) {
	return cbs->snapshot_taken_cb;
}

void linphone_call_cbs_set_snapshot_taken(LinphoneCallCbs *cbs, LinphoneCallCbsSnapshotTakenCb cb) {
	cbs->snapshot_taken_cb = cb;
}

LinphoneCallCbsNextVideoFrameDecodedCb linphone_call_cbs_get_next_video_frame_decoded(LinphoneCallCbs *cbs) {
	return cbs->next_video_frame_decoded_cb;
}

void linphone_call_cbs_set_next_video_frame_decoded(LinphoneCallCbs *cbs, LinphoneCallCbsNextVideoFrameDecodedCb cb) {
	cbs->next_video_frame_decoded_cb = cb;
}

bool_t linphone_call_state_is_early(LinphoneCallState state){
	switch (state){
		case LinphoneCallIdle:
		case LinphoneCallOutgoingInit:
		case LinphoneCallOutgoingEarlyMedia:
		case LinphoneCallOutgoingRinging:
		case LinphoneCallOutgoingProgress:
		case LinphoneCallIncomingReceived:
		case LinphoneCallIncomingEarlyMedia:
		case LinphoneCallEarlyUpdatedByRemote:
		case LinphoneCallEarlyUpdating:
			return TRUE;
		case LinphoneCallResuming:
		case LinphoneCallEnd:
		case LinphoneCallUpdating:
		case LinphoneCallRefered:
		case LinphoneCallPausing:
		case LinphoneCallPausedByRemote:
		case LinphoneCallPaused:
		case LinphoneCallConnected:
		case LinphoneCallError:
		case LinphoneCallUpdatedByRemote:
		case LinphoneCallReleased:
		case LinphoneCallStreamsRunning:
		break;
	}
	return FALSE;
}

MSWebCam *get_nowebcam_device(MSFactory* f){
#ifdef VIDEO_ENABLED
	return ms_web_cam_manager_get_cam(ms_factory_get_web_cam_manager(f),"StaticImage: Static picture");
#else
	return NULL;
#endif
}

static bool_t generate_b64_crypto_key(size_t key_length, char* key_out, size_t key_out_size) {
	size_t b64_size;
	uint8_t* tmp = (uint8_t*) ms_malloc0(key_length);
	if (sal_get_random_bytes(tmp, key_length)==NULL) {
		ms_error("Failed to generate random key");
		ms_free(tmp);
		return FALSE;
	}

	b64_size = b64::b64_encode((const char*)tmp, key_length, NULL, 0);
	if (b64_size == 0) {
		ms_error("Failed to get b64 result size");
		ms_free(tmp);
		return FALSE;
	}
	if (b64_size>=key_out_size){
		ms_error("Insufficient room for writing base64 SRTP key");
		ms_free(tmp);
		return FALSE;
	}
	b64_size = b64::b64_encode((const char*)tmp, key_length, key_out, key_out_size);
	if (b64_size == 0) {
		ms_error("Failed to b64 encode key");
		ms_free(tmp);
		return FALSE;
	}
	key_out[b64_size] = '\0';
	ms_free(tmp);
	return TRUE;
}

static bool_t linphone_call_encryption_mandatory(LinphoneCall *call){
	if (call->params->media_encryption==LinphoneMediaEncryptionDTLS) {
		ms_message("Forced encryption mandatory on call [%p] due to SRTP-DTLS",call);
		return TRUE;
	}
	return call->params->encryption_mandatory;
}

LinphoneCore *linphone_call_get_core(const LinphoneCall *call){
	return call->core;
}

const char* linphone_call_get_authentication_token(LinphoneCall *call){
	return call->auth_token;
}

bool_t linphone_call_get_authentication_token_verified(LinphoneCall *call){
	return call->auth_token_verified;
}

static bool_t at_least_one_stream_started(const LinphoneCall *call){
	return (call->audiostream && media_stream_get_state((MediaStream *)call->audiostream) == MSStreamStarted )
		|| (call->videostream && media_stream_get_state((MediaStream *)call->videostream) == MSStreamStarted)
		|| (call->textstream && media_stream_get_state((MediaStream *)call->textstream) == MSStreamStarted);
}

static bool_t linphone_call_all_streams_encrypted(const LinphoneCall *call) {
	int number_of_encrypted_stream = 0;
	int number_of_active_stream = 0;

	if (call->audiostream && media_stream_get_state((MediaStream *)call->audiostream) == MSStreamStarted) {
		number_of_active_stream++;
		if(media_stream_secured((MediaStream *)call->audiostream))
			number_of_encrypted_stream++;
	}
	if (call->videostream && media_stream_get_state((MediaStream *)call->videostream) == MSStreamStarted) {
		number_of_active_stream++;
		if (media_stream_secured((MediaStream *)call->videostream))
			number_of_encrypted_stream++;
	}
	if (call->textstream && media_stream_get_state((MediaStream *)call->textstream) == MSStreamStarted) {
		number_of_active_stream++;
		if (media_stream_secured((MediaStream *)call->textstream))
			number_of_encrypted_stream++;
	}
	return number_of_active_stream>0 && number_of_active_stream==number_of_encrypted_stream;
}

static bool_t linphone_call_all_streams_avpf_enabled(const LinphoneCall *call) {
	int nb_active_streams = 0;
	int nb_avpf_enabled_streams = 0;
	if (call) {
		if (call->audiostream && media_stream_get_state((MediaStream *)call->audiostream) == MSStreamStarted) {
			nb_active_streams++;
			if (media_stream_avpf_enabled((MediaStream *)call->audiostream))
				nb_avpf_enabled_streams++;
		}
		if (call->videostream && media_stream_get_state((MediaStream *)call->videostream) == MSStreamStarted) {
			nb_active_streams++;
			if (media_stream_avpf_enabled((MediaStream *)call->videostream))
				nb_avpf_enabled_streams++;
		}
	}
	return ((nb_active_streams > 0) && (nb_active_streams == nb_avpf_enabled_streams));
}

static uint16_t linphone_call_get_avpf_rr_interval(const LinphoneCall *call) {
	uint16_t rr_interval = 0;
	uint16_t stream_rr_interval;
	if (call) {
		if (call->audiostream && media_stream_get_state((MediaStream *)call->audiostream) == MSStreamStarted) {
			stream_rr_interval = media_stream_get_avpf_rr_interval((MediaStream *)call->audiostream);
			if (stream_rr_interval > rr_interval) rr_interval = stream_rr_interval;
		}
		if (call->videostream && media_stream_get_state((MediaStream *)call->videostream) == MSStreamStarted) {
			stream_rr_interval = media_stream_get_avpf_rr_interval((MediaStream *)call->videostream);
			if (stream_rr_interval > rr_interval) rr_interval = stream_rr_interval;
		}
	} else {
		rr_interval = 5000;
	}
	return rr_interval;
}

static void propagate_encryption_changed(LinphoneCall *call){
	if (!linphone_call_all_streams_encrypted(call)) {
		ms_message("Some streams are not encrypted");
		call->current_params->media_encryption=LinphoneMediaEncryptionNone;
		linphone_call_notify_encryption_changed(call, FALSE, call->auth_token);
	} else {
		if (call->auth_token) {/* ZRTP only is using auth_token */
			call->current_params->media_encryption=LinphoneMediaEncryptionZRTP;
		} else { /* otherwise it must be DTLS as SDES doesn't go through this function */
			call->current_params->media_encryption=LinphoneMediaEncryptionDTLS;
		}
		ms_message("All streams are encrypted key exchanged using %s", call->current_params->media_encryption==LinphoneMediaEncryptionZRTP?"ZRTP":call->current_params->media_encryption==LinphoneMediaEncryptionDTLS?"DTLS":"Unknown mechanism");
		linphone_call_notify_encryption_changed(call, TRUE, call->auth_token);
#ifdef VIDEO_ENABLED
		if (linphone_call_encryption_mandatory(call) && call->videostream && media_stream_started((MediaStream *)call->videostream)) {
			video_stream_send_vfu(call->videostream); /*nothing could have been sent yet so generating key frame*/
		}
#endif
	}
}

static void linphone_call_audiostream_encryption_changed(void *data, bool_t encrypted) {
	char status[255]={0};
	LinphoneCall *call;

	call = (LinphoneCall *)data;

	if (encrypted) {
		if (call->params->media_encryption==LinphoneMediaEncryptionZRTP) { /* if encryption is DTLS, no status to be displayed */
			snprintf(status,sizeof(status)-1,_("Authentication token is %s"),call->auth_token);
			linphone_core_notify_display_status(call->core, status);
		}
	}

	propagate_encryption_changed(call);

#ifdef VIDEO_ENABLED
	// Enable video encryption
	if (call->params->media_encryption==LinphoneMediaEncryptionZRTP) {
		const LinphoneCallParams *params=linphone_call_get_current_params(call);
		if (params->has_video) {
			ms_message("Trying to start ZRTP encryption on video stream");
			video_stream_start_zrtp(call->videostream);
		}
	}
#endif
}

static void linphone_call_audiostream_auth_token_ready(void *data, const char* auth_token, bool_t verified) {
	LinphoneCall *call=(LinphoneCall *)data;
	if (call->auth_token != NULL)
		ms_free(call->auth_token);

	call->auth_token=ms_strdup(auth_token);
	call->auth_token_verified=verified;

	ms_message("Authentication token is %s (%s)", auth_token, verified?"verified":"unverified");
}

void linphone_call_set_authentication_token_verified(LinphoneCall *call, bool_t verified){
	if (call->audiostream==NULL || !media_stream_started(&call->audiostream->ms)){
		ms_error("linphone_call_set_authentication_token_verified(): No audio stream or not started");
		return;
	}
	if (call->audiostream->ms.sessions.zrtp_context==NULL){
		ms_error("linphone_call_set_authentication_token_verified(): No zrtp context.");
		return;
	}
	if (!call->auth_token_verified && verified){
		ms_zrtp_sas_verified(call->audiostream->ms.sessions.zrtp_context);
	}else if (call->auth_token_verified && !verified){
		ms_zrtp_sas_reset_verified(call->audiostream->ms.sessions.zrtp_context);
	}
	call->auth_token_verified=verified;
	propagate_encryption_changed(call);
}

static int get_max_codec_sample_rate(const bctbx_list_t *codecs){
	int max_sample_rate=0;
	const bctbx_list_t *it;
	for(it=codecs;it!=NULL;it=it->next){
		PayloadType *pt=(PayloadType*)it->data;
		int sample_rate;

		if( strcasecmp("G722",pt->mime_type) == 0 ){
			/* G722 spec says 8000 but the codec actually requires 16000 */
			sample_rate = 16000;
		}else sample_rate=pt->clock_rate;
		if (sample_rate>max_sample_rate) max_sample_rate=sample_rate;
	}
	return max_sample_rate;
}

static int find_payload_type_number(const bctbx_list_t *assigned, const PayloadType *pt){
	const bctbx_list_t *elem;
	const PayloadType *candidate=NULL;
	for(elem=assigned;elem!=NULL;elem=elem->next){
		const PayloadType *it=(const PayloadType*)elem->data;
		if ((strcasecmp(pt->mime_type, payload_type_get_mime(it)) == 0)
			&& (it->clock_rate==pt->clock_rate)
			&& (it->channels==pt->channels || pt->channels<=0)) {
			candidate=it;
			if ((it->recv_fmtp!=NULL && pt->recv_fmtp!=NULL && strcasecmp(it->recv_fmtp, pt->recv_fmtp)==0)
				|| (it->recv_fmtp==NULL && pt->recv_fmtp==NULL)){
				break;/*exact match*/
			}
		}
	}
	return candidate ? payload_type_get_number(candidate) : -1;
}

bool_t is_payload_type_number_available(const bctbx_list_t *l, int number, const PayloadType *ignore){
	const bctbx_list_t *elem;
	for (elem=l; elem!=NULL; elem=elem->next){
		const PayloadType *pt=(PayloadType*)elem->data;
		if (pt!=ignore && payload_type_get_number(pt)==number) return FALSE;
	}
	return TRUE;
}

static void linphone_core_assign_payload_type_numbers(LinphoneCore *lc, bctbx_list_t *codecs){
	bctbx_list_t *elem;
	int dyn_number=lc->codecs_conf.dyn_pt;
	PayloadType *red = NULL, *t140 = NULL;

	for (elem=codecs; elem!=NULL; elem=elem->next){
		PayloadType *pt=(PayloadType*)elem->data;
		int number=payload_type_get_number(pt);

		/*check if number is duplicated: it could be the case if the remote forced us to use a mapping with a previous offer*/
		if (number!=-1 && !(pt->flags & PAYLOAD_TYPE_FROZEN_NUMBER)){
			if (!is_payload_type_number_available(codecs, number, pt)){
				ms_message("Reassigning payload type %i %s/%i because already offered.", number, pt->mime_type, pt->clock_rate);
				number=-1; /*need to be re-assigned*/
			}
		}

		if (number==-1){
			while(dyn_number<127){
				if (is_payload_type_number_available(codecs, dyn_number, NULL)){
					payload_type_set_number(pt, dyn_number);
					dyn_number++;
					break;
				}
				dyn_number++;
			}
			if (dyn_number==127){
				ms_error("Too many payload types configured ! codec %s/%i is disabled.", pt->mime_type, pt->clock_rate);
				payload_type_set_enable(pt, FALSE);
			}
		}

		if (strcmp(pt->mime_type, payload_type_t140_red.mime_type) == 0) {
			red = pt;
		} else if (strcmp(pt->mime_type, payload_type_t140.mime_type) == 0) {
			t140 = pt;
		}
	}

	if (t140 && red) {
		int t140_payload_type_number = payload_type_get_number(t140);
		char *red_fmtp = ms_strdup_printf("%i/%i/%i", t140_payload_type_number, t140_payload_type_number, t140_payload_type_number);
		payload_type_set_recv_fmtp(red, red_fmtp);
		ms_free(red_fmtp);
	}
}

static bool_t has_telephone_event_at_rate(const bctbx_list_t *tev, int rate){
	const bctbx_list_t *it;
	for(it=tev;it!=NULL;it=it->next){
		const PayloadType *pt=(PayloadType*)it->data;
		if (pt->clock_rate==rate) return TRUE;
	}
	return FALSE;
}

static bctbx_list_t * create_telephone_events(LinphoneCore *lc, const bctbx_list_t *codecs){
	const bctbx_list_t *it;
	bctbx_list_t *ret=NULL;
	for(it=codecs;it!=NULL;it=it->next){
		const PayloadType *pt=(PayloadType*)it->data;
		if (!has_telephone_event_at_rate(ret,pt->clock_rate)){
			PayloadType *tev=payload_type_clone(&payload_type_telephone_event);
			tev->clock_rate=pt->clock_rate;
			/*let it choose the number dynamically as for normal codecs*/
			payload_type_set_number(tev, -1);
			if (ret==NULL){
				/*But for first telephone-event, prefer the number that was configured in the core*/
				if (is_payload_type_number_available(codecs, lc->codecs_conf.telephone_event_pt, NULL)){
					payload_type_set_number(tev, lc->codecs_conf.telephone_event_pt);
				}
			}
			ret=bctbx_list_append(ret,tev);
		}
	}
	return ret;
}

static bctbx_list_t *create_special_payload_types(LinphoneCore *lc, const bctbx_list_t *codecs){
	bctbx_list_t *ret=create_telephone_events(lc, codecs);
	if (linphone_core_generic_comfort_noise_enabled(lc)){
		PayloadType *cn=payload_type_clone(&payload_type_cn);
		payload_type_set_number(cn, 13);
		ret=bctbx_list_append(ret, cn);
	}
	return ret;
}

typedef struct _CodecConstraints{
	int bandwidth_limit;
	int max_codecs;
	bctbx_list_t *previously_used;
}CodecConstraints;

static bctbx_list_t *make_codec_list(LinphoneCore *lc, CodecConstraints * hints, SalStreamType stype, const bctbx_list_t *codecs){
	bctbx_list_t *l=NULL;
	const bctbx_list_t *it;
	int nb = 0;

	for(it=codecs;it!=NULL;it=it->next){
		PayloadType *pt=(PayloadType*)it->data;
		int num;

		if (!payload_type_enabled(pt)) {
			continue;
		}
		if (hints->bandwidth_limit>0 && !linphone_core_is_payload_type_usable_for_bandwidth(lc,pt,hints->bandwidth_limit)){
			ms_message("Codec %s/%i eliminated because of audio bandwidth constraint of %i kbit/s",
					pt->mime_type,pt->clock_rate,hints->bandwidth_limit);
			continue;
		}
		if (!_linphone_core_check_payload_type_usability(lc, pt)) {
			continue;
		}
		pt=payload_type_clone(pt);

		/*look for a previously assigned number for this codec*/
		num=find_payload_type_number(hints->previously_used, pt);
		if (num!=-1){
			payload_type_set_number(pt,num);
			payload_type_set_flag(pt, PAYLOAD_TYPE_FROZEN_NUMBER);
		}

		l=bctbx_list_append(l, pt);
		nb++;
		if ((hints->max_codecs > 0) && (nb >= hints->max_codecs)) break;
	}
	if (stype==SalAudio){
		bctbx_list_t *specials=create_special_payload_types(lc,l);
		l=bctbx_list_concat(l,specials);
	}
	linphone_core_assign_payload_type_numbers(lc, l);
	return l;
}

static void update_media_description_from_stun(SalMediaDescription *md, const StunCandidate *ac, const StunCandidate *vc, const StunCandidate *tc){
	int i;
	for (i = 0; i < SAL_MEDIA_DESCRIPTION_MAX_STREAMS; i++) {
		if (!sal_stream_description_active(&md->streams[i])) continue;
		if ((md->streams[i].type == SalAudio) && (ac->port != 0)) {
			strcpy(md->streams[i].rtp_addr,ac->addr);
			md->streams[i].rtp_port=ac->port;
			if ((ac->addr[0]!='\0' && vc->addr[0]!='\0' && strcmp(ac->addr,vc->addr)==0) || sal_media_description_get_nb_active_streams(md)==1){
				strcpy(md->addr,ac->addr);
			}
		} else if ((md->streams[i].type == SalVideo) && (vc->port != 0)) {
			strcpy(md->streams[i].rtp_addr,vc->addr);
			md->streams[i].rtp_port=vc->port;
		} else if ((md->streams[i].type == SalText) && (tc->port != 0)) {
			strcpy(md->streams[i].rtp_addr,tc->addr);
			md->streams[i].rtp_port=tc->port;
		}
	}
}

static int setup_encryption_key(SalSrtpCryptoAlgo *crypto, MSCryptoSuite suite, unsigned int tag){
	size_t keylen=0;
	crypto->tag=tag;
	crypto->algo=suite;
	switch(suite){
		case MS_AES_128_SHA1_80:
		case MS_AES_128_SHA1_32:
		case MS_AES_128_NO_AUTH:
		case MS_NO_CIPHER_SHA1_80: /*not sure for this one*/
			keylen=30;
		break;
		case MS_AES_256_SHA1_80:
		case MS_AES_CM_256_SHA1_80:
		case MS_AES_256_SHA1_32:
			keylen=46;
		break;
		case MS_CRYPTO_SUITE_INVALID:
		break;
	}
	if (keylen==0 || !generate_b64_crypto_key(keylen, crypto->master_key, SAL_SRTP_KEY_SIZE)){
		ms_error("Could not generate SRTP key.");
		crypto->algo = MS_CRYPTO_SUITE_INVALID;
		return -1;
	}
	return 0;
}
static void setup_dtls_keys(LinphoneCall *call, SalMediaDescription *md){
	int i;
	for(i=0; i<SAL_MEDIA_DESCRIPTION_MAX_STREAMS; i++) {
		if (!sal_stream_description_active(&md->streams[i])) continue;
		/* if media encryption is set to DTLS check presence of fingerprint in the call which shall have been set at stream init but it may have failed when retrieving certificate resulting in no fingerprint present and then DTLS not usable */
		if (sal_stream_description_has_dtls(&md->streams[i]) == TRUE) {
			strncpy(md->streams[i].dtls_fingerprint, call->dtls_certificate_fingerprint, sizeof(md->streams[i].dtls_fingerprint)); /* get the self fingerprint from call(it's computed at stream init) */
			md->streams[i].dtls_role = SalDtlsRoleUnset; /* if we are offering, SDP will have actpass setup attribute when role is unset, if we are responding the result mediadescription will be set to SalDtlsRoleIsClient */
		} else {
			md->streams[i].dtls_fingerprint[0] = '\0';
			md->streams[i].dtls_role = SalDtlsRoleInvalid;

		}
	}

}
static void setup_encryption_keys(LinphoneCall *call, SalMediaDescription *md){
	LinphoneCore *lc=call->core;
	int i,j;
	SalMediaDescription *old_md=call->localdesc;
	bool_t keep_srtp_keys=lp_config_get_int(lc->config,"sip","keep_srtp_keys",1);

	for(i=0; i<SAL_MEDIA_DESCRIPTION_MAX_STREAMS; i++) {
		if (!sal_stream_description_active(&md->streams[i])) continue;
		if (sal_stream_description_has_srtp(&md->streams[i]) == TRUE) {
			if (keep_srtp_keys && old_md && (sal_stream_description_active(&old_md->streams[i]) == TRUE) && (sal_stream_description_has_srtp(&old_md->streams[i]) == TRUE)) {
				int j;
				ms_message("Keeping same crypto keys.");
				for(j=0;j<SAL_CRYPTO_ALGO_MAX;++j){
					memcpy(&md->streams[i].crypto[j],&old_md->streams[i].crypto[j],sizeof(SalSrtpCryptoAlgo));
				}
			}else{
				const MSCryptoSuite *suites=linphone_core_get_srtp_crypto_suites(lc);
				for(j=0;suites!=NULL && suites[j]!=MS_CRYPTO_SUITE_INVALID && j<SAL_CRYPTO_ALGO_MAX;++j){
					setup_encryption_key(&md->streams[i].crypto[j],suites[j],j+1);
				}
			}
		}
	}
}


static void setup_zrtp_hash(LinphoneCall *call, SalMediaDescription *md) {
	int i;
	if (linphone_core_media_encryption_supported(call->core, LinphoneMediaEncryptionZRTP)) { /* set the hello hash for all streams */
		for(i=0; i<SAL_MEDIA_DESCRIPTION_MAX_STREAMS; i++) {
			if (!sal_stream_description_active(&md->streams[i])) continue;
			if (call->sessions[i].zrtp_context!=NULL) {
				ms_zrtp_getHelloHash(call->sessions[i].zrtp_context, md->streams[i].zrtphash, 128);
				if (call->params->media_encryption==LinphoneMediaEncryptionZRTP) { /* turn on the flag to use it if ZRTP is set */
					md->streams[i].haveZrtpHash = 1;
				} else {
					md->streams[i].haveZrtpHash = 0;
				}
			} else {
				md->streams[i].haveZrtpHash = 0;
			}
		}
	}
}

static void setup_rtcp_fb(LinphoneCall *call, SalMediaDescription *md) {
	bctbx_list_t *pt_it;
	PayloadType *pt;
	PayloadTypeAvpfParams avpf_params;
	LinphoneCore *lc = call->core;
	int i;

	for (i = 0; i < SAL_MEDIA_DESCRIPTION_MAX_STREAMS; i++) {
		if (!sal_stream_description_active(&md->streams[i])) continue;
		md->streams[i].rtcp_fb.generic_nack_enabled = lp_config_get_int(lc->config, "rtp", "rtcp_fb_generic_nack_enabled", 0);
		md->streams[i].rtcp_fb.tmmbr_enabled = lp_config_get_int(lc->config, "rtp", "rtcp_fb_tmmbr_enabled", 1);
		md->streams[i].implicit_rtcp_fb = call->params->implicit_rtcp_fb;

		for (pt_it = md->streams[i].payloads; pt_it != NULL; pt_it = pt_it->next) {
			pt = (PayloadType *)pt_it->data;

			if (call->params->avpf_enabled == FALSE && call->params->implicit_rtcp_fb == FALSE)  {
				payload_type_unset_flag(pt, PAYLOAD_TYPE_RTCP_FEEDBACK_ENABLED);
				memset(&avpf_params, 0, sizeof(avpf_params));
			}else {
				payload_type_set_flag(pt, PAYLOAD_TYPE_RTCP_FEEDBACK_ENABLED);
				avpf_params = payload_type_get_avpf_params(pt);
				avpf_params.trr_interval = call->params->avpf_rr_interval;
			}
			payload_type_set_avpf_params(pt, avpf_params);
		}
	}
}

static void setup_rtcp_xr(LinphoneCall *call, SalMediaDescription *md) {
	LinphoneCore *lc = call->core;
	int i;

	md->rtcp_xr.enabled = lp_config_get_int(lc->config, "rtp", "rtcp_xr_enabled", 1);
	if (md->rtcp_xr.enabled == TRUE) {
		const char *rcvr_rtt_mode = lp_config_get_string(lc->config, "rtp", "rtcp_xr_rcvr_rtt_mode", "all");
		if (strcasecmp(rcvr_rtt_mode, "all") == 0) md->rtcp_xr.rcvr_rtt_mode = OrtpRtcpXrRcvrRttAll;
		else if (strcasecmp(rcvr_rtt_mode, "sender") == 0) md->rtcp_xr.rcvr_rtt_mode = OrtpRtcpXrRcvrRttSender;
		else md->rtcp_xr.rcvr_rtt_mode = OrtpRtcpXrRcvrRttNone;
		if (md->rtcp_xr.rcvr_rtt_mode != OrtpRtcpXrRcvrRttNone) {
			md->rtcp_xr.rcvr_rtt_max_size = lp_config_get_int(lc->config, "rtp", "rtcp_xr_rcvr_rtt_max_size", 10000);
		}
		md->rtcp_xr.stat_summary_enabled = lp_config_get_int(lc->config, "rtp", "rtcp_xr_stat_summary_enabled", 1);
		if (md->rtcp_xr.stat_summary_enabled == TRUE) {
			md->rtcp_xr.stat_summary_flags = OrtpRtcpXrStatSummaryLoss | OrtpRtcpXrStatSummaryDup | OrtpRtcpXrStatSummaryJitt | OrtpRtcpXrStatSummaryTTL;
		}
		md->rtcp_xr.voip_metrics_enabled = lp_config_get_int(lc->config, "rtp", "rtcp_xr_voip_metrics_enabled", 1);
	}
	for (i = 0; i < SAL_MEDIA_DESCRIPTION_MAX_STREAMS; i++) {
		if (!sal_stream_description_active(&md->streams[i])) continue;
		memcpy(&md->streams[i].rtcp_xr, &md->rtcp_xr, sizeof(md->streams[i].rtcp_xr));
	}
}

void linphone_call_increment_local_media_description(LinphoneCall *call){
	SalMediaDescription *md=call->localdesc;
	md->session_ver++;
}

void linphone_call_update_local_media_description_from_ice_or_upnp(LinphoneCall *call){
	LinphoneCore *lc = call->core;
	if (call->ice_session != NULL) {
		/*set this to FALSE once flexisip are updated everywhere, let's say in December 2016.*/
		bool_t use_nortpproxy = lp_config_get_int(lc->config, "sip", "ice_uses_nortpproxy", TRUE);
		_update_local_media_description_from_ice(call->localdesc, call->ice_session, use_nortpproxy);
		linphone_call_update_ice_state_in_call_stats(call);
	}
#ifdef BUILD_UPNP
	if(call->upnp_session != NULL) {
		linphone_call_update_local_media_description_from_upnp(call->localdesc, call->upnp_session);
		linphone_call_update_upnp_state_in_call_stats(call);
	}
#endif  //BUILD_UPNP
}

static void transfer_already_assigned_payload_types(SalMediaDescription *old, SalMediaDescription *md){
	int i;
	for(i=0;i<SAL_MEDIA_DESCRIPTION_MAX_STREAMS;++i){
		md->streams[i].already_assigned_payloads=old->streams[i].already_assigned_payloads;
		old->streams[i].already_assigned_payloads=NULL;
	}
}

static const char *linphone_call_get_bind_ip_for_stream(LinphoneCall *call, int stream_index){
	const char *bind_ip = lp_config_get_string(call->core->config,"rtp","bind_address",
				call->af == AF_INET6 ? "::0" : "0.0.0.0");
	PortConfig *pc = &call->media_ports[stream_index];
	if (pc->multicast_ip[0]!='\0'){
		if (call->dir==LinphoneCallOutgoing){
			/*as multicast sender, we must decide a local interface to use to send multicast, and bind to it*/
			linphone_core_get_local_ip_for(strchr(pc->multicast_ip,':') ? AF_INET6 : AF_INET,
				NULL, pc->multicast_bind_ip);
			bind_ip = pc->multicast_bind_ip;
		}else{
			/*otherwise we shall use an address family of the same family of the multicast address, because
			 * dual stack socket and multicast don't work well on Mac OS (linux is OK, as usual).*/
			bind_ip = strchr(pc->multicast_ip,':') ? "::0" : "0.0.0.0";
		}
	}
	return bind_ip;
}

static const char *linphone_call_get_public_ip_for_stream(LinphoneCall *call, int stream_index){
	const char *public_ip=call->media_localip;

	if (call->media_ports[stream_index].multicast_ip[0]!='\0')
		public_ip=call->media_ports[stream_index].multicast_ip;
	return public_ip;
}

void linphone_call_update_biggest_desc(LinphoneCall *call, SalMediaDescription *md){
	if (call->biggestdesc==NULL || md->nb_streams>call->biggestdesc->nb_streams){
		/*we have been offered and now are ready to proceed, or we added a new stream*/
		/*store the media description to remember the mapping of calls*/
		if (call->biggestdesc){
			sal_media_description_unref(call->biggestdesc);
			call->biggestdesc=NULL;
		}
		call->biggestdesc=sal_media_description_ref(md);
	}
}

static void force_streams_dir_according_to_state(LinphoneCall *call, SalMediaDescription *md){
	int i;

	for (i=0; i<SAL_MEDIA_DESCRIPTION_MAX_STREAMS; ++i){
		SalStreamDescription *sd = &md->streams[i];

		switch (call->state){
			case LinphoneCallPausing:
			case LinphoneCallPaused:
				if (sd->dir != SalStreamInactive) {
					sd->dir = SalStreamSendOnly;
					if (sd->type == SalVideo){
						if (lp_config_get_int(call->core->config, "sip", "inactive_video_on_pause", 0)) {
							sd->dir = SalStreamInactive;
						}
					}
				}
				break;
			default:
				break;
		}

		/* Reflect the stream directions in the call params */
		if (i == call->main_audio_stream_index) {
			linphone_call_params_set_audio_direction(call->current_params, media_direction_from_sal_stream_dir(sd->dir));
		} else if (i == call->main_video_stream_index) {
			linphone_call_params_set_video_direction(call->current_params, media_direction_from_sal_stream_dir(sd->dir));
		}
	}
}

void linphone_call_make_local_media_description(LinphoneCall *call) {
	bctbx_list_t *l;
	SalMediaDescription *old_md=call->localdesc;
	int i;
	int max_index = 0;
	SalMediaDescription *md=sal_media_description_new();
	LinphoneAddress *addr;
	const char *subject;
	CodecConstraints codec_hints={0};
	LinphoneCallParams *params = call->params;
	LinphoneCore *lc = call->core;
	bool_t rtcp_mux = lp_config_get_int(lc->config, "rtp", "rtcp_mux", 0);

	/*multicast is only set in case of outgoing call*/
	if (call->dir == LinphoneCallOutgoing && linphone_call_params_audio_multicast_enabled(params)) {
		md->streams[call->main_audio_stream_index].ttl=linphone_core_get_audio_multicast_ttl(lc);
		md->streams[call->main_audio_stream_index].multicast_role = SalMulticastSender;
	}

	if (call->dir == LinphoneCallOutgoing && linphone_call_params_video_multicast_enabled(params)) {
		md->streams[call->main_video_stream_index].ttl=linphone_core_get_video_multicast_ttl(lc);
		md->streams[call->main_video_stream_index].multicast_role = SalMulticastSender;
	}

	subject=linphone_call_params_get_session_name(params);

	linphone_core_adapt_to_network(lc,call->ping_time,params);

	if (call->dest_proxy) {
		addr=linphone_address_clone(linphone_proxy_config_get_identity_address(call->dest_proxy));
	} else {
		addr=linphone_address_new(linphone_core_get_identity(lc));
	}

	md->session_id=(old_md ? old_md->session_id : (rand() & 0xfff));
	md->session_ver=(old_md ? (old_md->session_ver+1) : (rand() & 0xfff));
	md->nb_streams=(call->biggestdesc ? call->biggestdesc->nb_streams : 1);

	/*re-check local ip address each time we make a new offer, because it may change in case of network reconnection*/
	linphone_call_get_local_ip(call, call->dir == LinphoneCallOutgoing ?  call->log->to : call->log->from);
	strncpy(md->addr,call->media_localip,sizeof(md->addr));
	if (linphone_address_get_username(addr)) /*might be null in case of identity without userinfo*/
		strncpy(md->username,linphone_address_get_username(addr),sizeof(md->username));
	if (subject) strncpy(md->name,subject,sizeof(md->name));

	if (params->down_bw)
		md->bandwidth=params->down_bw;
	else md->bandwidth=linphone_core_get_download_bandwidth(lc);

	if (params->custom_sdp_attributes)
		md->custom_sdp_attributes = sal_custom_sdp_attribute_clone(params->custom_sdp_attributes);

	/*set audio capabilities */

	codec_hints.bandwidth_limit=params->audio_bw;
	codec_hints.max_codecs=-1;
	codec_hints.previously_used=old_md ? old_md->streams[call->main_audio_stream_index].already_assigned_payloads : NULL;
	l=make_codec_list(lc, &codec_hints, SalAudio, lc->codecs_conf.audio_codecs);

	if (params->has_audio && l != NULL) {
		strncpy(md->streams[call->main_audio_stream_index].rtp_addr,linphone_call_get_public_ip_for_stream(call,call->main_audio_stream_index),sizeof(md->streams[call->main_audio_stream_index].rtp_addr));
		strncpy(md->streams[call->main_audio_stream_index].rtcp_addr,linphone_call_get_public_ip_for_stream(call,call->main_audio_stream_index),sizeof(md->streams[call->main_audio_stream_index].rtcp_addr));
		strncpy(md->streams[call->main_audio_stream_index].name,"Audio",sizeof(md->streams[call->main_audio_stream_index].name)-1);
		md->streams[call->main_audio_stream_index].rtp_port=call->media_ports[call->main_audio_stream_index].rtp_port;
		md->streams[call->main_audio_stream_index].rtcp_port=call->media_ports[call->main_audio_stream_index].rtcp_port;
		md->streams[call->main_audio_stream_index].proto=get_proto_from_call_params(params);
		md->streams[call->main_audio_stream_index].dir=get_audio_dir_from_call_params(params);
		md->streams[call->main_audio_stream_index].type=SalAudio;
		md->streams[call->main_audio_stream_index].rtcp_mux = rtcp_mux;
		if (params->down_ptime)
			md->streams[call->main_audio_stream_index].ptime=params->down_ptime;
		else
			md->streams[call->main_audio_stream_index].ptime=linphone_core_get_download_ptime(lc);
		md->streams[call->main_audio_stream_index].max_rate=get_max_codec_sample_rate(l);
		md->streams[call->main_audio_stream_index].payloads=l;
		if (call->audiostream && call->audiostream->ms.sessions.rtp_session) {
			char* me = linphone_address_as_string_uri_only(call->me);
			md->streams[call->main_audio_stream_index].rtp_ssrc=rtp_session_get_send_ssrc(call->audiostream->ms.sessions.rtp_session);
			strncpy(md->streams[call->main_audio_stream_index].rtcp_cname,me,sizeof(md->streams[call->main_audio_stream_index].rtcp_cname));
			ms_free(me);
		}
		else
			ms_warning("Cannot get audio local ssrc for call [%p]",call);
		if (call->main_audio_stream_index > max_index)
			max_index = call->main_audio_stream_index;
	} else {
		ms_message("Don't put audio stream on local offer for call [%p]",call);
		md->streams[call->main_audio_stream_index].dir = SalStreamInactive;
		if(l) l=bctbx_list_free_with_data(l, (void (*)(void *))payload_type_destroy);
	}
	if (params->custom_sdp_media_attributes[LinphoneStreamTypeAudio])
		md->streams[call->main_audio_stream_index].custom_sdp_attributes = sal_custom_sdp_attribute_clone(params->custom_sdp_media_attributes[LinphoneStreamTypeAudio]);

	md->streams[call->main_video_stream_index].proto=md->streams[call->main_audio_stream_index].proto;
	md->streams[call->main_video_stream_index].dir=get_video_dir_from_call_params(params);
	md->streams[call->main_video_stream_index].type=SalVideo;
	md->streams[call->main_video_stream_index].rtcp_mux = rtcp_mux;
	strncpy(md->streams[call->main_video_stream_index].name,"Video",sizeof(md->streams[call->main_video_stream_index].name)-1);

	codec_hints.bandwidth_limit=0;
	codec_hints.max_codecs=-1;
	codec_hints.previously_used=old_md ? old_md->streams[call->main_video_stream_index].already_assigned_payloads : NULL;
	l=make_codec_list(lc, &codec_hints, SalVideo, lc->codecs_conf.video_codecs);

	if (params->has_video && l != NULL){
		strncpy(md->streams[call->main_video_stream_index].rtp_addr,linphone_call_get_public_ip_for_stream(call,call->main_video_stream_index),sizeof(md->streams[call->main_video_stream_index].rtp_addr));
		strncpy(md->streams[call->main_video_stream_index].rtcp_addr,linphone_call_get_public_ip_for_stream(call,call->main_video_stream_index),sizeof(md->streams[call->main_video_stream_index].rtcp_addr));
		md->streams[call->main_video_stream_index].rtp_port=call->media_ports[call->main_video_stream_index].rtp_port;
		md->streams[call->main_video_stream_index].rtcp_port=call->media_ports[call->main_video_stream_index].rtcp_port;
		md->streams[call->main_video_stream_index].payloads=l;
		if (call->videostream && call->videostream->ms.sessions.rtp_session) {
			char* me = linphone_address_as_string_uri_only(call->me);
			md->streams[call->main_video_stream_index].rtp_ssrc=rtp_session_get_send_ssrc(call->videostream->ms.sessions.rtp_session);
			strncpy(md->streams[call->main_video_stream_index].rtcp_cname,me,sizeof(md->streams[call->main_video_stream_index].rtcp_cname));
			ms_free(me);
		}
		else
			ms_warning("Cannot get video local ssrc for call [%p]",call);
		if (call->main_video_stream_index > max_index)
			max_index = call->main_video_stream_index;
	} else {
		ms_message("Don't put video stream on local offer for call [%p]",call);
		md->streams[call->main_video_stream_index].dir = SalStreamInactive;
		if(l) l=bctbx_list_free_with_data(l, (void (*)(void *))payload_type_destroy);
	}
	if (params->custom_sdp_media_attributes[LinphoneStreamTypeVideo])
		md->streams[call->main_video_stream_index].custom_sdp_attributes = sal_custom_sdp_attribute_clone(params->custom_sdp_media_attributes[LinphoneStreamTypeVideo]);

	md->streams[call->main_text_stream_index].proto=md->streams[call->main_audio_stream_index].proto;
	md->streams[call->main_text_stream_index].dir=SalStreamSendRecv;
	md->streams[call->main_text_stream_index].type=SalText;
	md->streams[call->main_text_stream_index].rtcp_mux = rtcp_mux;
	strncpy(md->streams[call->main_text_stream_index].name,"Text",sizeof(md->streams[call->main_text_stream_index].name)-1);
	if (params->realtimetext_enabled) {
		strncpy(md->streams[call->main_text_stream_index].rtp_addr,linphone_call_get_public_ip_for_stream(call,call->main_text_stream_index),sizeof(md->streams[call->main_text_stream_index].rtp_addr));
		strncpy(md->streams[call->main_text_stream_index].rtcp_addr,linphone_call_get_public_ip_for_stream(call,call->main_text_stream_index),sizeof(md->streams[call->main_text_stream_index].rtcp_addr));

		md->streams[call->main_text_stream_index].rtp_port=call->media_ports[call->main_text_stream_index].rtp_port;
		md->streams[call->main_text_stream_index].rtcp_port=call->media_ports[call->main_text_stream_index].rtcp_port;

		codec_hints.bandwidth_limit=0;
		codec_hints.max_codecs=-1;
		codec_hints.previously_used=old_md ? old_md->streams[call->main_text_stream_index].already_assigned_payloads : NULL;
		l=make_codec_list(lc, &codec_hints, SalText, lc->codecs_conf.text_codecs);
		md->streams[call->main_text_stream_index].payloads=l;
		if (call->textstream && call->textstream->ms.sessions.rtp_session) {
			char* me = linphone_address_as_string_uri_only(call->me);
			md->streams[call->main_text_stream_index].rtp_ssrc=rtp_session_get_send_ssrc(call->textstream->ms.sessions.rtp_session);
			strncpy(md->streams[call->main_text_stream_index].rtcp_cname,me,sizeof(md->streams[call->main_text_stream_index].rtcp_cname));
			ms_free(me);
		}
		else
			ms_warning("Cannot get text local ssrc for call [%p]",call);
		if (call->main_text_stream_index > max_index)
			max_index = call->main_text_stream_index;
	} else {
		ms_message("Don't put text stream on local offer for call [%p]",call);
		md->streams[call->main_text_stream_index].dir = SalStreamInactive;
	}
	if (params->custom_sdp_media_attributes[LinphoneStreamTypeText])
		md->streams[call->main_text_stream_index].custom_sdp_attributes = sal_custom_sdp_attribute_clone(params->custom_sdp_media_attributes[LinphoneStreamTypeText]);

	md->nb_streams = MAX(md->nb_streams,max_index+1);

	/* Deactivate unused streams. */
	for (i = md->nb_streams; i < SAL_MEDIA_DESCRIPTION_MAX_STREAMS; i++) {
		if (md->streams[i].rtp_port == 0) {
			md->streams[i].dir = SalStreamInactive;
			if (call->biggestdesc && i < call->biggestdesc->nb_streams) {
				md->streams[i].proto = call->biggestdesc->streams[i].proto;
				md->streams[i].type = call->biggestdesc->streams[i].type;
			}
		}
	}
	setup_encryption_keys(call,md);
	setup_dtls_keys(call,md);
	setup_zrtp_hash(call, md);

	setup_rtcp_fb(call, md);
	setup_rtcp_xr(call, md);

	update_media_description_from_stun(md, &call->ac, &call->vc, &call->tc);
	call->localdesc=md;
	linphone_call_update_local_media_description_from_ice_or_upnp(call);
	linphone_address_unref(addr);
	if (old_md){
		transfer_already_assigned_payload_types(old_md,md);
		call->localdesc_changed=sal_media_description_equals(md,old_md);
		sal_media_description_unref(old_md);
		if (call->params->internal_call_update){
			/*
			 * An internal call update (ICE reINVITE) is not expected to modify the actual media stream parameters.
			 * However, the localdesc may change between first INVITE and ICE reINVITE, for example if the remote party has declined a video stream.
			 * We use the internal_call_update flag to prevent trigger an unnecessary media restart.
			 */
			call->localdesc_changed = 0;
		}
	}
	force_streams_dir_according_to_state(call, md);
}

static int find_port_offset(LinphoneCore *lc, int stream_index, int base_port){
	int offset;
	bctbx_list_t *elem;
	int tried_port;
	int existing_port;
	bool_t already_used=FALSE;

	for(offset=0;offset<100;offset+=2){
		tried_port=base_port+offset;
		already_used=FALSE;
		for(elem=lc->calls;elem!=NULL;elem=elem->next){
			LinphoneCall *call=(LinphoneCall*)elem->data;
			existing_port=call->media_ports[stream_index].rtp_port;
			if (existing_port==tried_port) {
				already_used=TRUE;
				break;
			}
		}
		if (!already_used) break;
	}
	if (offset==100){
		ms_error("Could not find any free port !");
		return -1;
	}
	return offset;
}

static int select_random_port(LinphoneCore *lc, int stream_index, int min_port, int max_port) {
	bctbx_list_t *elem;
	int nb_tries;
	int tried_port = 0;
	int existing_port = 0;
	bool_t already_used = FALSE;

	tried_port = (ortp_random() % (max_port - min_port) + min_port) & ~0x1;
	if (tried_port < min_port) tried_port = min_port + 2;
	for (nb_tries = 0; nb_tries < 100; nb_tries++) {
		for (elem = lc->calls; elem != NULL; elem = elem->next) {
			LinphoneCall *call = (LinphoneCall *)elem->data;
			existing_port=call->media_ports[stream_index].rtp_port;
			if (existing_port == tried_port) {
				already_used = TRUE;
				break;
			}
		}
		if (!already_used) break;
	}
	if (nb_tries == 100) {
		ms_error("Could not find any free port!");
		return -1;
	}
	return tried_port;
}

static void port_config_set_random(LinphoneCall *call, int stream_index){
	call->media_ports[stream_index].rtp_port=-1;
	call->media_ports[stream_index].rtcp_port=-1;
}

static void port_config_set(LinphoneCall *call, int stream_index, int min_port, int max_port){
	int port_offset;
	if (min_port>0 && max_port>0){
		if (min_port == max_port) {
			/* Used fixed RTP audio port. */
			port_offset=find_port_offset(call->core, stream_index, min_port);
			if (port_offset==-1) {
				port_config_set_random(call, stream_index);
				return;
			}
			call->media_ports[stream_index].rtp_port=min_port+port_offset;
		} else {
			/* Select random RTP audio port in the specified range. */
			call->media_ports[stream_index].rtp_port = select_random_port(call->core, stream_index, min_port, max_port);
		}
		call->media_ports[stream_index].rtcp_port=call->media_ports[stream_index].rtp_port+1;
	}else port_config_set_random(call,stream_index);
}

static void linphone_call_init_common(LinphoneCall *call, LinphoneAddress *from, LinphoneAddress *to){
	int min_port, max_port;
	ms_message("New LinphoneCall [%p] initialized (LinphoneCore version: %s)",call,linphone_core_get_version());
	call->ei = linphone_error_info_new();
	call->core->send_call_stats_periodical_updates = lp_config_get_int(call->core->config, "misc", "send_call_stats_periodical_updates", 0);
	call->main_audio_stream_index = LINPHONE_CALL_STATS_AUDIO;
	call->main_video_stream_index = LINPHONE_CALL_STATS_VIDEO;
	call->main_text_stream_index = LINPHONE_CALL_STATS_TEXT;
	call->state=LinphoneCallIdle;
	call->transfer_state = LinphoneCallIdle;
	call->log=linphone_call_log_new(call->dir, from, to);
	call->camera_enabled=TRUE;
	call->current_params = linphone_call_params_new();
	call->current_params->media_encryption=LinphoneMediaEncryptionNone;
	call->dtls_certificate_fingerprint = NULL;
	if (call->dir == LinphoneCallIncoming)
		call->me=to;
	 else
		call->me=from;
	linphone_address_ref(call->me);

	linphone_core_get_audio_port_range(call->core, &min_port, &max_port);
	port_config_set(call,call->main_audio_stream_index,min_port,max_port);

	linphone_core_get_video_port_range(call->core, &min_port, &max_port);
	port_config_set(call,call->main_video_stream_index,min_port,max_port);

	linphone_core_get_text_port_range(call->core, &min_port, &max_port);
	port_config_set(call,call->main_text_stream_index,min_port,max_port);

	linphone_call_init_stats(call->audio_stats, LinphoneStreamTypeAudio);
	linphone_call_init_stats(call->video_stats, LinphoneStreamTypeVideo);
	linphone_call_init_stats(call->text_stats, LinphoneStreamTypeText);

	if (call->dest_proxy == NULL) {
		/* Try to define the destination proxy if it has not already been done to have a correct contact field in the SIP messages */
		call->dest_proxy = linphone_core_lookup_known_proxy(call->core, call->log->to);
	}


	if (call->dest_proxy != NULL)
		call->nat_policy = linphone_proxy_config_get_nat_policy(call->dest_proxy);
	if (call->nat_policy == NULL)
		call->nat_policy = linphone_core_get_nat_policy(call->core);

	linphone_nat_policy_ref(call->nat_policy);

}

void linphone_call_init_stats(LinphoneCallStats *stats, LinphoneStreamType type) {
	stats->type = type;
	stats->received_rtcp = NULL;
	stats->sent_rtcp = NULL;
	stats->ice_state = LinphoneIceStateNotActivated;
#ifdef BUILD_UPNP
	stats->upnp_state = LinphoneUpnpStateIdle;
#else
	stats->upnp_state = LinphoneUpnpStateNotAvailable;
#endif //BUILD_UPNP
}

static void discover_mtu(LinphoneCore *lc, const char *remote){
	int mtu;
	if (lc->net_conf.mtu==0	){
		/*attempt to discover mtu*/
		mtu=ms_discover_mtu(remote);
		if (mtu>0){
			ms_factory_set_mtu(lc->factory, mtu);
			ms_message("Discovered mtu is %i, RTP payload max size is %i",
				mtu, ms_factory_get_payload_max_size(lc->factory));
		}
	}
}

void linphone_call_create_op_to(LinphoneCall *call, LinphoneAddress *to){
	if (call->op) sal_op_release(call->op);
	call->op=sal_op_new(call->core->sal);
	sal_op_set_user_pointer(call->op,call);
	if (call->params->referer)
		sal_call_set_referer(call->op,call->params->referer->op);
	linphone_configure_op(call->core,call->op,to,call->params->custom_headers,FALSE);
	if (call->params->privacy != LinphonePrivacyDefault)
		sal_op_set_privacy(call->op,(SalPrivacyMask)call->params->privacy);
	/*else privacy might be set by proxy */
}

void linphone_call_create_op(LinphoneCall *call){
	if (call->op) sal_op_release(call->op);
	call->op=sal_op_new(call->core->sal);
	sal_op_set_user_pointer(call->op,call);
	if (call->params->referer)
		sal_call_set_referer(call->op,call->params->referer->op);
	linphone_configure_op(call->core,call->op,call->log->to,call->params->custom_headers,FALSE);
	if (call->params->privacy != LinphonePrivacyDefault)
		sal_op_set_privacy(call->op,(SalPrivacyMask)call->params->privacy);
  /*else privacy might be set by proxy */
}

/*
 * Choose IP version we are going to use for RTP streams IP address advertised in SDP.
 * The algorithm is as follows:
 * - if ipv6 is disabled at the core level, it is always AF_INET
 * - Otherwise, if the call is done through a known proxy config, then use the information obtained during REGISTER
 * - Otherwise if the destination address for the call is an IPv6 address, use IPv6.
 * to know if IPv6 is supported by the server.
**/
static void linphone_call_outgoing_select_ip_version(LinphoneCall *call, LinphoneAddress *to, LinphoneProxyConfig *cfg){
	char ipv4[LINPHONE_IPADDR_SIZE];
	char ipv6[LINPHONE_IPADDR_SIZE];
	bool_t have_ipv6 = FALSE;
	bool_t have_ipv4 = FALSE;
	
	call->af = AF_UNSPEC;
	if (linphone_core_get_local_ip_for(AF_INET, NULL, ipv4) == 0){
		have_ipv4 = TRUE;
	}
	if (linphone_core_ipv6_enabled(call->core)){
		if (linphone_core_get_local_ip_for(AF_INET6, NULL, ipv6) == 0){
			have_ipv6 = TRUE;
		}
		if (cfg && cfg->op){
			/*we can determine from the proxy connection whether IPv6 works - this is the most reliable*/
			call->af = sal_op_get_address_family(cfg->op);
		}else if (sal_address_is_ipv6((SalAddress*)to)){
			call->af = AF_INET6;
		}
		
		if (lp_config_get_int(call->core->config, "rtp", "prefer_ipv6", 1) == 0 && have_ipv4){ 
			/* This is the case where ipv4 is to be prefered if both are available.*/
			call->af = AF_INET; /*we'll use IPv4*/
			ms_message("prefer_ipv6 is set to false, as both IP versions are available we are going to use IPv4");
		}
		if (call->af == AF_UNSPEC){
			call->af = have_ipv6 ? AF_INET6 : AF_INET;
		}
	}else call->af=AF_INET;
	/*fill the media_localip default value since we have it here*/
	strncpy(call->media_localip,call->af == AF_INET6 ? ipv6 : ipv4, LINPHONE_IPADDR_SIZE);
}

/**
 * Fill the local ip that routes to the internet according to the destination, or guess it by other special means (upnp).
 */
static void linphone_call_get_local_ip(LinphoneCall *call, const LinphoneAddress *remote_addr){
	const char *ip = NULL;
	int af = call->af;
	const char *dest = NULL;

	if (linphone_core_get_firewall_policy(call->core)==LinphonePolicyUseNatAddress
		&& (ip=linphone_core_get_nat_address_resolved(call->core))!=NULL){
		strncpy(call->media_localip,ip,LINPHONE_IPADDR_SIZE);
		return;
	}
#ifdef BUILD_UPNP
	else if (call->core->upnp != NULL && linphone_core_get_firewall_policy(call->core)==LinphonePolicyUseUpnp &&
			linphone_upnp_context_get_state(call->core->upnp) == LinphoneUpnpStateOk) {
		ip = linphone_upnp_context_get_external_ipaddress(call->core->upnp);
		strncpy(call->media_localip,ip,LINPHONE_IPADDR_SIZE);
		goto found;
	}
#endif //BUILD_UPNP

	/*next, sometime, override from config*/
	if ((ip=lp_config_get_string(call->core->config,"rtp","bind_address",NULL)) != NULL)
		goto found;

	/*if a known proxy was identified for this call, then we may have a chance to take the local ip address
	* from the socket that connect to this proxy */
	if (call->dest_proxy && call->dest_proxy->op){
		if ((ip = sal_op_get_local_address(call->dest_proxy->op, NULL)) != NULL){
			if (strchr(ip, ':') != NULL && af == AF_INET){
				/*case where we've decided to use IPv4 in select_outgoing_ip_version(), but the signaling local ip address is IPv6*/
				/*we'll use the default media localip*/
			}else{
				ms_message("Found media local-ip from signaling.");
				goto found;
			}
		}
	}

	/*in last resort, attempt to find the local ip that routes to destination if given as an IP address,
	 or the default route (dest=NULL)*/
	if (call->dest_proxy == NULL) {
		struct addrinfo hints;
		struct addrinfo *res = NULL;
		int err;
		/*FIXME the following doesn't work for IPv6 address because of brakets*/
		const char *domain = linphone_address_get_domain(remote_addr);
		memset(&hints, 0, sizeof(hints));
		hints.ai_family = AF_UNSPEC;
		hints.ai_socktype = SOCK_DGRAM;
		hints.ai_flags = AI_NUMERICHOST;
		err = getaddrinfo(domain, NULL, &hints, &res);
		if (err == 0) {
			dest = domain;
		}
		if (res != NULL) freeaddrinfo(res);
	}

	if (dest != NULL || call->media_localip[0] == '\0' || call->need_localip_refresh){
		call->need_localip_refresh = FALSE;
		linphone_core_get_local_ip(call->core, af, dest, call->media_localip);
	}
	return;
found:
	strncpy(call->media_localip,ip,LINPHONE_IPADDR_SIZE);
}

static void linphone_call_destroy(LinphoneCall *obj);

BELLE_SIP_DECLARE_NO_IMPLEMENTED_INTERFACES(LinphoneCall);

BELLE_SIP_INSTANCIATE_VPTR(LinphoneCall, belle_sip_object_t,
	(belle_sip_object_destroy_t)linphone_call_destroy,
	NULL, // clone
	NULL, // marshal
	FALSE
);

void linphone_call_fill_media_multicast_addr(LinphoneCall *call) {
	if (linphone_call_params_audio_multicast_enabled(call->params)){
		strncpy(call->media_ports[call->main_audio_stream_index].multicast_ip,
				linphone_core_get_audio_multicast_addr(call->core), sizeof(call->media_ports[call->main_audio_stream_index].multicast_ip));
	} else
		call->media_ports[call->main_audio_stream_index].multicast_ip[0]='\0';

	if (linphone_call_params_video_multicast_enabled(call->params)){
		strncpy(call->media_ports[call->main_video_stream_index].multicast_ip,
				linphone_core_get_video_multicast_addr(call->core), sizeof(call->media_ports[call->main_video_stream_index].multicast_ip));
	} else
		call->media_ports[call->main_video_stream_index].multicast_ip[0]='\0';
}

void linphone_call_check_ice_session(LinphoneCall *call, IceRole role, bool_t is_reinvite){
	if (call->ice_session) return; /*already created*/

	if (!linphone_nat_policy_ice_enabled(call->nat_policy)){
		return;
	}

	if (is_reinvite && lp_config_get_int(call->core->config, "net", "allow_late_ice", 0) == 0) return;

	call->ice_session = ice_session_new();
	/*for backward compatibility purposes, shall be enabled by default in futur*/
	ice_session_enable_message_integrity_check(call->ice_session,lp_config_get_int(call->core->config,"net","ice_session_enable_message_integrity_check",1));
	if (lp_config_get_int(call->core->config, "net", "dont_default_to_stun_candidates", 0)){
		IceCandidateType types[ICT_CandidateTypeMax];
		types[0] = ICT_HostCandidate;
		types[1] = ICT_RelayedCandidate;
		types[2] = ICT_CandidateInvalid;
		ice_session_set_default_candidates_types(call->ice_session, types);
	}
	ice_session_set_role(call->ice_session, role);
}

LinphoneCall * linphone_call_new_outgoing(struct _LinphoneCore *lc, LinphoneAddress *from, LinphoneAddress *to, const LinphoneCallParams *params, LinphoneProxyConfig *cfg){
	LinphoneCall *call = belle_sip_object_new(LinphoneCall);
	call->dir=LinphoneCallOutgoing;
	call->core=lc;
	call->dest_proxy=cfg;
	call->audio_stats = linphone_call_stats_ref(linphone_call_stats_new());
	call->video_stats = linphone_call_stats_ref(linphone_call_stats_new());
	call->text_stats = linphone_call_stats_ref(linphone_call_stats_new());
	linphone_call_outgoing_select_ip_version(call,to,cfg);
	linphone_call_get_local_ip(call, to);
	call->params = linphone_call_params_copy(params);
	linphone_call_init_common(call, from, to);

	/*reserve the sockets immediately*/
	linphone_call_init_media_streams(call);
	
	call->current_params->update_call_when_ice_completed = call->params->update_call_when_ice_completed; /*copy param*/

	linphone_call_fill_media_multicast_addr(call);

	linphone_call_check_ice_session(call, IR_Controlling, FALSE);

	if (linphone_nat_policy_stun_enabled(call->nat_policy) && !(linphone_nat_policy_ice_enabled(call->nat_policy)
		|| linphone_nat_policy_turn_enabled(call->nat_policy))) {
		call->ping_time=linphone_core_run_stun_tests(call->core,call);
	}
#ifdef BUILD_UPNP
	if (linphone_core_get_firewall_policy(call->core) == LinphonePolicyUseUpnp) {
		if(!lc->rtp_conf.disable_upnp) {
			call->upnp_session = linphone_upnp_session_new(call);
		}
	}
#endif //BUILD_UPNP

	discover_mtu(lc,linphone_address_get_domain (to));
	if (params->referer){
		call->referer=linphone_call_ref(params->referer);
	}

	linphone_call_create_op_to(call, to);
	return call;
}

/*Select IP version to use for advertising local addresses of RTP streams, for an incoming call.
 *If the call is received through a know proxy that is IPv6, use IPv6.
 *Otherwise check the remote contact address.
 *If later the resulting media description tells that we have to send IPv4, it won't be a problem because the RTP sockets
 * are dual stack.
 */
static void linphone_call_incoming_select_ip_version(LinphoneCall *call, LinphoneProxyConfig *cfg){
	if (linphone_core_ipv6_enabled(call->core)){
		if (cfg && cfg->op){
			call->af=sal_op_get_address_family(cfg->op);
		}else{
			call->af=sal_op_get_address_family(call->op);
		}
	}else call->af=AF_INET;
}

/**
 * Fix call parameters on incoming call to eg. enable AVPF if the incoming call propose it and it is not enabled locally.
 */
void linphone_call_set_compatible_incoming_call_parameters(LinphoneCall *call, SalMediaDescription *md) {
	/* Handle AVPF, SRTP and DTLS. */
	call->params->avpf_enabled = sal_media_description_has_avpf(md);
	if (call->dest_proxy != NULL) {
		call->params->avpf_rr_interval = linphone_proxy_config_get_avpf_rr_interval(call->dest_proxy) * 1000;
	} else {
		call->params->avpf_rr_interval = linphone_core_get_avpf_rr_interval(call->core)*1000;
	}

	if ((sal_media_description_has_zrtp(md) == TRUE) && (linphone_core_media_encryption_supported(call->core, LinphoneMediaEncryptionZRTP) == TRUE)) {
		call->params->media_encryption = LinphoneMediaEncryptionZRTP;
	}else if ((sal_media_description_has_dtls(md) == TRUE) && (media_stream_dtls_supported() == TRUE)) {
		call->params->media_encryption = LinphoneMediaEncryptionDTLS;
	}else if ((sal_media_description_has_srtp(md) == TRUE) && (ms_srtp_supported() == TRUE)) {
		call->params->media_encryption = LinphoneMediaEncryptionSRTP;
	}else if (call->params->media_encryption != LinphoneMediaEncryptionZRTP){
		call->params->media_encryption = LinphoneMediaEncryptionNone;
	}

	/*in case of nat64, even ipv4 addresses are reachable from v6. Should be enhanced to manage stream by stream connectivity (I.E v6 or v4)*/
	/*if (!sal_media_description_has_ipv6(md)){
		ms_message("The remote SDP doesn't seem to offer any IPv6 connectivity, so disabling IPv6 for this call.");
		call->af = AF_INET;
	}*/
	linphone_call_fix_call_parameters(call, md);
}

static void linphone_call_compute_streams_indexes(LinphoneCall *call, const SalMediaDescription *md) {
	int i, j;
	bool_t audio_found = FALSE, video_found = FALSE, text_found = FALSE;

	for (i = 0; i < md->nb_streams; i++) {
		if (md->streams[i].type == SalAudio) {
			if (!audio_found) {
				call->main_audio_stream_index = i;
				audio_found = TRUE;
				ms_message("audio stream index found: %i, updating main audio stream index", i);
			} else {
				ms_message("audio stream index found: %i, but main audio stream already set to %i", i, call->main_audio_stream_index);
			}

			// Check that the default value of a another stream doesn't match the new one
			if (i == call->main_video_stream_index) {
				for (j = 0; j < SAL_MEDIA_DESCRIPTION_MAX_STREAMS; j++) {
					if (sal_stream_description_active(&md->streams[j])) continue;
					if (j != call->main_video_stream_index && j != call->main_text_stream_index) {
						ms_message("%i was used for video stream ; now using %i", i, j);
						call->main_video_stream_index = j;
						break;
					}
				}
			}
			if (i == call->main_text_stream_index) {
				for (j = 0; j < SAL_MEDIA_DESCRIPTION_MAX_STREAMS; j++) {
					if (sal_stream_description_active(&md->streams[j])) continue;
					if (j != call->main_video_stream_index && j != call->main_text_stream_index) {
						ms_message("%i was used for text stream ; now using %i", i, j);
						call->main_text_stream_index = j;
						break;
					}
				}
			}
		} else if (md->streams[i].type == SalVideo) {
			if (!video_found) {
				call->main_video_stream_index = i;
				video_found = TRUE;
				ms_message("video stream index found: %i, updating main video stream index", i);
			} else {
				ms_message("video stream index found: %i, but main video stream already set to %i", i, call->main_video_stream_index);
			}

			// Check that the default value of a another stream doesn't match the new one
			if (i == call->main_audio_stream_index) {
				for (j = 0; j < SAL_MEDIA_DESCRIPTION_MAX_STREAMS; j++) {
					if (sal_stream_description_active(&md->streams[j])) continue;
					if (j != call->main_audio_stream_index && j != call->main_text_stream_index) {
						ms_message("%i was used for audio stream ; now using %i", i, j);
						call->main_audio_stream_index = j;
						break;
					}
				}
			}
			if (i == call->main_text_stream_index) {
				for (j = 0; j < SAL_MEDIA_DESCRIPTION_MAX_STREAMS; j++) {
					if (sal_stream_description_active(&md->streams[j])) continue;
					if (j != call->main_audio_stream_index && j != call->main_text_stream_index) {
						ms_message("%i was used for text stream ; now using %i", i, j);
						call->main_text_stream_index = j;
						break;
					}
				}
			}
		} else if (md->streams[i].type == SalText) {
			if (!text_found) {
				call->main_text_stream_index = i;
				text_found = TRUE;
				ms_message("text stream index found: %i, updating main text stream index", i);
			} else {
				ms_message("text stream index found: %i, but main text stream already set to %i", i, call->main_text_stream_index);
			}

			// Check that the default value of a another stream doesn't match the new one
			if (i == call->main_audio_stream_index) {
				for (j = 0; j < SAL_MEDIA_DESCRIPTION_MAX_STREAMS; j++) {
					if (sal_stream_description_active(&md->streams[j])) continue;
					if (j != call->main_video_stream_index && j != call->main_audio_stream_index) {
						ms_message("%i was used for audio stream ; now using %i", i, j);
						call->main_audio_stream_index = j;
						break;
					}
				}
			}
			if (i == call->main_video_stream_index) {
				for (j = 0; j < SAL_MEDIA_DESCRIPTION_MAX_STREAMS; j++) {
					if (sal_stream_description_active(&md->streams[j])) continue;
					if (j != call->main_video_stream_index && j != call->main_audio_stream_index) {
						ms_message("%i was used for video stream ; now using %i", i, j);
						call->main_video_stream_index = j;
						break;
					}
				}
			}
		}
	}
}

LinphoneCall * linphone_call_new_incoming(LinphoneCore *lc, LinphoneAddress *from, LinphoneAddress *to, SalOp *op){
	LinphoneCall *call = belle_sip_object_new(LinphoneCall);
	SalMediaDescription *md;
	LinphoneNatPolicy *nat_policy = NULL;
	int i;
	call->dir=LinphoneCallIncoming;
	call->audio_stats = linphone_call_stats_ref(linphone_call_stats_new());
	call->video_stats = linphone_call_stats_ref(linphone_call_stats_new());
	call->text_stats = linphone_call_stats_ref(linphone_call_stats_new());
	sal_op_set_user_pointer(op,call);
	call->op=op;
	call->core=lc;

	call->dest_proxy = linphone_core_lookup_known_proxy(call->core, to);
	linphone_call_incoming_select_ip_version(call, call->dest_proxy);
	/*note that the choice of IP version for streams is later refined by
	 * linphone_call_set_compatible_incoming_call_parameters() when examining the remote offer, if any.
	 * If the remote offer contains IPv4 addresses, we should propose IPv4 as well*/

	sal_op_cnx_ip_to_0000_if_sendonly_enable(op,lp_config_get_default_int(lc->config,"sip","cnx_ip_to_0000_if_sendonly_enabled",0));

	md = sal_call_get_remote_media_description(op);

	if (lc->sip_conf.ping_with_options){
#ifdef BUILD_UPNP
		if (lc->upnp != NULL && linphone_core_get_firewall_policy(lc)==LinphonePolicyUseUpnp &&
			linphone_upnp_context_get_state(lc->upnp) == LinphoneUpnpStateOk) {
#else //BUILD_UPNP
		{
#endif //BUILD_UPNP
			/*the following sends an option request back to the caller so that
			 we get a chance to discover our nat'd address before answering.*/
			call->ping_op=sal_op_new(lc->sal);

			linphone_configure_op(lc, call->ping_op, from, NULL, FALSE);

			sal_op_set_route(call->ping_op,sal_op_get_network_origin(op));
			sal_op_set_user_pointer(call->ping_op,call);

			sal_ping(call->ping_op,sal_op_get_from(call->ping_op), sal_op_get_to(call->ping_op));
		}
	}

	linphone_address_clean(from);
	linphone_call_get_local_ip(call, from);
	call->params = linphone_call_params_new();
	linphone_call_init_common(call, from, to);
	call->log->call_id=ms_strdup(sal_op_get_call_id(op)); /*must be known at that time*/
	linphone_core_init_default_params(lc, call->params);

	/*
	 * Initialize call parameters according to incoming call parameters. This is to avoid to ask later (during reINVITEs) for features that the remote
	 * end apparently does not support. This features are: privacy, video
	 */
	/*set privacy*/
	call->current_params->privacy=(LinphonePrivacyMask)sal_op_get_privacy(call->op);
	/*config params*/
	call->current_params->update_call_when_ice_completed = call->params->update_call_when_ice_completed; /*copy config params*/

	/*set video support */
	call->params->has_video = linphone_core_video_enabled(lc) && lc->video_policy.automatically_accept;
	if (md) {
		// It is licit to receive an INVITE without SDP
		// In this case WE chose the media parameters according to policy.
		linphone_call_set_compatible_incoming_call_parameters(call, md);
		/* set multicast role & address if any*/
		if (!sal_call_is_offerer(op)){
			for (i = 0; i < SAL_MEDIA_DESCRIPTION_MAX_STREAMS; i++) {
				if (md->streams[i].dir == SalStreamInactive) {
					continue;
				}

				if (md->streams[i].rtp_addr[0]!='\0' && ms_is_multicast(md->streams[i].rtp_addr)){
					md->streams[i].multicast_role = SalMulticastReceiver;
					strncpy(call->media_ports[i].multicast_ip,md->streams[i].rtp_addr,sizeof(call->media_ports[i].multicast_ip));
				}
			}
		}
	}

	nat_policy=call->nat_policy;
	if ((nat_policy != NULL) && linphone_nat_policy_ice_enabled(nat_policy)) {
		/* Create the ice session now if ICE is required */
		if (md){
			linphone_call_check_ice_session(call, IR_Controlled, FALSE);
		}else{
			nat_policy = NULL;
			ms_warning("ICE not supported for incoming INVITE without SDP.");
		}
	}

	/*reserve the sockets immediately*/
	linphone_call_init_media_streams(call);
	if (nat_policy != NULL) {
		if (linphone_nat_policy_ice_enabled(nat_policy)) {
			call->defer_notify_incoming = linphone_call_prepare_ice(call,TRUE) == 1;
		} else if (linphone_nat_policy_stun_enabled(nat_policy)) {
			call->ping_time=linphone_core_run_stun_tests(call->core,call);
		} else if (linphone_nat_policy_upnp_enabled(nat_policy)) {
#ifdef BUILD_UPNP
			if(!lc->rtp_conf.disable_upnp) {
				call->upnp_session = linphone_upnp_session_new(call);
				if (call->upnp_session != NULL) {
					if (linphone_call_update_upnp_from_remote_media_description(call, sal_call_get_remote_media_description(op))<0) {
						/* uPnP port mappings failed, proceed with the call anyway. */
						linphone_call_delete_upnp_session(call);
					}
				}
			}
#endif //BUILD_UPNP
		}
	}

	discover_mtu(lc,linphone_address_get_domain(from));
	return call;
}

/*
 * Frees the media resources of the call.
 * This has to be done at the earliest, unlike signaling resources that sometimes need to be kept a bit more longer.
 * It is called by linphone_call_set_terminated() (for termination of calls signaled to the application), or directly by the destructor of LinphoneCall
 * (_linphone_call_destroy) if the call was never notified to the application.
 */
static void linphone_call_free_media_resources(LinphoneCall *call){
	int i;

	linphone_call_stop_media_streams(call);
	linphone_call_delete_upnp_session(call);
	linphone_call_delete_ice_session(call);
	for (i = 0; i < SAL_MEDIA_DESCRIPTION_MAX_STREAMS; ++i){
		ms_media_stream_sessions_uninit(&call->sessions[i]);
	}
	linphone_call_stats_uninit(call->audio_stats);
	linphone_call_stats_uninit(call->video_stats);
	linphone_call_stats_uninit(call->text_stats);
}

/*
 * Called internally when reaching the Released state, to perform cleanups to break circular references.
**/
static void linphone_call_set_released(LinphoneCall *call){
	if (call->op!=NULL) {
		/*transfer the last error so that it can be obtained even in Released state*/
		if (!call->non_op_error){
			linphone_error_info_from_sal_op(call->ei, call->op);
		}
		/* so that we cannot have anymore upcalls for SAL
			concerning this call*/
		sal_op_release(call->op);
		call->op=NULL;
	}
	/*it is necessary to reset pointers to other call to prevent circular references that would result in memory never freed.*/
	if (call->referer){
		linphone_call_unref(call->referer);
		call->referer=NULL;
	}
	if (call->transfer_target){
		linphone_call_unref(call->transfer_target);
		call->transfer_target=NULL;
	}
	if (call->chat_room){
		linphone_chat_room_unref(call->chat_room);
		call->chat_room = NULL;
	}
	linphone_call_unref(call);
}

/* this function is called internally to get rid of a call that was notified to the application, because it reached the end or error state.
 It performs the following tasks:
 - remove the call from the internal list of calls
 - update the call logs accordingly
*/
static void linphone_call_set_terminated(LinphoneCall *call){
	LinphoneCore *lc=call->core;

	linphone_call_free_media_resources(call);
	linphone_call_log_completed(call);

	if (call == lc->current_call){
		ms_message("Resetting the current call");
		lc->current_call=NULL;
	}

	if (linphone_core_del_call(lc,call) != 0){
		ms_error("Could not remove the call from the list !!!");
	}
	if(lc->conf_ctx) linphone_conference_on_call_terminating(lc->conf_ctx, call);
	if (call->ringing_beep){
		linphone_core_stop_dtmf(lc);
		call->ringing_beep=FALSE;
	}
	if (call->chat_room){
		call->chat_room->call = NULL;
	}
	if (lc->calls == NULL){
		ms_bandwidth_controller_reset_state(lc->bw_controller);
	}
}

/*function to be called at each incoming reINVITE, in order to adjust various local parameters to what is being offered by remote:
 * - the video enablement parameter according to what is offered and our local policy.
 * Fixing the call->params to proper values avoid request video by accident during internal call updates, pauses and resumes
 * - the stream indexes.
 */
void linphone_call_fix_call_parameters(LinphoneCall *call, SalMediaDescription *rmd){
	const LinphoneCallParams* rcp;

	if (rmd) {
		linphone_call_compute_streams_indexes(call, rmd);
		linphone_call_update_biggest_desc(call, rmd);
		/* Why disabling implicit_rtcp_fb ? It is a local policy choice actually. It doesn't disturb to propose it again and again
		 * even if the other end apparently doesn't support it.
		 * The following line of code is causing trouble, while for example making an audio call, then adding video.
		 * Due to the 200Ok response of the audio-only offer where no rtcp-fb attribute is present, implicit_rtcp_fb is set to
		 * FALSE, which is then preventing it to be eventually used when video is later added to the call.
		 * I did the choice of commenting it out.
		 */
		/*call->params->implicit_rtcp_fb &= sal_media_description_has_implicit_avpf(rmd);*/
	}
	rcp = linphone_call_get_remote_params(call);
	if (rcp){
		if (call->params->has_audio && !rcp->has_audio){
			ms_message("Call [%p]: disabling audio in our call params because the remote doesn't want it.", call);
			call->params->has_audio = FALSE;
		}
		if (call->params->has_video && !rcp->has_video){
			ms_message("Call [%p]: disabling video in our call params because the remote doesn't want it.", call);
			call->params->has_video = FALSE;
		}

		if (rcp->has_video && call->core->video_policy.automatically_accept && linphone_core_video_enabled(call->core) && !call->params->has_video){
			ms_message("Call [%p]: re-enabling video in our call params because the remote wants it and the policy allows to automatically accept.", call);
			linphone_call_params_enable_video(call->params, TRUE);
		}

		if (rcp->realtimetext_enabled && !call->params->realtimetext_enabled) {
			call->params->realtimetext_enabled = TRUE;
		}
	}
}

const char *linphone_call_state_to_string(LinphoneCallState cs){
	switch (cs){
		case LinphoneCallIdle:
			return "LinphoneCallIdle";
		case LinphoneCallIncomingReceived:
			return "LinphoneCallIncomingReceived";
		case LinphoneCallOutgoingInit:
			return "LinphoneCallOutgoingInit";
		case LinphoneCallOutgoingProgress:
			return "LinphoneCallOutgoingProgress";
		case LinphoneCallOutgoingRinging:
			return "LinphoneCallOutgoingRinging";
		case LinphoneCallOutgoingEarlyMedia:
			return "LinphoneCallOutgoingEarlyMedia";
		case LinphoneCallConnected:
			return "LinphoneCallConnected";
		case LinphoneCallStreamsRunning:
			return "LinphoneCallStreamsRunning";
		case LinphoneCallPausing:
			return "LinphoneCallPausing";
		case LinphoneCallPaused:
			return "LinphoneCallPaused";
		case LinphoneCallResuming:
			return "LinphoneCallResuming";
		case LinphoneCallRefered:
			return "LinphoneCallRefered";
		case LinphoneCallError:
			return "LinphoneCallError";
		case LinphoneCallEnd:
			return "LinphoneCallEnd";
		case LinphoneCallPausedByRemote:
			return "LinphoneCallPausedByRemote";
		case LinphoneCallUpdatedByRemote:
			return "LinphoneCallUpdatedByRemote";
		case LinphoneCallIncomingEarlyMedia:
			return "LinphoneCallIncomingEarlyMedia";
		case LinphoneCallUpdating:
			return "LinphoneCallUpdating";
		case LinphoneCallReleased:
			return "LinphoneCallReleased";
		case LinphoneCallEarlyUpdatedByRemote:
			return "LinphoneCallEarlyUpdatedByRemote";
		case LinphoneCallEarlyUpdating:
			return "LinphoneCallEarlyUpdating";
	}
	return "undefined state";
}

void linphone_call_set_state(LinphoneCall *call, LinphoneCallState cstate, const char *message){
	LinphoneCore *lc=call->core;

	if (call->state!=cstate){
		call->prevstate=call->state;

		/*Make sanity checks with call state changes. Any bad transition can result in unpredictable results
		 *or irrecoverable errors in the application*/
		if (call->state==LinphoneCallEnd || call->state==LinphoneCallError){
			if (cstate!=LinphoneCallReleased){
				ms_fatal("Abnormal call resurection from %s to %s, aborting."	,linphone_call_state_to_string(call->state)
																				,linphone_call_state_to_string(cstate));
				return;
			}
		}else if (cstate == LinphoneCallReleased && (call->prevstate != LinphoneCallError && call->prevstate != LinphoneCallEnd)){
			ms_fatal("Attempt to move call [%p] to Released state while it was not previously in Error or End state. Aborting.", call);
			return;
		}
		ms_message("Call %p: moving from state %s to %s",call
														,linphone_call_state_to_string(call->state)
														,linphone_call_state_to_string(cstate));

		if (cstate!=LinphoneCallRefered){
			/*LinphoneCallRefered is rather an event, not a state.
			 Indeed it does not change the state of the call (still paused or running)*/
			call->state=cstate;
		}

		switch (cstate) {
		case LinphoneCallOutgoingInit:
		case LinphoneCallIncomingReceived:
			getPlatformHelpers(lc)->acquireWifiLock();
			getPlatformHelpers(lc)->acquireMcastLock();
			getPlatformHelpers(lc)->acquireCpuLock();
			break;
		case LinphoneCallEnd:
		case LinphoneCallError:
			switch(linphone_error_info_get_reason(linphone_call_get_error_info(call))) {
			case LinphoneReasonDeclined:
				if(call->log->status != LinphoneCallMissed) // Do not re-change the status of a call if it's already set
					call->log->status = LinphoneCallDeclined;
				break;
			case LinphoneReasonNotAnswered:
				if (call->log->dir == LinphoneCallIncoming)
					call->log->status = LinphoneCallMissed;
				break;
			case LinphoneReasonNone:
				if (call->log->dir == LinphoneCallIncoming){
					const LinphoneErrorInfo *ei = linphone_call_get_error_info(call);
					if (ei) {
						int code = linphone_error_info_get_protocol_code(ei);
						if((code >= 200 && code < 300)) {
							// error between 200-299 means accepted elsewhere
							call->log->status=LinphoneCallAcceptedElsewhere;
							break;
						}
					}
				}
				break;
			case LinphoneReasonDoNotDisturb:
				if (call->log->dir == LinphoneCallIncoming){
					const LinphoneErrorInfo *ei = linphone_call_get_error_info(call);
					if (ei) {
						int code = linphone_error_info_get_protocol_code(ei);
						if(code >= 600 && code < 700) {
							// error between 600-699 means declined elsewhere
							call->log->status=LinphoneCallDeclinedElsewhere;
							break;
						}
					}
				}
				break;
			default:
				break;
			}
			linphone_call_set_terminated(call);
			break;
		case LinphoneCallConnected:
			call->log->status=LinphoneCallSuccess;
			call->log->connected_date_time = ms_time(NULL);
			break;
		case LinphoneCallReleased:
			getPlatformHelpers(lc)->releaseWifiLock();
			getPlatformHelpers(lc)->releaseMcastLock();
			getPlatformHelpers(lc)->releaseCpuLock();
			break;
		case LinphoneCallStreamsRunning:
			if (call->prevstate == LinphoneCallUpdating || call->prevstate == LinphoneCallUpdatedByRemote) {
				LinphoneReason reason = linphone_call_get_reason(call);
				char *msg;
				if (reason != LinphoneReasonNone) {
					msg = ms_strdup_printf(_("Call parameters could not be modified: %s."), linphone_reason_to_string(reason));
				} else {
					msg = ms_strdup(_("Call parameters were successfully modified."));
				}
				linphone_core_notify_display_status(lc, msg);
				ms_free(msg);
			}
			break;
		default:
			break;
		}

		if(cstate!=LinphoneCallStreamsRunning) {
			if (call->dtmfs_timer!=NULL){
				/*cancelling DTMF sequence, if any*/
				linphone_call_cancel_dtmfs(call);
			}
		}
		if (!message) {
			ms_error("%s(): You must fill a reason when changing call state (from %s o %s)."
					, __FUNCTION__
					, linphone_call_state_to_string(call->prevstate)
					, linphone_call_state_to_string(call->state));
		}
		linphone_call_notify_state_changed(call, cstate, message ? message : "");
		linphone_reporting_call_state_updated(call);
		if (cstate==LinphoneCallReleased) {/*shall be performed after  app notification*/
			linphone_call_set_released(call);
		}
	}
}

static void linphone_call_destroy(LinphoneCall *obj){
	ms_message("Call [%p] freed.",obj);
	bctbx_list_free_with_data(obj->callbacks, (bctbx_list_free_func)linphone_call_cbs_unref);
	if (obj->audiostream || obj->videostream){
		linphone_call_free_media_resources(obj);
	}
	if (obj->audio_stats) {
		linphone_call_stats_unref(obj->audio_stats);
		obj->audio_stats = NULL;
	}
	if (obj->video_stats) {
		linphone_call_stats_unref(obj->video_stats);
		obj->video_stats = NULL;
	}
	if (obj->text_stats) {
		linphone_call_stats_unref(obj->text_stats);
		obj->text_stats = NULL;
	}
	if (obj->op!=NULL) {
		sal_op_release(obj->op);
		obj->op=NULL;
	}
	if (obj->biggestdesc!=NULL){
		sal_media_description_unref(obj->biggestdesc);
		obj->biggestdesc=NULL;
	}
	if (obj->resultdesc!=NULL) {
		sal_media_description_unref(obj->resultdesc);
		obj->resultdesc=NULL;
	}
	if (obj->localdesc!=NULL) {
		sal_media_description_unref(obj->localdesc);
		obj->localdesc=NULL;
	}
	if (obj->ping_op) {
		sal_op_release(obj->ping_op);
		obj->ping_op=NULL;
	}
	if (obj->refer_to){
		ms_free(obj->refer_to);
		obj->refer_to=NULL;
	}
	if (obj->referer){
		linphone_call_unref(obj->referer);
		obj->referer=NULL;
	}
	if (obj->transfer_target){
		linphone_call_unref(obj->transfer_target);
		obj->transfer_target=NULL;
	}
	if (obj->log) {
		linphone_call_log_unref(obj->log);
		obj->log=NULL;
	}
	if (obj->auth_token) {
		ms_free(obj->auth_token);
		obj->auth_token=NULL;
	}
	if (obj->dtls_certificate_fingerprint) {
		ms_free(obj->dtls_certificate_fingerprint);
		obj->dtls_certificate_fingerprint=NULL;
	}
	if (obj->dtmfs_timer) {
		linphone_call_cancel_dtmfs(obj);
	}
	if (obj->params){
		linphone_call_params_unref(obj->params);
		obj->params=NULL;
	}
	if (obj->current_params){
		linphone_call_params_unref(obj->current_params);
		obj->current_params=NULL;
	}
	if (obj->remote_params != NULL) {
		linphone_call_params_unref(obj->remote_params);
		obj->remote_params=NULL;
	}
	if (obj->me) {
		linphone_address_unref(obj->me);
		obj->me = NULL;
	}
	if (obj->onhold_file) ms_free(obj->onhold_file);

	if (obj->ei) linphone_error_info_unref(obj->ei);
	if (obj->nat_policy)
		linphone_nat_policy_unref(obj->nat_policy);
}

LinphoneCall * linphone_call_ref(LinphoneCall *obj){
	belle_sip_object_ref(obj);
	return obj;
}

void linphone_call_unref(LinphoneCall *obj){
	belle_sip_object_unref(obj);
}

static unsigned int linphone_call_get_n_active_streams(const LinphoneCall *call) {
	SalMediaDescription *md=NULL;
	if (call->op)
		md = sal_call_get_remote_media_description(call->op);
	if (!md)
		return 0;
	return sal_media_description_nb_active_streams_of_type(md, SalAudio) + sal_media_description_nb_active_streams_of_type(md, SalVideo) + sal_media_description_nb_active_streams_of_type(md, SalText);
}

const LinphoneCallParams * linphone_call_get_current_params(LinphoneCall *call){
	SalMediaDescription *md=call->resultdesc;
	int all_streams_encrypted = 0;
#ifdef VIDEO_ENABLED
	VideoStream *vstream;
#endif
	MS_VIDEO_SIZE_ASSIGN(call->current_params->sent_vsize, UNKNOWN);
	MS_VIDEO_SIZE_ASSIGN(call->current_params->recv_vsize, UNKNOWN);
#ifdef VIDEO_ENABLED
	if (call->current_params->sent_vdef != NULL) linphone_video_definition_unref(call->current_params->sent_vdef);
	call->current_params->sent_vdef = NULL;
	if (call->current_params->recv_vdef != NULL) linphone_video_definition_unref(call->current_params->recv_vdef);
	call->current_params->recv_vdef = NULL;
	vstream = call->videostream;
	if (vstream != NULL) {
		call->current_params->sent_vsize = video_stream_get_sent_video_size(vstream);
		call->current_params->recv_vsize = video_stream_get_received_video_size(vstream);
		call->current_params->sent_vdef = linphone_factory_create_video_definition(
			linphone_factory_get(), call->current_params->sent_vsize.width, call->current_params->sent_vsize.height);
		call->current_params->recv_vdef = linphone_factory_create_video_definition(
			linphone_factory_get(), call->current_params->recv_vsize.width, call->current_params->recv_vsize.height);
		call->current_params->sent_fps = video_stream_get_sent_framerate(vstream);
		call->current_params->received_fps = video_stream_get_received_framerate(vstream);
	}
#endif

	/* REVISITED
	 * Previous code was buggy.
	 * Relying on the mediastream's state (added by jehan: only) to know the current encryption is unreliable.
	 * For (added by jehan: both DTLS and) ZRTP it is though necessary.
	 * But for all others the current_params->media_encryption state should reflect (added by jehan: both) what is agreed by the offer/answer
	 * mechanism  (added by jehan: and encryption status from media which is much stronger than only result of offer/answer )
	 * Typically there can be inactive streams for which the media layer has no idea of whether they are encrypted or not.
	 */

	switch (call->params->media_encryption) {
	case LinphoneMediaEncryptionZRTP:
		if (at_least_one_stream_started(call)){
			if ((all_streams_encrypted = linphone_call_all_streams_encrypted(call)) && linphone_call_get_authentication_token(call)) {
				call->current_params->media_encryption=LinphoneMediaEncryptionZRTP;
			} else {
				/*to avoid to many traces*/
				ms_debug("Encryption was requested to be %s, but isn't effective (all_streams_encrypted=%i, auth_token=%s)",
					linphone_media_encryption_to_string(call->params->media_encryption), all_streams_encrypted, call->auth_token == NULL ? "" : call->auth_token);
				call->current_params->media_encryption=LinphoneMediaEncryptionNone;
			}
		}//else don't update the state if all streams are shutdown.
		break;
	case LinphoneMediaEncryptionDTLS:
	case LinphoneMediaEncryptionSRTP:
		if (at_least_one_stream_started(call)){
			if (linphone_call_get_n_active_streams(call)==0 || (all_streams_encrypted = linphone_call_all_streams_encrypted(call))) {
				call->current_params->media_encryption = call->params->media_encryption;
			} else {
				/*to avoid to many traces*/
				ms_debug("Encryption was requested to be %s, but isn't effective (all_streams_encrypted=%i)",
					linphone_media_encryption_to_string(call->params->media_encryption), all_streams_encrypted);
				call->current_params->media_encryption=LinphoneMediaEncryptionNone;
			}
		}//else don't update the state if all streams are shutdown.
		break;
	case LinphoneMediaEncryptionNone:
		/* check if we actually switched to ZRTP */
		if (at_least_one_stream_started(call) && (all_streams_encrypted = linphone_call_all_streams_encrypted(call)) && linphone_call_get_authentication_token(call)) {
				call->current_params->media_encryption=LinphoneMediaEncryptionZRTP;
		} else {
			call->current_params->media_encryption=LinphoneMediaEncryptionNone;
		}
		break;
	}
	call->current_params->avpf_enabled = linphone_call_all_streams_avpf_enabled(call) && sal_media_description_has_avpf(md);
	if (call->current_params->avpf_enabled == TRUE) {
		call->current_params->avpf_rr_interval = linphone_call_get_avpf_rr_interval(call);
	} else {
		call->current_params->avpf_rr_interval = 0;
	}
	if (md){
		const char *rtp_addr;

		SalStreamDescription *sd=sal_media_description_find_best_stream(md,SalAudio);

		call->current_params->audio_dir=sd ? media_direction_from_sal_stream_dir(sd->dir) : LinphoneMediaDirectionInactive;
		if (call->current_params->audio_dir != LinphoneMediaDirectionInactive) {
			rtp_addr = sd->rtp_addr[0]!='\0' ? sd->rtp_addr : call->resultdesc->addr;
			call->current_params->audio_multicast_enabled = ms_is_multicast(rtp_addr);
		} else
			call->current_params->audio_multicast_enabled = FALSE;

		sd=sal_media_description_find_best_stream(md,SalVideo);
		call->current_params->implicit_rtcp_fb = sd ? sal_stream_description_has_implicit_avpf(sd): FALSE;
		call->current_params->video_dir=sd ? media_direction_from_sal_stream_dir(sd->dir) : LinphoneMediaDirectionInactive;
		if (call->current_params->video_dir != LinphoneMediaDirectionInactive) {
			rtp_addr = sd->rtp_addr[0]!='\0' ? sd->rtp_addr : call->resultdesc->addr;
			call->current_params->video_multicast_enabled = ms_is_multicast(rtp_addr);
		} else
			call->current_params->video_multicast_enabled = FALSE;

	}

	return call->current_params;
}

const LinphoneCallParams * linphone_call_get_remote_params(LinphoneCall *call){
	if (call->op){
		LinphoneCallParams *cp;
		SalMediaDescription *md;
		const SalCustomHeader *ch;

		md=sal_call_get_remote_media_description(call->op);
		if (md) {
			SalStreamDescription *sd;
			unsigned int i;
			unsigned int nb_audio_streams = sal_media_description_nb_active_streams_of_type(md, SalAudio);
			unsigned int nb_video_streams = sal_media_description_nb_active_streams_of_type(md, SalVideo);
			unsigned int nb_text_streams = sal_media_description_nb_active_streams_of_type(md, SalText);
			if (call->remote_params != NULL) linphone_call_params_unref(call->remote_params);
			cp = call->remote_params = linphone_call_params_new();

			for (i = 0; i < nb_video_streams; i++) {
				sd = sal_media_description_get_active_stream_of_type(md, SalVideo, i);
				if (sal_stream_description_active(sd) == TRUE) cp->has_video = TRUE;
				if (sal_stream_description_has_srtp(sd) == TRUE) cp->media_encryption = LinphoneMediaEncryptionSRTP;
			}
			for (i = 0; i < nb_audio_streams; i++) {
				sd = sal_media_description_get_active_stream_of_type(md, SalAudio, i);
				if (sal_stream_description_has_srtp(sd) == TRUE) cp->media_encryption = LinphoneMediaEncryptionSRTP;
			}
			for (i = 0; i < nb_text_streams; i++) {
				sd = sal_media_description_get_active_stream_of_type(md, SalText, i);
				if (sal_stream_description_has_srtp(sd) == TRUE) cp->media_encryption = LinphoneMediaEncryptionSRTP;
				cp->realtimetext_enabled = TRUE;
			}
			if (!cp->has_video){
				if (md->bandwidth>0 && md->bandwidth<=linphone_core_get_edge_bw(call->core)){
					cp->low_bandwidth=TRUE;
				}
			}
			if (md->name[0]!='\0') linphone_call_params_set_session_name(cp,md->name);

			linphone_call_params_set_custom_sdp_attributes(call->remote_params, md->custom_sdp_attributes);
			linphone_call_params_set_custom_sdp_media_attributes(call->remote_params, LinphoneStreamTypeAudio, md->streams[call->main_audio_stream_index].custom_sdp_attributes);
			linphone_call_params_set_custom_sdp_media_attributes(call->remote_params, LinphoneStreamTypeVideo, md->streams[call->main_video_stream_index].custom_sdp_attributes);
			linphone_call_params_set_custom_sdp_media_attributes(call->remote_params, LinphoneStreamTypeText, md->streams[call->main_text_stream_index].custom_sdp_attributes);
		}
		ch = sal_op_get_recv_custom_header(call->op);
		if (ch){
			/*instanciate a remote_params only if a SIP message was received before (custom headers indicates this).*/
			if (call->remote_params == NULL) call->remote_params = linphone_call_params_new();
			linphone_call_params_set_custom_headers(call->remote_params, ch);
		}
		return call->remote_params;
	}
	return NULL;
}

const LinphoneAddress * linphone_call_get_remote_address(const LinphoneCall *call){
	return call->dir==LinphoneCallIncoming ? call->log->from : call->log->to;
}

const LinphoneAddress * linphone_call_get_to_address(const LinphoneCall *call){
  return (const LinphoneAddress *)sal_op_get_to_address(call->op);
}

const char *linphone_call_get_to_header(const LinphoneCall *call, const char *name){
	return sal_custom_header_find(sal_op_get_recv_custom_header(call->op),name);
}

char *linphone_call_get_remote_address_as_string(const LinphoneCall *call){
	return linphone_address_as_string(linphone_call_get_remote_address(call));
}

const LinphoneAddress * linphone_call_get_diversion_address(const LinphoneCall *call){
	return call->op?(const LinphoneAddress *)sal_op_get_diversion_address(call->op):NULL;
}

LinphoneCallState linphone_call_get_state(const LinphoneCall *call){
	return call->state;
}

LinphoneReason linphone_call_get_reason(const LinphoneCall *call){
	return linphone_error_info_get_reason(linphone_call_get_error_info(call));
}

const LinphoneErrorInfo *linphone_call_get_error_info(const LinphoneCall *call){
	if (!call->non_op_error){
		linphone_error_info_from_sal_op(call->ei, call->op);
	}
	return call->ei;
}

void *linphone_call_get_user_data(const LinphoneCall *call)
{
	return call->user_data;
}

void linphone_call_set_user_data(LinphoneCall *call, void *user_pointer)
{
	call->user_data = user_pointer;
}

LinphoneCallLog *linphone_call_get_call_log(const LinphoneCall *call){
	return call->log;
}

const char *linphone_call_get_refer_to(const LinphoneCall *call){
	return call->refer_to;
}

LinphoneCall *linphone_call_get_transferer_call(const LinphoneCall *call){
	return call->referer;
}

LinphoneCall *linphone_call_get_transfer_target_call(const LinphoneCall *call){
	return call->transfer_target;
}

LinphoneCallDir linphone_call_get_dir(const LinphoneCall *call){
	return call->log->dir;
}

const char *linphone_call_get_remote_user_agent(LinphoneCall *call){
	if (call->op){
		return sal_op_get_remote_ua (call->op);
	}
	return NULL;
}

const char *linphone_call_get_remote_contact(LinphoneCall *call){
	if( call->op ){
		/*sal_op_get_remote_contact preserves header params*/
		return sal_op_get_remote_contact(call->op);
	}
	return NULL;
}

bool_t linphone_call_has_transfer_pending(const LinphoneCall *call){
	return call->refer_pending;
}

static int _linphone_call_compute_duration (const LinphoneCall *call) {
	if (call->log->connected_date_time == 0) return 0;
	else return (int)(ms_time(NULL) - call->log->connected_date_time);
}

int linphone_call_get_duration(const LinphoneCall *call) {
	switch (call->state) {
	  case LinphoneCallEnd:
	  case LinphoneCallError:
	  case LinphoneCallReleased:
	    return call->log->duration;
	  default:
		return _linphone_call_compute_duration(call);
	}
}

LinphoneCall *linphone_call_get_replaced_call(LinphoneCall *call){
	SalOp *op=sal_call_get_replaces(call->op);
	if (op){
		return (LinphoneCall*)sal_op_get_user_pointer(op);
	}
	return NULL;
}

void linphone_call_enable_camera (LinphoneCall *call, bool_t enable){
#ifdef VIDEO_ENABLED
	call->camera_enabled=enable;
	switch(call->state) {
		case LinphoneCallStreamsRunning:
		case LinphoneCallOutgoingEarlyMedia:
		case LinphoneCallIncomingEarlyMedia:
		case LinphoneCallConnected:
			if(call->videostream!=NULL
				&& video_stream_started(call->videostream)
				&& video_stream_get_camera(call->videostream) != linphone_call_get_video_device(call)) {
				const char *cur_cam, *new_cam;
				cur_cam = video_stream_get_camera(call->videostream) ? ms_web_cam_get_name(video_stream_get_camera(call->videostream)) : "NULL";
				new_cam = linphone_call_get_video_device(call) ? ms_web_cam_get_name(linphone_call_get_video_device(call)) : "NULL";
				ms_message("Switching video cam from [%s] to [%s] on call [%p]"	, cur_cam, new_cam, call);
				video_stream_change_camera(call->videostream, linphone_call_get_video_device(call));
			}
			break;

		default: break;
	}
#endif
}

void linphone_call_send_vfu_request(LinphoneCall *call) {
#ifdef VIDEO_ENABLED
	const LinphoneCallParams *current_params = linphone_call_get_current_params(call);
	
	if (call->videostream && call->videostream->ms.decoder) {
		ms_filter_call_method_noarg(call->videostream->ms.decoder, MS_VIDEO_DECODER_RESET_FIRST_IMAGE_NOTIFICATION);
	}

	if ((current_params->avpf_enabled || current_params->implicit_rtcp_fb  )&& call->videostream && media_stream_get_state((const MediaStream *)call->videostream) == MSStreamStarted) { // || sal_media_description_has_implicit_avpf((const SalMediaDescription *)call->resultdesc)
		ms_message("Request Full Intra Request on call [%p]", call);
		video_stream_send_fir(call->videostream);
	} else if (call->core->sip_conf.vfu_with_info) {
		ms_message("Request SIP INFO FIR on call [%p]", call);
		if (LinphoneCallStreamsRunning == linphone_call_get_state(call))
			sal_call_send_vfu_request(call->op);
	} else {
		ms_message("vfu request using sip disabled from config [sip,vfu_with_info]");
	}
#endif
}

#ifdef VIDEO_ENABLED
static void snapshot_taken(void *userdata, struct _MSFilter *f, unsigned int id, void *arg) {
	if (id == MS_JPEG_WRITER_SNAPSHOT_TAKEN) {
		LinphoneCall *call = (LinphoneCall *)userdata;
		if (call) {
			const char *filepath = (const char *) arg;
			linphone_call_notify_snapshot_taken(call, filepath);
		}
		linphone_call_unref(call);
	}
}
#endif

LinphoneStatus linphone_call_take_video_snapshot(LinphoneCall *call, const char *file) {
#ifdef VIDEO_ENABLED
	if (call->videostream!=NULL && call->videostream->jpegwriter!=NULL){
		ms_filter_clear_notify_callback(call->videostream->jpegwriter);
		ms_filter_add_notify_callback(call->videostream->jpegwriter, snapshot_taken, linphone_call_ref(call), TRUE);
		return ms_filter_call_method(call->videostream->jpegwriter,MS_JPEG_WRITER_TAKE_SNAPSHOT,(void*)file);
	}
	ms_warning("Cannot take snapshot: no currently running video stream on this call.");
#endif
	return -1;
}

LinphoneStatus linphone_call_take_preview_snapshot(LinphoneCall *call, const char *file) {
#ifdef VIDEO_ENABLED
	if (call->videostream!=NULL && call->videostream->local_jpegwriter!=NULL){
		ms_filter_clear_notify_callback(call->videostream->local_jpegwriter);
		ms_filter_add_notify_callback(call->videostream->local_jpegwriter, snapshot_taken, linphone_call_ref(call), TRUE);
		return ms_filter_call_method(call->videostream->local_jpegwriter,MS_JPEG_WRITER_TAKE_SNAPSHOT,(void*)file);
	}
	ms_warning("Cannot take local snapshot: no currently running video stream on this call.");
	return -1;
#endif
	return -1;
}

bool_t linphone_call_camera_enabled (const LinphoneCall *call){
	return call->camera_enabled;
}

/**
 * @ingroup call_control
 * @return string value of LinphonePrivacy enum
 **/
const char* linphone_privacy_to_string(LinphonePrivacy privacy) {
	switch(privacy) {
	case LinphonePrivacyDefault: return "LinphonePrivacyDefault";
	case LinphonePrivacyUser: return "LinphonePrivacyUser";
	case LinphonePrivacyHeader: return "LinphonePrivacyHeader";
	case LinphonePrivacySession: return "LinphonePrivacySession";
	case LinphonePrivacyId: return "LinphonePrivacyId";
	case LinphonePrivacyNone: return "LinphonePrivacyNone";
	case LinphonePrivacyCritical: return "LinphonePrivacyCritical";
	default: return "Unknown privacy mode";
	}
}


#ifdef TEST_EXT_RENDERER
static void rendercb(void *data, const MSPicture *local, const MSPicture *remote){
	ms_message("rendercb, local buffer=%p, remote buffer=%p",
			   local ? local->planes[0] : NULL, remote? remote->planes[0] : NULL);
}
#endif

#ifdef VIDEO_ENABLED
static void video_stream_event_cb(void *user_pointer, const MSFilter *f, const unsigned int event_id, const void *args){
	LinphoneCall* call = (LinphoneCall*) user_pointer;
	switch (event_id) {
		case MS_VIDEO_DECODER_DECODING_ERRORS:
			ms_warning("MS_VIDEO_DECODER_DECODING_ERRORS");
			if (call->videostream && (video_stream_is_decoding_error_to_be_reported(call->videostream, 5000) == TRUE)) {
				video_stream_decoding_error_reported(call->videostream);
				linphone_call_send_vfu_request(call);
			}
			break;
		case MS_VIDEO_DECODER_RECOVERED_FROM_ERRORS:
			ms_message("MS_VIDEO_DECODER_RECOVERED_FROM_ERRORS");
			if (call->videostream) {
				video_stream_decoding_error_recovered(call->videostream);
			}
			break;
		case MS_VIDEO_DECODER_FIRST_IMAGE_DECODED:
			ms_message("First video frame decoded successfully");
			if (call->nextVideoFrameDecoded._func != NULL){
				call->nextVideoFrameDecoded._func(call, call->nextVideoFrameDecoded._user_data);
				call->nextVideoFrameDecoded._func = NULL;
				call->nextVideoFrameDecoded._user_data = NULL;
			}
			linphone_call_notify_next_video_frame_decoded(call);
			break;
		case MS_VIDEO_DECODER_SEND_PLI:
		case MS_VIDEO_DECODER_SEND_SLI:
		case MS_VIDEO_DECODER_SEND_RPSI:
			/* Handled internally by mediastreamer2. */
			break;
		default:
			ms_warning("Unhandled event %i", event_id);
			break;
	}
}
#endif

static void _linphone_call_set_next_video_frame_decoded_trigger(LinphoneCall *call){
#ifdef VIDEO_ENABLED
	if (call->videostream && call->videostream->ms.decoder)
		ms_filter_call_method_noarg(call->videostream->ms.decoder, MS_VIDEO_DECODER_RESET_FIRST_IMAGE_NOTIFICATION);
#endif
}

void linphone_call_set_next_video_frame_decoded_callback(LinphoneCall *call, LinphoneCallCbFunc cb, void* user_data) {
	call->nextVideoFrameDecoded._func = cb;
	call->nextVideoFrameDecoded._user_data = user_data;
	_linphone_call_set_next_video_frame_decoded_trigger(call);
}

static void port_config_set_random_choosed(LinphoneCall *call, int stream_index, RtpSession *session){
	call->media_ports[stream_index].rtp_port=rtp_session_get_local_port(session);
	call->media_ports[stream_index].rtcp_port=rtp_session_get_local_rtcp_port(session);
}

static void _linphone_call_prepare_ice_for_stream(LinphoneCall *call, int stream_index, bool_t create_checklist){
	MediaStream *ms = stream_index == call->main_audio_stream_index ? (MediaStream*)call->audiostream : stream_index == call->main_video_stream_index ? (MediaStream*)call->videostream : (MediaStream*)call->textstream;
	if (linphone_nat_policy_ice_enabled(call->nat_policy) && (call->ice_session != NULL)){
		IceCheckList *cl;
		rtp_session_set_pktinfo(ms->sessions.rtp_session, TRUE);
		cl=ice_session_check_list(call->ice_session, stream_index);
		if (cl == NULL && create_checklist) {
			cl=ice_check_list_new();
			ice_session_add_check_list(call->ice_session, cl, stream_index);
			ms_message("Created new ICE check list for stream [%i]",stream_index);
		}
		if (cl) {
			media_stream_set_ice_check_list(ms, cl);
		}
	}
}

int linphone_call_prepare_ice(LinphoneCall *call, bool_t incoming_offer){
	SalMediaDescription *remote = NULL;
	int err;
	bool_t has_video=FALSE;

	if (linphone_nat_policy_ice_enabled(call->nat_policy) && (call->ice_session != NULL)){
		if (incoming_offer){
			remote=sal_call_get_remote_media_description(call->op);
			has_video=linphone_core_video_enabled(call->core) && linphone_core_media_description_contains_video_stream(remote);
		}else has_video=call->params->has_video;

		_linphone_call_prepare_ice_for_stream(call,call->main_audio_stream_index,TRUE);
		if (has_video) _linphone_call_prepare_ice_for_stream(call,call->main_video_stream_index,TRUE);
		if (call->params->realtimetext_enabled) _linphone_call_prepare_ice_for_stream(call,call->main_text_stream_index,TRUE);
		/*start ICE gathering*/
		if (incoming_offer)
			linphone_call_update_ice_from_remote_media_description(call, remote, TRUE); /*this may delete the ice session*/
		if (call->ice_session && !ice_session_candidates_gathered(call->ice_session)){
			if (call->audiostream->ms.state==MSStreamInitialized)
				audio_stream_prepare_sound(call->audiostream, NULL, NULL);
#ifdef VIDEO_ENABLED
			if (has_video && call->videostream && call->videostream->ms.state==MSStreamInitialized) {
				video_stream_prepare_video(call->videostream);
			}
#endif
			if (call->params->realtimetext_enabled && call->textstream->ms.state==MSStreamInitialized) {
				text_stream_prepare_text(call->textstream);
			}
			err = linphone_core_gather_ice_candidates(call->core,call);
			if (err == 0) {
				/* Ice candidates gathering wasn't started, but we can proceed with the call anyway. */
				linphone_call_stop_media_streams_for_ice_gathering(call);
			}else if (err == -1) {
				linphone_call_stop_media_streams_for_ice_gathering(call);
				linphone_call_delete_ice_session(call);
			}
			return err;/* 1= gathering in progress, wait; 0=proceed*/
		}
	}
	return 0;
}

/*eventually join to a multicast group if told to do so*/
static void linphone_call_join_multicast_group(LinphoneCall *call, int stream_index, MediaStream *ms){
	if (call->media_ports[stream_index].multicast_ip[stream_index]!='\0'){
		media_stream_join_multicast_group(ms, call->media_ports[stream_index].multicast_ip);
	} else
		ms_error("Cannot join multicast group if multicast ip is not set for call [%p]",call);
}

static SalMulticastRole linphone_call_get_multicast_role(const LinphoneCall *call,SalStreamType type) {
	SalMulticastRole multicast_role=SalMulticastInactive;
	SalMediaDescription *remotedesc, *localdesc;
	SalStreamDescription *stream_desc = NULL;
	if (!call->op) goto end;
	remotedesc = sal_call_get_remote_media_description(call->op);
	localdesc = call->localdesc;
	if (!localdesc && !remotedesc && call->dir == LinphoneCallOutgoing) {
		/*well using call dir*/
		if ((type == SalAudio && linphone_call_params_audio_multicast_enabled(call->params))
			|| (type == SalVideo && linphone_call_params_video_multicast_enabled(call->params)))
			multicast_role=SalMulticastSender;
	} else	if (localdesc && (!remotedesc || sal_call_is_offerer(call->op))) {
		stream_desc = sal_media_description_find_best_stream(localdesc, type);
	} else if (!sal_call_is_offerer(call->op) && remotedesc)
		stream_desc = sal_media_description_find_best_stream(remotedesc, type);

	if (stream_desc)
		multicast_role = stream_desc->multicast_role;

	end:
	ms_message("Call [%p], stream type [%s], multicast role is [%s]",call, sal_stream_type_to_string(type),
		sal_multicast_role_to_string(multicast_role));
	return multicast_role;
}

static void setup_dtls_params(LinphoneCall *call, MediaStream* stream) {
	LinphoneCore *lc=call->core;
	if (call->params->media_encryption==LinphoneMediaEncryptionDTLS) {
		MSDtlsSrtpParams params;
		char *certificate, *key;
		memset(&params,0,sizeof(MSDtlsSrtpParams));
		/* TODO : search for a certificate with CNAME=sip uri(retrieved from variable me) or default : linphone-dtls-default-identity */
		/* This will parse the directory to find a matching fingerprint or generate it if not found */
		/* returned string must be freed */
		sal_certificates_chain_parse_directory(&certificate, &key, &call->dtls_certificate_fingerprint, lc->user_certificates_path, "linphone-dtls-default-identity", SAL_CERTIFICATE_RAW_FORMAT_PEM, TRUE, TRUE);

		if (key!= NULL && certificate!=NULL) {
			params.pem_certificate = (char *)certificate;
			params.pem_pkey = (char *)key;
			params.role = MSDtlsSrtpRoleUnset; /* default is unset, then check if we have a result SalMediaDescription */
			media_stream_enable_dtls(stream,&params);
			ms_free(certificate);
			ms_free(key);
		} else {
			ms_error("Unable to retrieve or generate DTLS certificate and key - DTLS disabled");
			/* TODO : check if encryption forced, if yes, stop call */
		}
	}
}

static void setZrtpCryptoTypesParameters(MSZrtpParams *params, LinphoneCore *lc)
{
	int i;
	const MSCryptoSuite *srtp_suites;
	MsZrtpCryptoTypesCount ciphersCount, authTagsCount;

	if (params == NULL) return;
	if (lc == NULL) return;

	srtp_suites = linphone_core_get_srtp_crypto_suites(lc);
	if (srtp_suites!=NULL) {
		for(i=0; srtp_suites[i]!=MS_CRYPTO_SUITE_INVALID && i<SAL_CRYPTO_ALGO_MAX && i<MS_MAX_ZRTP_CRYPTO_TYPES; ++i){
			switch (srtp_suites[i]) {
				case MS_AES_128_SHA1_32:
					params->ciphers[params->ciphersCount++] = MS_ZRTP_CIPHER_AES1;
					params->authTags[params->authTagsCount++] = MS_ZRTP_AUTHTAG_HS32;
					break;
				case MS_AES_128_NO_AUTH:
					params->ciphers[params->ciphersCount++] = MS_ZRTP_CIPHER_AES1;
					break;
				case MS_NO_CIPHER_SHA1_80:
					params->authTags[params->authTagsCount++] = MS_ZRTP_AUTHTAG_HS80;
					break;
				case MS_AES_128_SHA1_80:
					params->ciphers[params->ciphersCount++] = MS_ZRTP_CIPHER_AES1;
					params->authTags[params->authTagsCount++] = MS_ZRTP_AUTHTAG_HS80;
					break;
				case MS_AES_CM_256_SHA1_80:
				    ms_warning("Deprecated crypto suite MS_AES_CM_256_SHA1_80, use MS_AES_256_SHA1_80 instead");
					BCTBX_NO_BREAK;
				case MS_AES_256_SHA1_80:
				    params->ciphers[params->ciphersCount++] = MS_ZRTP_CIPHER_AES3;
                    params->authTags[params->authTagsCount++] = MS_ZRTP_AUTHTAG_HS80;
                    break;
				case MS_AES_256_SHA1_32:
					params->ciphers[params->ciphersCount++] = MS_ZRTP_CIPHER_AES3;
					params->authTags[params->authTagsCount++] = MS_ZRTP_AUTHTAG_HS32;
					break;
				case MS_CRYPTO_SUITE_INVALID:
					break;
			}
		}
	}

	/* linphone_core_get_srtp_crypto_suites is used to determine sensible defaults; here each can be overridden */
	ciphersCount = linphone_core_get_zrtp_cipher_suites(lc, params->ciphers); /* if not present in config file, params->ciphers is not modified */
	if (ciphersCount!=0) { /* use zrtp_cipher_suites config only when present, keep config from srtp_crypto_suite otherwise */
		params->ciphersCount = ciphersCount;
	}
	params->hashesCount = linphone_core_get_zrtp_hash_suites(lc, params->hashes);
	authTagsCount = linphone_core_get_zrtp_auth_suites(lc, params->authTags); /* if not present in config file, params->authTags is not modified */
	if (authTagsCount!=0) {
		params->authTagsCount = authTagsCount; /* use zrtp_auth_suites config only when present, keep config from srtp_crypto_suite otherwise */
	}
	params->sasTypesCount = linphone_core_get_zrtp_sas_suites(lc, params->sasTypes);
	params->keyAgreementsCount = linphone_core_get_zrtp_key_agreement_suites(lc, params->keyAgreements);
}

static OrtpJitterBufferAlgorithm name_to_jb_algo(const char *value){
	if (value){
		if (strcasecmp(value, "basic") == 0) return OrtpJitterBufferBasic;
		else if (strcasecmp(value, "rls") == 0) return OrtpJitterBufferRecursiveLeastSquare;
	}
	ms_error("Invalid jitter buffer algorithm: %s", value);
	return OrtpJitterBufferRecursiveLeastSquare;
}

static void apply_jitter_buffer_params(LinphoneCore *lc, RtpSession *session, LinphoneStreamType type){
	JBParameters params;

	rtp_session_get_jitter_buffer_params(session, &params);
	params.min_size = lp_config_get_int(lc->config, "rtp", "jitter_buffer_min_size", 40);
	params.max_size = lp_config_get_int(lc->config, "rtp", "jitter_buffer_max_size", 500);
	params.max_packets = params.max_size * 200 / 1000; /*allow 200 packet per seconds, quite large*/
	params.buffer_algorithm = name_to_jb_algo(lp_config_get_string(lc->config, "rtp", "jitter_buffer_algorithm", "rls"));
	params.refresh_ms = lp_config_get_int(lc->config, "rtp", "jitter_buffer_refresh_period", 5000);
	params.ramp_refresh_ms = lp_config_get_int(lc->config, "rtp", "jitter_buffer_ramp_refresh_period", 5000);
	params.ramp_step_ms = lp_config_get_int(lc->config, "rtp", "jitter_buffer_ramp_step", 20);
	params.ramp_threshold = lp_config_get_int(lc->config, "rtp", "jitter_buffer_ramp_threshold", 70);

	switch (type){
		case LinphoneStreamTypeAudio:
		case LinphoneStreamTypeText: /*let's use the same params for text as for audio.*/
			params.nom_size = linphone_core_get_audio_jittcomp(lc);
			params.adaptive = linphone_core_audio_adaptive_jittcomp_enabled(lc);
		break;
		case LinphoneStreamTypeVideo:
			params.nom_size = linphone_core_get_video_jittcomp(lc);
			params.adaptive = linphone_core_video_adaptive_jittcomp_enabled(lc);
		break;
		case LinphoneStreamTypeUnknown:
			ms_fatal("apply_jitter_buffer_params: should not happen");
		break;
	}
	params.enabled = params.nom_size > 0;
	if (params.enabled){
		if (params.min_size > params.nom_size){
			params.min_size = params.nom_size;
		}
		if (params.max_size < params.nom_size){
			params.max_size = params.nom_size;
		}
	}
	rtp_session_set_jitter_buffer_params(session, &params);
}

void linphone_call_init_audio_stream(LinphoneCall *call){
	LinphoneCore *lc=call->core;
	AudioStream *audiostream;
	const char *location;
	int dscp;
	const char *rtcp_tool=linphone_core_get_user_agent(call->core);
	char* cname;

	if (call->audiostream != NULL) return;
	
	if (call->sessions[call->main_audio_stream_index].rtp_session==NULL){
		SalMulticastRole multicast_role = linphone_call_get_multicast_role(call,SalAudio);
		SalMediaDescription *remotedesc=NULL;
		SalStreamDescription *stream_desc = NULL;
		if (call->op) remotedesc = sal_call_get_remote_media_description(call->op);
		if (remotedesc)
				stream_desc = sal_media_description_find_best_stream(remotedesc, SalAudio);

		call->audiostream=audiostream=audio_stream_new2(lc->factory, linphone_call_get_bind_ip_for_stream(call,call->main_audio_stream_index),
				multicast_role ==  SalMulticastReceiver ? stream_desc->rtp_port : call->media_ports[call->main_audio_stream_index].rtp_port,
				multicast_role ==  SalMulticastReceiver ? 0 /*disabled for now*/ : call->media_ports[call->main_audio_stream_index].rtcp_port);
		if (multicast_role == SalMulticastReceiver)
			linphone_call_join_multicast_group(call, call->main_audio_stream_index, &audiostream->ms);
		rtp_session_enable_network_simulation(call->audiostream->ms.sessions.rtp_session, &lc->net_conf.netsim_params);
		apply_jitter_buffer_params(lc, call->audiostream->ms.sessions.rtp_session, LinphoneStreamTypeAudio);
		cname = linphone_address_as_string_uri_only(call->me);
		audio_stream_set_rtcp_information(call->audiostream, cname, rtcp_tool);
		ms_free(cname);
		rtp_session_set_symmetric_rtp(audiostream->ms.sessions.rtp_session,linphone_core_symmetric_rtp_enabled(lc));
		setup_dtls_params(call, &audiostream->ms);

		/* init zrtp even if we didn't explicitely set it, just in case peer offers it */
		if (linphone_core_media_encryption_supported(lc, LinphoneMediaEncryptionZRTP)) {
			LinphoneAddress *peerAddr = (call->dir==LinphoneCallIncoming) ? call->log->from : call->log->to;
			LinphoneAddress *selfAddr = (call->dir==LinphoneCallIncoming) ? call->log->to : call->log->from;
			char *peerUri = ms_strdup_printf("%s:%s@%s"	, linphone_address_get_scheme(peerAddr)
											 			, linphone_address_get_username(peerAddr)
											 			, linphone_address_get_domain(peerAddr));
			char *selfUri = ms_strdup_printf("%s:%s@%s"	, linphone_address_get_scheme(selfAddr)
											 			, linphone_address_get_username(selfAddr)
											 			, linphone_address_get_domain(selfAddr));
			MSZrtpParams params;
			memset(&params,0,sizeof(MSZrtpParams));
			/*call->current_params.media_encryption will be set later when zrtp is activated*/
			params.zidCacheDB = linphone_core_get_zrtp_cache_db(lc);
			params.peerUri=peerUri;
			params.selfUri=selfUri;
			params.limeKeyTimeSpan = bctbx_time_string_to_sec(lp_config_get_string(lc->config, "sip", "lime_key_validity", "0")); /* get key lifespan from config file, default is 0:forever valid */
			setZrtpCryptoTypesParameters(&params,call->core);
			audio_stream_enable_zrtp(call->audiostream,&params);
			if (peerUri != NULL) ms_free(peerUri);
			if (selfUri != NULL) ms_free(selfUri);
		}

		media_stream_reclaim_sessions(&audiostream->ms, &call->sessions[call->main_audio_stream_index]);
	}else{
		call->audiostream=audio_stream_new_with_sessions(lc->factory, &call->sessions[call->main_audio_stream_index]);

	}
	audiostream=call->audiostream;
	if (call->media_ports[call->main_audio_stream_index].rtp_port==-1){
		port_config_set_random_choosed(call,call->main_audio_stream_index,audiostream->ms.sessions.rtp_session);
	}
	dscp=linphone_core_get_audio_dscp(lc);
	if (dscp!=-1)
		audio_stream_set_dscp(audiostream,dscp);
	if (linphone_core_echo_limiter_enabled(lc)){
		const char *type=lp_config_get_string(lc->config,"sound","el_type","mic");
		if (strcasecmp(type,"mic")==0)
			audio_stream_enable_echo_limiter(audiostream,ELControlMic);
		else if (strcasecmp(type,"full")==0)
			audio_stream_enable_echo_limiter(audiostream,ELControlFull);
	}

	/* equalizer location in the graph: 'mic' = in input graph, otherwise in output graph.
		Any other value than mic will default to output graph for compatibility */
	location = lp_config_get_string(lc->config,"sound","eq_location","hp");
	audiostream->eq_loc = (strcasecmp(location,"mic") == 0) ? MSEqualizerMic : MSEqualizerHP;
	ms_message("Equalizer location: %s", location);

	audio_stream_enable_gain_control(audiostream,TRUE);
	if (linphone_core_echo_cancellation_enabled(lc)){
		int len,delay,framesize;
		len=lp_config_get_int(lc->config,"sound","ec_tail_len",0);
		delay=lp_config_get_int(lc->config,"sound","ec_delay",0);
		framesize=lp_config_get_int(lc->config,"sound","ec_framesize",0);
		audio_stream_set_echo_canceller_params(audiostream,len,delay,framesize);
		if (audiostream->ec) {
			char *statestr=reinterpret_cast<char *>(ms_malloc0(EC_STATE_MAX_LEN));
			if (lp_config_relative_file_exists(lc->config, EC_STATE_STORE)
				 && lp_config_read_relative_file(lc->config, EC_STATE_STORE, statestr, EC_STATE_MAX_LEN) == 0) {
				ms_filter_call_method(audiostream->ec, MS_ECHO_CANCELLER_SET_STATE_STRING, statestr);
			}
			ms_free(statestr);
		}
	}
	audio_stream_enable_automatic_gain_control(audiostream,linphone_core_agc_enabled(lc));
	{
		int enabled=lp_config_get_int(lc->config,"sound","noisegate",0);
		audio_stream_enable_noise_gate(audiostream,enabled);
	}

	audio_stream_set_features(audiostream,linphone_core_get_audio_features(lc));

	if (lc->rtptf){
		RtpTransport *meta_rtp;
		RtpTransport *meta_rtcp;

		rtp_session_get_transports(audiostream->ms.sessions.rtp_session,&meta_rtp,&meta_rtcp);
		if (meta_rtp_transport_get_endpoint(meta_rtp) == NULL) {
			ms_message("LinphoneCall[%p]: using custom audio RTP transport endpoint.", call);
			meta_rtp_transport_set_endpoint(meta_rtp,lc->rtptf->audio_rtp_func(lc->rtptf->audio_rtp_func_data, call->media_ports[call->main_audio_stream_index].rtp_port));
		}
		if (meta_rtp_transport_get_endpoint(meta_rtcp) == NULL) {
			meta_rtp_transport_set_endpoint(meta_rtcp,lc->rtptf->audio_rtcp_func(lc->rtptf->audio_rtcp_func_data, call->media_ports[call->main_audio_stream_index].rtcp_port));
		}
	}

	call->audiostream_app_evq = ortp_ev_queue_new();
	rtp_session_register_event_queue(audiostream->ms.sessions.rtp_session,call->audiostream_app_evq);

	_linphone_call_prepare_ice_for_stream(call,call->main_audio_stream_index,FALSE);
}

void linphone_call_init_video_stream(LinphoneCall *call){
#ifdef VIDEO_ENABLED
	LinphoneCore *lc=call->core;
	char* cname;
	const char *rtcp_tool = linphone_core_get_user_agent(call->core);

	if (call->videostream == NULL){
		int video_recv_buf_size=lp_config_get_int(lc->config,"video","recv_buf_size",0);
		int dscp=linphone_core_get_video_dscp(lc);
		const char *display_filter=linphone_core_get_video_display_filter(lc);

		if (call->sessions[call->main_video_stream_index].rtp_session==NULL){
			SalMulticastRole multicast_role = linphone_call_get_multicast_role(call,SalVideo);
			SalMediaDescription *remotedesc=NULL;
			SalStreamDescription *stream_desc = NULL;
			if (call->op) remotedesc = sal_call_get_remote_media_description(call->op);
			if (remotedesc)
					stream_desc = sal_media_description_find_best_stream(remotedesc, SalVideo);

			call->videostream=video_stream_new2(lc->factory, linphone_call_get_bind_ip_for_stream(call,call->main_video_stream_index),
					multicast_role ==  SalMulticastReceiver ? stream_desc->rtp_port : call->media_ports[call->main_video_stream_index].rtp_port,
					multicast_role ==  SalMulticastReceiver ?  0 /*disabled for now*/ : call->media_ports[call->main_video_stream_index].rtcp_port);
			if (multicast_role == SalMulticastReceiver)
				linphone_call_join_multicast_group(call, call->main_video_stream_index, &call->videostream->ms);
			rtp_session_enable_network_simulation(call->videostream->ms.sessions.rtp_session, &lc->net_conf.netsim_params);
			apply_jitter_buffer_params(lc, call->videostream->ms.sessions.rtp_session, LinphoneStreamTypeVideo);
			cname = linphone_address_as_string_uri_only(call->me);
			video_stream_set_rtcp_information(call->videostream, cname, rtcp_tool);
			ms_free(cname);
			rtp_session_set_symmetric_rtp(call->videostream->ms.sessions.rtp_session,linphone_core_symmetric_rtp_enabled(lc));
			setup_dtls_params(call, &call->videostream->ms);
			/* init zrtp even if we didn't explicitely set it, just in case peer offers it */
			if (linphone_core_media_encryption_supported(lc, LinphoneMediaEncryptionZRTP)) {
				video_stream_enable_zrtp(call->videostream, call->audiostream);
			}

			media_stream_reclaim_sessions(&call->videostream->ms, &call->sessions[call->main_video_stream_index]);
		}else{
			call->videostream=video_stream_new_with_sessions(lc->factory, &call->sessions[call->main_video_stream_index]);
		}

		if (call->media_ports[call->main_video_stream_index].rtp_port==-1){
			port_config_set_random_choosed(call,call->main_video_stream_index,call->videostream->ms.sessions.rtp_session);
		}
		if (dscp!=-1)
			video_stream_set_dscp(call->videostream,dscp);
		video_stream_enable_display_filter_auto_rotate(call->videostream, lp_config_get_int(lc->config,"video","display_filter_auto_rotate",0));
		if (video_recv_buf_size>0) rtp_session_set_recv_buf_size(call->videostream->ms.sessions.rtp_session,video_recv_buf_size);

		if (display_filter != NULL)
			video_stream_set_display_filter_name(call->videostream,display_filter);
		video_stream_set_event_callback(call->videostream,video_stream_event_cb, call);

		if (lc->rtptf){
			RtpTransport *meta_rtp;
			RtpTransport *meta_rtcp;

			rtp_session_get_transports(call->videostream->ms.sessions.rtp_session,&meta_rtp,&meta_rtcp);
			if (meta_rtp_transport_get_endpoint(meta_rtp) == NULL) {
				ms_message("LinphoneCall[%p]: using custom video RTP transport endpoint.", call);
				meta_rtp_transport_set_endpoint(meta_rtp,lc->rtptf->video_rtp_func(lc->rtptf->video_rtp_func_data, call->media_ports[call->main_video_stream_index].rtp_port));
			}
			if (meta_rtp_transport_get_endpoint(meta_rtcp) == NULL) {
				meta_rtp_transport_set_endpoint(meta_rtcp,lc->rtptf->video_rtcp_func(lc->rtptf->video_rtcp_func_data, call->media_ports[call->main_video_stream_index].rtcp_port));
			}
		}
		call->videostream_app_evq = ortp_ev_queue_new();
		rtp_session_register_event_queue(call->videostream->ms.sessions.rtp_session,call->videostream_app_evq);
		_linphone_call_prepare_ice_for_stream(call,call->main_video_stream_index,FALSE);
#ifdef TEST_EXT_RENDERER
		video_stream_set_render_callback(call->videostream,rendercb,NULL);
#endif
	}
#else
	call->videostream=NULL;
#endif
}

void linphone_call_init_text_stream(LinphoneCall *call){
	TextStream *textstream;
	LinphoneCore *lc=call->core;
	char* cname;

	if (call->textstream != NULL) return;
	if (call->sessions[call->main_text_stream_index].rtp_session == NULL) {
		SalMulticastRole multicast_role = linphone_call_get_multicast_role(call, SalText);
		SalMediaDescription *remotedesc = NULL;
		SalStreamDescription *stream_desc = NULL;
		if (call->op) remotedesc = sal_call_get_remote_media_description(call->op);
		if (remotedesc) stream_desc = sal_media_description_find_best_stream(remotedesc, SalText);

		call->textstream = textstream = text_stream_new2(lc->factory, linphone_call_get_bind_ip_for_stream(call,call->main_text_stream_index),
				multicast_role ==  SalMulticastReceiver ? stream_desc->rtp_port : call->media_ports[call->main_text_stream_index].rtp_port,
				multicast_role ==  SalMulticastReceiver ? 0 /*disabled for now*/ : call->media_ports[call->main_text_stream_index].rtcp_port);
		if (multicast_role == SalMulticastReceiver)
			linphone_call_join_multicast_group(call, call->main_text_stream_index, &textstream->ms);
		rtp_session_enable_network_simulation(call->textstream->ms.sessions.rtp_session, &lc->net_conf.netsim_params);
		apply_jitter_buffer_params(lc, call->textstream->ms.sessions.rtp_session, LinphoneStreamTypeText);
		cname = linphone_address_as_string_uri_only(call->me);
		ms_free(cname);
		rtp_session_set_symmetric_rtp(textstream->ms.sessions.rtp_session,linphone_core_symmetric_rtp_enabled(lc));
		setup_dtls_params(call, &textstream->ms);
		media_stream_reclaim_sessions(&textstream->ms, &call->sessions[call->main_text_stream_index]);
	} else {
		call->textstream = text_stream_new_with_sessions(lc->factory, &call->sessions[call->main_text_stream_index]);
	}
	textstream = call->textstream;
	if (call->media_ports[call->main_text_stream_index].rtp_port == -1) {
		port_config_set_random_choosed(call, call->main_text_stream_index, textstream->ms.sessions.rtp_session);
	}

	if (lc->rtptf){
		RtpTransport *meta_rtp;
		RtpTransport *meta_rtcp;

		rtp_session_get_transports(textstream->ms.sessions.rtp_session, &meta_rtp, &meta_rtcp);
		if (meta_rtp_transport_get_endpoint(meta_rtp) == NULL) {
			meta_rtp_transport_set_endpoint(meta_rtp,lc->rtptf->audio_rtp_func(lc->rtptf->audio_rtp_func_data, call->media_ports[call->main_text_stream_index].rtp_port));
		}
		if (meta_rtp_transport_get_endpoint(meta_rtcp) == NULL) {
			meta_rtp_transport_set_endpoint(meta_rtcp,lc->rtptf->audio_rtcp_func(lc->rtptf->audio_rtcp_func_data, call->media_ports[call->main_text_stream_index].rtcp_port));
		}
	}

	call->textstream_app_evq = ortp_ev_queue_new();
	rtp_session_register_event_queue(textstream->ms.sessions.rtp_session, call->textstream_app_evq);

	_linphone_call_prepare_ice_for_stream(call, call->main_text_stream_index, FALSE);
}

void linphone_call_init_media_streams(LinphoneCall *call){
	linphone_call_init_audio_stream(call);
	linphone_call_init_video_stream(call);
	linphone_call_init_text_stream(call);
}


static int dtmf_tab[16]={'0','1','2','3','4','5','6','7','8','9','*','#','A','B','C','D'};

static void linphone_core_dtmf_received(LinphoneCall *call, int dtmf){
	if (dtmf<0 || dtmf>15){
		ms_warning("Bad dtmf value %i",dtmf);
		return;
	}
	linphone_call_notify_dtmf_received(call, dtmf_tab[dtmf]);
}

static void parametrize_equalizer(LinphoneCore *lc, AudioStream *st){
	const char *eq_active = lp_config_get_string(lc->config, "sound", "eq_active", NULL);
	const char *eq_gains = lp_config_get_string(lc->config, "sound", "eq_gains", NULL);

	if(eq_active) ms_warning("'eq_active' linphonerc parameter has not effect anymore. Please use 'mic_eq_active' or 'spk_eq_active' instead");
	if(eq_gains) ms_warning("'eq_gains' linphonerc parameter has not effect anymore. Please use 'mic_eq_gains' or 'spk_eq_gains' instead");
	if (st->mic_equalizer){
		MSFilter *f=st->mic_equalizer;
		int enabled=lp_config_get_int(lc->config,"sound","mic_eq_active",0);
		const char *gains=lp_config_get_string(lc->config,"sound","mic_eq_gains",NULL);
		ms_filter_call_method(f,MS_EQUALIZER_SET_ACTIVE,&enabled);
		if (enabled && gains){
			bctbx_list_t *gains_list = ms_parse_equalizer_string(gains);
			bctbx_list_t *it;
			for(it=gains_list; it; it=it->next) {
				MSEqualizerGain *g = (MSEqualizerGain *)it->data;
				ms_message("Read microphone equalizer gains: %f(~%f) --> %f",g->frequency,g->width,g->gain);
				ms_filter_call_method(f,MS_EQUALIZER_SET_GAIN, g);
			}
			if(gains_list) bctbx_list_free_with_data(gains_list, ms_free);
		}
	}
	if (st->spk_equalizer){
		MSFilter *f=st->spk_equalizer;
		int enabled=lp_config_get_int(lc->config,"sound","spk_eq_active",0);
		const char *gains=lp_config_get_string(lc->config,"sound","spk_eq_gains",NULL);
		ms_filter_call_method(f,MS_EQUALIZER_SET_ACTIVE,&enabled);
		if (enabled && gains){
			bctbx_list_t *gains_list = ms_parse_equalizer_string(gains);
			bctbx_list_t *it;
			for(it=gains_list; it; it=it->next) {
				MSEqualizerGain *g = (MSEqualizerGain *)it->data;
				ms_message("Read speaker equalizer gains: %f(~%f) --> %f",g->frequency,g->width,g->gain);
				ms_filter_call_method(f,MS_EQUALIZER_SET_GAIN, g);
			}
			if(gains_list) bctbx_list_free_with_data(gains_list, ms_free);
		}
	}
}

void set_mic_gain_db(AudioStream *st, float gain){
	audio_stream_set_mic_gain_db(st, gain);
}

void set_playback_gain_db(AudioStream *st, float gain){
	if (st->volrecv){
		ms_filter_call_method(st->volrecv,MS_VOLUME_SET_DB_GAIN,&gain);
	}else ms_warning("Could not apply playback gain: gain control wasn't activated.");
}

/*This function is not static because used internally in linphone-daemon project*/
void _post_configure_audio_stream(AudioStream *st, LinphoneCore *lc, bool_t muted){
	float mic_gain=lc->sound_conf.soft_mic_lev;
	float thres = 0;
	float recv_gain;
	float ng_thres=lp_config_get_float(lc->config,"sound","ng_thres",0.05f);
	float ng_floorgain=lp_config_get_float(lc->config,"sound","ng_floorgain",0);
	int dc_removal=lp_config_get_int(lc->config,"sound","dc_removal",0);
	float speed;
	float force;
	int sustain;
	float transmit_thres;
	MSFilter *f=NULL;
	float floorgain;
	int spk_agc;

	if (!muted)
		set_mic_gain_db(st,mic_gain);
	else
		audio_stream_set_mic_gain(st,0);

	recv_gain = lc->sound_conf.soft_play_lev;
	if (recv_gain != 0) {
		set_playback_gain_db(st,recv_gain);
	}

	if (st->volsend){
		ms_filter_call_method(st->volsend,MS_VOLUME_REMOVE_DC,&dc_removal);
		speed=lp_config_get_float(lc->config,"sound","el_speed",-1);
		thres=lp_config_get_float(lc->config,"sound","el_thres",-1);
		force=lp_config_get_float(lc->config,"sound","el_force",-1);
		sustain=lp_config_get_int(lc->config,"sound","el_sustain",-1);
		transmit_thres=lp_config_get_float(lc->config,"sound","el_transmit_thres",-1);
		f=st->volsend;
		if (speed==-1) speed=0.03f;
		if (force==-1) force=25;
		ms_filter_call_method(f,MS_VOLUME_SET_EA_SPEED,&speed);
		ms_filter_call_method(f,MS_VOLUME_SET_EA_FORCE,&force);
		if (thres!=-1)
			ms_filter_call_method(f,MS_VOLUME_SET_EA_THRESHOLD,&thres);
		if (sustain!=-1)
			ms_filter_call_method(f,MS_VOLUME_SET_EA_SUSTAIN,&sustain);
		if (transmit_thres!=-1)
				ms_filter_call_method(f,MS_VOLUME_SET_EA_TRANSMIT_THRESHOLD,&transmit_thres);

		ms_filter_call_method(st->volsend,MS_VOLUME_SET_NOISE_GATE_THRESHOLD,&ng_thres);
		ms_filter_call_method(st->volsend,MS_VOLUME_SET_NOISE_GATE_FLOORGAIN,&ng_floorgain);
	}
	if (st->volrecv){
		/* parameters for a limited noise-gate effect, using echo limiter threshold */
		floorgain = (float)(1/pow(10,mic_gain/10));
		spk_agc=lp_config_get_int(lc->config,"sound","speaker_agc_enabled",0);
		ms_filter_call_method(st->volrecv, MS_VOLUME_ENABLE_AGC, &spk_agc);
		ms_filter_call_method(st->volrecv,MS_VOLUME_SET_NOISE_GATE_THRESHOLD,&ng_thres);
		ms_filter_call_method(st->volrecv,MS_VOLUME_SET_NOISE_GATE_FLOORGAIN,&floorgain);
	}
	parametrize_equalizer(lc,st);
}

static void post_configure_audio_streams(LinphoneCall *call, bool_t muted){
	AudioStream *st=call->audiostream;
	LinphoneCore *lc=call->core;
	_post_configure_audio_stream(st,lc,muted);
	if (linphone_core_dtmf_received_has_listener(lc)){
		audio_stream_play_received_dtmfs(call->audiostream,FALSE);
	}
	if (call->record_active)
		linphone_call_start_recording(call);
}

static int get_ideal_audio_bw(LinphoneCall *call, const SalMediaDescription *md, const SalStreamDescription *desc){
	int remote_bw=0;
	int upload_bw;
	int total_upload_bw=linphone_core_get_upload_bandwidth(call->core);
	const LinphoneCallParams *params=call->params;
	bool_t will_use_video=linphone_core_media_description_contains_video_stream(md);
	bool_t forced=FALSE;

	if (desc->bandwidth>0) remote_bw=desc->bandwidth;
	else if (md->bandwidth>0) {
		/*case where b=AS is given globally, not per stream*/
		remote_bw=md->bandwidth;
	}
	if (params->up_bw>0){
		forced=TRUE;
		upload_bw=params->up_bw;
	}else upload_bw=total_upload_bw;
	upload_bw=get_min_bandwidth(upload_bw,remote_bw);
	if (!will_use_video || forced) return upload_bw;

	if (bandwidth_is_greater(upload_bw,512)){
		upload_bw=100;
	}else if (bandwidth_is_greater(upload_bw,256)){
		upload_bw=64;
	}else if (bandwidth_is_greater(upload_bw,128)){
		upload_bw=40;
	}else if (bandwidth_is_greater(upload_bw,0)){
		upload_bw=24;
	}
	return upload_bw;
}

static int get_video_bw(LinphoneCall *call, const SalMediaDescription *md, const SalStreamDescription *desc){
	int remote_bw=0;
	int bw;
	if (desc->bandwidth>0) remote_bw=desc->bandwidth;
	else if (md->bandwidth>0) {
		/*case where b=AS is given globally, not per stream*/
		remote_bw=get_remaining_bandwidth_for_video(md->bandwidth,call->audio_bw);
	}
	
	bw=get_min_bandwidth(get_remaining_bandwidth_for_video(linphone_core_get_upload_bandwidth(call->core),call->audio_bw),remote_bw);
	return bw;
}

static RtpProfile *make_profile(LinphoneCall *call, const SalMediaDescription *md, const SalStreamDescription *desc, int *used_pt){
	int bw=0;
	const bctbx_list_t *elem;
	RtpProfile *prof=rtp_profile_new("Call profile");
	bool_t first=TRUE;
	LinphoneCore *lc=call->core;
	int up_ptime=0;
	const LinphoneCallParams *params=call->params;

	*used_pt=-1;

	if (desc->type==SalAudio)
		bw=get_ideal_audio_bw(call,md,desc);
	else if (desc->type==SalVideo)
		bw=get_video_bw(call,md,desc);
	//else if (desc->type== SalText)


	for(elem=desc->payloads;elem!=NULL;elem=elem->next){
		PayloadType *pt=(PayloadType*)elem->data;
		int number;
		/* make a copy of the payload type, so that we left the ones from the SalStreamDescription unchanged.
		 If the SalStreamDescription is freed, this will have no impact on the running streams*/
		pt=payload_type_clone(pt);

		if ((pt->flags & PAYLOAD_TYPE_FLAG_CAN_SEND) && first) {
			/*first codec in list is the selected one*/
			if (desc->type==SalAudio){
				/*this will update call->audio_bw*/
				linphone_core_update_allocated_audio_bandwidth_in_call(call,pt,bw);
				bw=call->audio_bw;
				if (params->up_ptime)
					up_ptime=params->up_ptime;
				else up_ptime=linphone_core_get_upload_ptime(lc);
			}
			first=FALSE;
		}
		if (*used_pt == -1){
			/*don't select telephone-event as a payload type*/
			if (strcasecmp(pt->mime_type, "telephone-event") != 0){
				*used_pt = payload_type_get_number(pt);
			}
		}

		if (pt->flags & PAYLOAD_TYPE_BITRATE_OVERRIDE){
			ms_message("Payload type [%s/%i] has explicit bitrate [%i] kbit/s", pt->mime_type, pt->clock_rate, pt->normal_bitrate/1000);
			pt->normal_bitrate=get_min_bandwidth(pt->normal_bitrate,bw*1000);
		} else pt->normal_bitrate=bw*1000;
		if (desc->ptime>0){
			up_ptime=desc->ptime;
		}
		if (up_ptime>0){
			char tmp[40];
			snprintf(tmp,sizeof(tmp),"ptime=%i",up_ptime);
			payload_type_append_send_fmtp(pt,tmp);
		}
		number=payload_type_get_number(pt);
		if (rtp_profile_get_payload(prof,number)!=NULL){
			ms_warning("A payload type with number %i already exists in profile !",number);
		}else
			rtp_profile_set_payload(prof,number,pt);
	}
	return prof;
}

static void setup_ring_player(LinphoneCore *lc, LinphoneCall *call){
	int pause_time=3000;
	audio_stream_play(call->audiostream,lc->sound_conf.ringback_tone);
	ms_filter_call_method(call->audiostream->soundread,MS_FILE_PLAYER_LOOP,&pause_time);
}

static bool_t linphone_call_sound_resources_available(LinphoneCall *call){
	LinphoneCore *lc=call->core;
	LinphoneCall *current=linphone_core_get_current_call(lc);
	return !linphone_core_is_in_conference(lc) &&
		(current==NULL || current==call);
}

static int find_crypto_index_from_tag(const SalSrtpCryptoAlgo crypto[],unsigned char tag) {
	int i;
	for(i=0; i<SAL_CRYPTO_ALGO_MAX; i++) {
		if (crypto[i].tag == tag) {
			return i;
		}
	}
	return -1;
}

static void configure_rtp_session_for_rtcp_fb(LinphoneCall *call, const SalStreamDescription *stream) {
	RtpSession *session = NULL;

	if (stream->type == SalAudio) {
		session = call->audiostream->ms.sessions.rtp_session;
	} else if (stream->type == SalVideo) {
		session = call->videostream->ms.sessions.rtp_session;
	} else {
		// Do nothing for streams that are not audio or video
		return;
	}
	if (stream->rtcp_fb.generic_nack_enabled)
		rtp_session_enable_avpf_feature(session, ORTP_AVPF_FEATURE_GENERIC_NACK, TRUE);
	else
		rtp_session_enable_avpf_feature(session, ORTP_AVPF_FEATURE_GENERIC_NACK, FALSE);
	if (stream->rtcp_fb.tmmbr_enabled)
		rtp_session_enable_avpf_feature(session, ORTP_AVPF_FEATURE_TMMBR, TRUE);
	else
		rtp_session_enable_avpf_feature(session, ORTP_AVPF_FEATURE_TMMBR, FALSE);
}

static void configure_rtp_session_for_rtcp_xr(LinphoneCore *lc, LinphoneCall *call, SalStreamType type) {
	RtpSession *session = NULL;
	const OrtpRtcpXrConfiguration *localconfig;
	const OrtpRtcpXrConfiguration *remoteconfig;
	OrtpRtcpXrConfiguration currentconfig;
	const SalStreamDescription *localstream;
	const SalStreamDescription *remotestream;
	SalMediaDescription *remotedesc = sal_call_get_remote_media_description(call->op);

	if (!remotedesc) return;

	localstream = sal_media_description_find_best_stream(call->localdesc, type);
	if (!localstream) return;
	localconfig = &localstream->rtcp_xr;
	remotestream = sal_media_description_find_best_stream(remotedesc, type);
	if (!remotestream) return;
	remoteconfig = &remotestream->rtcp_xr;

	if (localstream->dir == SalStreamInactive) return;
	else if (localstream->dir == SalStreamRecvOnly) {
		/* Use local config for unilateral parameters and remote config for collaborative parameters. */
		memcpy(&currentconfig, localconfig, sizeof(currentconfig));
		currentconfig.rcvr_rtt_mode = remoteconfig->rcvr_rtt_mode;
		currentconfig.rcvr_rtt_max_size = remoteconfig->rcvr_rtt_max_size;
	} else {
		memcpy(&currentconfig, remoteconfig, sizeof(currentconfig));
	}
	if (type == SalAudio) {
		session = call->audiostream->ms.sessions.rtp_session;
	} else if (type == SalVideo) {
		session = call->videostream->ms.sessions.rtp_session;
	} else if (type == SalText) {
		session = call->textstream->ms.sessions.rtp_session;
	}
	rtp_session_configure_rtcp_xr(session, &currentconfig);
}

static void start_dtls( MSMediaStreamSessions *sessions,  const SalStreamDescription *sd,const SalStreamDescription *remote) {
	if (sal_stream_description_has_dtls(sd) == TRUE) {
		/*DTLS*/
		SalDtlsRole salRole = sd->dtls_role;
		if (salRole!=SalDtlsRoleInvalid) { /* if DTLS is available at both end points */
			/* give the peer certificate fingerprint to dtls context */
			ms_dtls_srtp_set_peer_fingerprint(sessions->dtls_context, remote->dtls_fingerprint);
			ms_dtls_srtp_set_role(sessions->dtls_context, (salRole == SalDtlsRoleIsClient)?MSDtlsSrtpRoleIsClient:MSDtlsSrtpRoleIsServer); /* set the role to client */
			ms_dtls_srtp_start(sessions->dtls_context);  /* then start the engine, it will send the DTLS client Hello */
		} else {
			ms_warning("unable to start DTLS engine on stream session [%p], Dtls role in resulting media description is invalid",sessions);
		}
	}
}

static void start_dtls_on_all_streams(LinphoneCall *call) {
	SalMediaDescription *remote_desc = sal_call_get_remote_media_description(call->op);
	SalMediaDescription *result_desc = sal_call_get_final_media_description(call->op);
	if( remote_desc == NULL || result_desc == NULL ){
		/* this can happen in some tricky cases (early-media without SDP in the 200). In that case, simply skip DTLS code */
		return;
	}

	if (call->audiostream && (media_stream_get_state((const MediaStream *)call->audiostream) == MSStreamStarted))/*dtls must start at the end of ice*/
			start_dtls(&call->audiostream->ms.sessions
							,sal_media_description_find_best_stream(result_desc,SalAudio)
							,sal_media_description_find_best_stream(remote_desc,SalAudio));
#if VIDEO_ENABLED
	if (call->videostream && (media_stream_get_state((const MediaStream *)call->videostream) == MSStreamStarted))/*dtls must start at the end of ice*/
			start_dtls(&call->videostream->ms.sessions
						,sal_media_description_find_best_stream(result_desc,SalVideo)
						,sal_media_description_find_best_stream(remote_desc,SalVideo));
#endif
	if (call->textstream && (media_stream_get_state((const MediaStream *)call->textstream) == MSStreamStarted))/*dtls must start at the end of ice*/
	start_dtls(&call->textstream->ms.sessions
					,sal_media_description_find_best_stream(result_desc,SalText)
					,sal_media_description_find_best_stream(remote_desc,SalText));
	return;
}

static void set_dtls_fingerprint( MSMediaStreamSessions *sessions,  const SalStreamDescription *sd,const SalStreamDescription *remote) {
	if (sal_stream_description_has_dtls(sd) == TRUE) {
		/*DTLS*/
		SalDtlsRole salRole = sd->dtls_role;
		if (salRole!=SalDtlsRoleInvalid) { /* if DTLS is available at both end points */
			/* give the peer certificate fingerprint to dtls context */
			ms_dtls_srtp_set_peer_fingerprint(sessions->dtls_context, remote->dtls_fingerprint);
		} else {
			ms_warning("unable to start DTLS engine on stream session [%p], Dtls role in resulting media description is invalid",sessions);
		}
	}
}

static void set_dtls_fingerprint_on_all_streams(LinphoneCall *call) {
	SalMediaDescription *remote_desc = sal_call_get_remote_media_description(call->op);
	SalMediaDescription *result_desc = sal_call_get_final_media_description(call->op);

	if( remote_desc == NULL || result_desc == NULL ){
		/* this can happen in some tricky cases (early-media without SDP in the 200). In that case, simply skip DTLS code */
		return;
	}

	if (call->audiostream && (media_stream_get_state((const MediaStream *)call->audiostream) == MSStreamStarted))/*dtls must start at the end of ice*/
			set_dtls_fingerprint(&call->audiostream->ms.sessions
							,sal_media_description_find_best_stream(result_desc,SalAudio)
							,sal_media_description_find_best_stream(remote_desc,SalAudio));
#if VIDEO_ENABLED
	if (call->videostream && (media_stream_get_state((const MediaStream *)call->videostream) == MSStreamStarted))/*dtls must start at the end of ice*/
			set_dtls_fingerprint(&call->videostream->ms.sessions
						,sal_media_description_find_best_stream(result_desc,SalVideo)
						,sal_media_description_find_best_stream(remote_desc,SalVideo));
#endif
	if (call->textstream && (media_stream_get_state((const MediaStream *)call->textstream) == MSStreamStarted))/*dtls must start at the end of ice*/
	set_dtls_fingerprint(&call->textstream->ms.sessions
					,sal_media_description_find_best_stream(result_desc,SalText)
					,sal_media_description_find_best_stream(remote_desc,SalText));
	return;
}

static RtpSession * create_audio_rtp_io_session(LinphoneCall *call) {
	PayloadType *pt;
	LinphoneCore *lc = call->core;
	const char *local_ip = lp_config_get_string(lc->config, "sound", "rtp_local_addr", "127.0.0.1");
	const char *remote_ip = lp_config_get_string(lc->config, "sound", "rtp_remote_addr", "127.0.0.1");
	int local_port = lp_config_get_int(lc->config, "sound", "rtp_local_port", 17076);
	int remote_port = lp_config_get_int(lc->config, "sound", "rtp_remote_port", 17078);
	int ptnum = lp_config_get_int(lc->config, "sound", "rtp_ptnum", 0);
	const char *rtpmap = lp_config_get_string(lc->config, "sound", "rtp_map", "pcmu/8000/1");
	int symmetric = lp_config_get_int(lc->config, "sound", "rtp_symmetric", 0);
	int jittcomp = lp_config_get_int(lc->config, "sound", "rtp_jittcomp", 0); /* 0 means no jitter buffer*/
	RtpSession *rtp_session = NULL;
	pt = rtp_profile_get_payload_from_rtpmap(call->audio_profile, rtpmap);
	if (pt != NULL) {
		call->rtp_io_audio_profile = rtp_profile_new("RTP IO audio profile");
		rtp_profile_set_payload(call->rtp_io_audio_profile, ptnum, payload_type_clone(pt));
		rtp_session = ms_create_duplex_rtp_session(local_ip, local_port, -1, ms_factory_get_mtu(lc->factory));
		rtp_session_set_profile(rtp_session, call->rtp_io_audio_profile);
		rtp_session_set_remote_addr_and_port(rtp_session, remote_ip, remote_port, -1);
		rtp_session_enable_rtcp(rtp_session, FALSE);
		rtp_session_set_payload_type(rtp_session, ptnum);
		rtp_session_set_jitter_compensation(rtp_session, jittcomp);
		rtp_session_enable_jitter_buffer(rtp_session, jittcomp>0);
		rtp_session_set_symmetric_rtp(rtp_session, (bool_t)symmetric);
	}
	return rtp_session;
}

static void linphone_call_set_on_hold_file(LinphoneCall *call, const char *file){
	if (call->onhold_file){
		ms_free(call->onhold_file);
		call->onhold_file = NULL;
	}
	if (file){
		call->onhold_file = ms_strdup(file);
	}
}

static void configure_adaptive_rate_control(LinphoneCall *call, MediaStream *ms, PayloadType *pt, bool_t video_will_be_used){
	LinphoneCore *lc = call->core;
	bool_t enabled = linphone_core_adaptive_rate_control_enabled(lc);

	if (enabled){
		const char *algo = linphone_core_get_adaptive_rate_algorithm(lc);
		bool_t is_advanced = TRUE;
		if (strcasecmp(algo, "basic") == 0) is_advanced = FALSE;
		else if (strcasecmp(algo, "advanced") == 0) is_advanced = TRUE;

		if (is_advanced){
			/*we can't use media_stream_avpf_enabled() here because the active PayloadType is not set yet in the MediaStream.*/
			if (!pt || !(pt->flags & PAYLOAD_TYPE_RTCP_FEEDBACK_ENABLED)){
				ms_warning("LinphoneCall[%p] - advanced adaptive rate control requested but avpf is not activated in this stream. Reverting to basic rate control instead.", call);
				is_advanced = FALSE;
			}else{
				ms_message("LinphoneCall[%p] - setting up advanced rate control.", call);
			}
		}

		if (is_advanced){
			ms_bandwidth_controller_add_stream(lc->bw_controller, ms);
			media_stream_enable_adaptive_bitrate_control(ms, FALSE);
		}else{
			media_stream_set_adaptive_bitrate_algorithm(ms, MSQosAnalyzerAlgorithmSimple);
			if (ms->type == MSAudio && video_will_be_used){
				enabled = FALSE; /*if this is an audio stream but video is going to be used, there is
				no need to perform basic rate control on the audio stream, just the video stream.*/
			}
			media_stream_enable_adaptive_bitrate_control(ms, enabled);
		}
	}else{
		media_stream_enable_adaptive_bitrate_control(ms, FALSE);
	}
}

static void linphone_call_start_audio_stream(LinphoneCall *call, LinphoneCallState next_state, bool_t video_will_be_used){
	LinphoneCore *lc=call->core;
	int used_pt=-1;
	const SalStreamDescription *stream;
	MSSndCard *playcard;
	MSSndCard *captcard;
	bool_t use_ec;
	bool_t mute;
	const char *playfile;
	const char *recfile;
	const char *file_to_play = NULL;
	const SalStreamDescription *local_st_desc;
	int crypto_idx;
	MSMediaStreamIO io = MS_MEDIA_STREAM_IO_INITIALIZER;
	bool_t use_rtp_io = lp_config_get_int(lc->config, "sound", "rtp_io", FALSE);
	bool_t use_rtp_io_enable_local_output = lp_config_get_int(lc->config, "sound", "rtp_io_enable_local_output", FALSE);

	stream = sal_media_description_find_best_stream(call->resultdesc, SalAudio);
	if (stream && stream->dir!=SalStreamInactive && stream->rtp_port!=0){
		/* get remote stream description to check for zrtp-hash presence */
		SalMediaDescription *remote_desc = sal_call_get_remote_media_description(call->op);
		const SalStreamDescription *remote_stream = sal_media_description_find_best_stream(remote_desc, SalAudio);

		const char *rtp_addr=stream->rtp_addr[0]!='\0' ? stream->rtp_addr : call->resultdesc->addr;
		bool_t is_multicast=ms_is_multicast(rtp_addr);
		playcard=lc->sound_conf.lsd_card ?
			lc->sound_conf.lsd_card : lc->sound_conf.play_sndcard;
		captcard=lc->sound_conf.capt_sndcard;
		playfile=lc->play_file;
		recfile=lc->rec_file;
		call->audio_profile=make_profile(call,call->resultdesc,stream,&used_pt);

		if (used_pt!=-1){
			bool_t ok = TRUE;
			call->current_params->audio_codec = rtp_profile_get_payload(call->audio_profile, used_pt);
			call->current_params->has_audio = TRUE;
			if (playcard==NULL) {
				ms_warning("No card defined for playback !");
			}
			if (captcard==NULL) {
				ms_warning("No card defined for capture !");
			}
			/*Don't use file or soundcard capture when placed in recv-only mode*/
			if (stream->rtp_port==0
					|| stream->dir==SalStreamRecvOnly
					|| (stream->multicast_role == SalMulticastReceiver && is_multicast)){
				captcard=NULL;
				playfile=NULL;
			}
			if (next_state == LinphoneCallPaused){
				/*in paused state, we never use soundcard*/
				playcard=NULL;
				captcard=NULL;
				recfile=NULL;
				/*And we will eventually play "playfile" if set by the user*/
			}
			if (call->playing_ringbacktone){
				captcard=NULL;
				playfile=NULL;/* it is setup later*/
				if (lp_config_get_int(lc->config,"sound","send_ringback_without_playback", 0) == 1){
					playcard = NULL;
					recfile = NULL;
				}
			}
			/*if playfile are supplied don't use soundcards*/
			if (lc->use_files || (use_rtp_io && !use_rtp_io_enable_local_output)) {
				captcard=NULL;
				playcard=NULL;
			}
			if (call->params->in_conference){
				/* first create the graph without soundcard resources*/
				captcard=playcard=NULL;
			}
			if (!linphone_call_sound_resources_available(call)){
				ms_message("Sound resources are used by another call, not using soundcard.");
				captcard=playcard=NULL;
			}
			media_stream_set_max_network_bitrate(&call->audiostream->ms, linphone_core_get_upload_bandwidth(lc) * 1000);
			use_ec=captcard==NULL ? FALSE : linphone_core_echo_cancellation_enabled(lc);
			audio_stream_enable_echo_canceller(call->audiostream, use_ec);
			if (playcard &&  stream->max_rate>0) ms_snd_card_set_preferred_sample_rate(playcard, stream->max_rate);
			if (captcard &&  stream->max_rate>0) ms_snd_card_set_preferred_sample_rate(captcard, stream->max_rate);

			rtp_session_enable_rtcp_mux(call->audiostream->ms.sessions.rtp_session, stream->rtcp_mux);
			if (!call->params->in_conference && call->params->record_file){
				audio_stream_mixed_record_open(call->audiostream,call->params->record_file);
				call->current_params->record_file=ms_strdup(call->params->record_file);
			}
			/* valid local tags are > 0 */
			if (sal_stream_description_has_srtp(stream) == TRUE) {
				local_st_desc=sal_media_description_find_stream(call->localdesc,stream->proto,SalAudio);
				crypto_idx = find_crypto_index_from_tag(local_st_desc->crypto, stream->crypto_local_tag);

				if (crypto_idx >= 0) {
					ms_media_stream_sessions_set_srtp_recv_key_b64(&call->audiostream->ms.sessions, stream->crypto[0].algo,stream->crypto[0].master_key);
					ms_media_stream_sessions_set_srtp_send_key_b64(&call->audiostream->ms.sessions, stream->crypto[0].algo,local_st_desc->crypto[crypto_idx].master_key);
				} else {
					ms_warning("Failed to find local crypto algo with tag: %d", stream->crypto_local_tag);
				}
			}
			configure_rtp_session_for_rtcp_fb(call, stream);
			configure_rtp_session_for_rtcp_xr(lc, call, SalAudio);
			configure_adaptive_rate_control(call, (MediaStream*)call->audiostream, call->current_params->audio_codec, video_will_be_used);
			if (is_multicast)
				rtp_session_set_multicast_ttl(call->audiostream->ms.sessions.rtp_session,stream->ttl);

			if (use_rtp_io) {
				if(use_rtp_io_enable_local_output){
					io.input.type = MSResourceRtp;
					io.input.session = create_audio_rtp_io_session(call);

					if (playcard){
						io.output.type = MSResourceSoundcard;
						io.output.soundcard = playcard;
					}else{
						io.output.type = MSResourceFile;
						io.output.file = recfile;
					}
				}
				else {
					io.input.type = io.output.type = MSResourceRtp;
					io.input.session = io.output.session = create_audio_rtp_io_session(call);
				}

				if (io.input.session == NULL) {
					ok = FALSE;
				}
			}else  {
				if (playcard){
					io.output.type = MSResourceSoundcard;
					io.output.soundcard = playcard;
				}else{
					io.output.type = MSResourceFile;
					io.output.file = recfile;
				}
				if (captcard){
					io.input.type = MSResourceSoundcard;
					io.input.soundcard = captcard;
				}else{
					io.input.type = MSResourceFile;
					file_to_play = playfile;
					io.input.file = NULL; /*we prefer to use the remote_play api, that allows to play multimedia files */
				}

			}
			if (playcard){
				ms_snd_card_set_stream_type(playcard, MS_SND_CARD_STREAM_VOICE);
			}
			if (ok == TRUE) {
				int err = audio_stream_start_from_io(call->audiostream,
					call->audio_profile,
					rtp_addr,
					stream->rtp_port,
					stream->rtcp_addr[0]!='\0' ? stream->rtcp_addr : call->resultdesc->addr,
					(linphone_core_rtcp_enabled(lc) && !is_multicast) ? (stream->rtcp_port ? stream->rtcp_port : stream->rtp_port+1) : 0,
					used_pt,
					&io);
				if (err == 0){
					post_configure_audio_streams(call, (call->all_muted || call->audio_muted) && !call->playing_ringbacktone);
				}
			}

			ms_media_stream_sessions_set_encryption_mandatory(&call->audiostream->ms.sessions, linphone_call_encryption_mandatory(call));

			if (next_state == LinphoneCallPaused && captcard == NULL && playfile != NULL){
				int pause_time=500;
				ms_filter_call_method(call->audiostream->soundread,MS_FILE_PLAYER_LOOP,&pause_time);
			}
			if (call->playing_ringbacktone){
				setup_ring_player(lc,call);
			}

			if (call->params->in_conference && lc->conf_ctx){
				/*transform the graph to connect it to the conference filter */
				mute = stream->dir==SalStreamRecvOnly;
				linphone_conference_on_call_stream_starting(lc->conf_ctx, call, mute);
			}
			call->current_params->in_conference=call->params->in_conference;
			call->current_params->low_bandwidth=call->params->low_bandwidth;

			/* start ZRTP engine if needed : set here or remote have a zrtp-hash attribute */
			if (linphone_core_media_encryption_supported(lc, LinphoneMediaEncryptionZRTP) &&
				(call->params->media_encryption == LinphoneMediaEncryptionZRTP || remote_stream->haveZrtpHash==1) ){
				audio_stream_start_zrtp(call->audiostream);
				if (remote_stream->haveZrtpHash == 1) {
					int retval;
					if ((retval = ms_zrtp_setPeerHelloHash(call->audiostream->ms.sessions.zrtp_context, (uint8_t *)remote_stream->zrtphash, strlen((const char *)(remote_stream->zrtphash)))) != 0) {
						ms_error("Zrtp hash mismatch 0x%x", retval);
					}
				}
			}
		}else ms_warning("No audio stream accepted ?");
	}
	linphone_call_set_on_hold_file(call, file_to_play);
}

#ifdef VIDEO_ENABLED
static RtpSession * create_video_rtp_io_session(LinphoneCall *call) {
	PayloadType *pt;
	LinphoneCore *lc = call->core;
	const char *local_ip = lp_config_get_string(lc->config, "video", "rtp_local_addr", "127.0.0.1");
	const char *remote_ip = lp_config_get_string(lc->config, "video", "rtp_remote_addr", "127.0.0.1");
	int local_port = lp_config_get_int(lc->config, "video", "rtp_local_port", 19076);
	int remote_port = lp_config_get_int(lc->config, "video", "rtp_remote_port", 19078);
	int ptnum = lp_config_get_int(lc->config, "video", "rtp_ptnum", 0);
	const char *rtpmap = lp_config_get_string(lc->config, "video", "rtp_map", "vp8/90000/1");
	int symmetric = lp_config_get_int(lc->config, "video", "rtp_symmetric", 0);
	int jittcomp = lp_config_get_int(lc->config, "video", "rtp_jittcomp", 0); /* 0 means no jitter buffer*/
	RtpSession *rtp_session = NULL;
	pt = rtp_profile_get_payload_from_rtpmap(call->video_profile, rtpmap);
	if (pt != NULL) {
		call->rtp_io_video_profile = rtp_profile_new("RTP IO video profile");
		rtp_profile_set_payload(call->rtp_io_video_profile, ptnum, payload_type_clone(pt));
		rtp_session = ms_create_duplex_rtp_session(local_ip, local_port, -1, ms_factory_get_mtu(lc->factory));
		rtp_session_set_profile(rtp_session, call->rtp_io_video_profile);
		rtp_session_set_remote_addr_and_port(rtp_session, remote_ip, remote_port, -1);
		rtp_session_enable_rtcp(rtp_session, FALSE);
		rtp_session_set_payload_type(rtp_session, ptnum);
		rtp_session_set_symmetric_rtp(rtp_session, (bool_t)symmetric);
		rtp_session_set_jitter_compensation(rtp_session, jittcomp);
		rtp_session_enable_jitter_buffer(rtp_session, jittcomp>0);
	}
	return rtp_session;
}
#endif

static void linphone_call_start_video_stream(LinphoneCall *call, LinphoneCallState next_state){
#ifdef VIDEO_ENABLED
	LinphoneCore *lc=call->core;
	int used_pt=-1;
	const SalStreamDescription *vstream;
	MSFilter* source = NULL;
	bool_t reused_preview = FALSE;
	bool_t use_rtp_io = lp_config_get_int(lc->config, "video", "rtp_io", FALSE);
	MSMediaStreamIO io = MS_MEDIA_STREAM_IO_INITIALIZER;

	/* shutdown preview */
	if (lc->previewstream!=NULL) {
		if( lc->video_conf.reuse_preview_source == FALSE) video_preview_stop(lc->previewstream);
		else source = video_preview_stop_reuse_source(lc->previewstream);
		lc->previewstream=NULL;
	}

	vstream = sal_media_description_find_best_stream(call->resultdesc, SalVideo);
	if (vstream!=NULL && vstream->dir!=SalStreamInactive && vstream->rtp_port!=0) {
		const char *rtp_addr=vstream->rtp_addr[0]!='\0' ? vstream->rtp_addr : call->resultdesc->addr;
		const char *rtcp_addr=vstream->rtcp_addr[0]!='\0' ? vstream->rtcp_addr : call->resultdesc->addr;
		const SalStreamDescription *local_st_desc=sal_media_description_find_stream(call->localdesc,vstream->proto,SalVideo);
		bool_t is_multicast=ms_is_multicast(rtp_addr);
		call->video_profile=make_profile(call,call->resultdesc,vstream,&used_pt);

		if (used_pt!=-1){
			MediaStreamDir dir= MediaStreamSendRecv;
			bool_t is_inactive=FALSE;
			MSWebCam *cam;

			call->current_params->video_codec = rtp_profile_get_payload(call->video_profile, used_pt);
			call->current_params->has_video=TRUE;
			
			media_stream_set_max_network_bitrate(&call->videostream->ms, linphone_core_get_upload_bandwidth(lc) * 1000);
			rtp_session_enable_rtcp_mux(call->videostream->ms.sessions.rtp_session, vstream->rtcp_mux);
			if (lc->video_conf.preview_vsize.width!=0)
				video_stream_set_preview_size(call->videostream,lc->video_conf.preview_vsize);
			video_stream_set_fps(call->videostream,linphone_core_get_preferred_framerate(lc));
			if (lp_config_get_int(lc->config, "video", "nowebcam_uses_normal_fps", 0))
				call->videostream->staticimage_webcam_fps_optimization = FALSE;
			video_stream_set_sent_video_size(call->videostream,linphone_core_get_preferred_video_size(lc));
			video_stream_enable_self_view(call->videostream,lc->video_conf.selfview);
			if (call->video_window_id != NULL)
				video_stream_set_native_window_id(call->videostream, call->video_window_id);
			else if (lc->video_window_id != NULL)
				video_stream_set_native_window_id(call->videostream, lc->video_window_id);
			if (lc->preview_window_id != NULL)
				video_stream_set_native_preview_window_id(call->videostream, lc->preview_window_id);
			video_stream_use_preview_video_window (call->videostream,lc->use_preview_window);

			if (is_multicast){
				if (vstream->multicast_role == SalMulticastReceiver)
					dir=MediaStreamRecvOnly;
				else
					dir=MediaStreamSendOnly;
			} else if (vstream->dir==SalStreamSendOnly && lc->video_conf.capture ){
				dir=MediaStreamSendOnly;
			}else if (vstream->dir==SalStreamRecvOnly && lc->video_conf.display ){
				dir=MediaStreamRecvOnly;
			}else if (vstream->dir==SalStreamSendRecv){
				if (lc->video_conf.display && lc->video_conf.capture)
					dir=MediaStreamSendRecv;
				else if (lc->video_conf.display)
					dir=MediaStreamRecvOnly;
				else
					dir=MediaStreamSendOnly;
			}else{
				ms_warning("video stream is inactive.");
				/*either inactive or incompatible with local capabilities*/
				is_inactive=TRUE;
			}
			cam = linphone_call_get_video_device(call);
			if (!is_inactive){
				/* get remote stream description to check for zrtp-hash presence */
				SalMediaDescription *remote_desc = sal_call_get_remote_media_description(call->op);
				const SalStreamDescription *remote_stream = sal_media_description_find_best_stream(remote_desc, SalVideo);

				if (sal_stream_description_has_srtp(vstream) == TRUE) {
					int crypto_idx = find_crypto_index_from_tag(local_st_desc->crypto, vstream->crypto_local_tag);
					if (crypto_idx >= 0) {
						ms_media_stream_sessions_set_srtp_recv_key_b64(&call->videostream->ms.sessions, vstream->crypto[0].algo,vstream->crypto[0].master_key);
						ms_media_stream_sessions_set_srtp_send_key_b64(&call->videostream->ms.sessions, vstream->crypto[0].algo,local_st_desc->crypto[crypto_idx].master_key);
					}
				}
				configure_rtp_session_for_rtcp_fb(call, vstream);
				configure_rtp_session_for_rtcp_xr(lc, call, SalVideo);
				configure_adaptive_rate_control(call, (MediaStream*)call->videostream, call->current_params->video_codec, TRUE);

				call->log->video_enabled = TRUE;
				video_stream_set_direction (call->videostream, dir);
				ms_message("%s lc rotation:%d\n", __FUNCTION__, lc->device_rotation);
				video_stream_set_device_rotation(call->videostream, lc->device_rotation);
				video_stream_set_freeze_on_error(call->videostream, lp_config_get_int(lc->config, "video", "freeze_on_error", 1));
				if (is_multicast)
					rtp_session_set_multicast_ttl(call->videostream->ms.sessions.rtp_session,vstream->ttl);

				video_stream_use_video_preset(call->videostream, lp_config_get_string(lc->config, "video", "preset", NULL));
				if (lc->video_conf.reuse_preview_source && source) {
					ms_message("video_stream_start_with_source kept: %p", source);
					video_stream_start_with_source(call->videostream,
												   call->video_profile, rtp_addr, vstream->rtp_port,
												   rtcp_addr,
												   linphone_core_rtcp_enabled(lc) ? (vstream->rtcp_port ? vstream->rtcp_port : vstream->rtp_port+1) : 0,
												   used_pt, -1, cam, source);
					reused_preview = TRUE;
				} else {
					bool_t ok = TRUE;
					if (use_rtp_io) {
						io.input.type = io.output.type = MSResourceRtp;
						io.input.session = io.output.session = create_video_rtp_io_session(call);
						if (io.input.session == NULL) {
							ok = FALSE;
							ms_warning("Cannot create video RTP IO session");
						}
					} else {
						io.input.type = MSResourceCamera;
						io.input.camera = cam;
						io.output.type = MSResourceDefault;
					}
					if (ok) {
						video_stream_start_from_io(call->videostream,
							call->video_profile, rtp_addr, vstream->rtp_port,
							rtcp_addr,
							(linphone_core_rtcp_enabled(lc) && !is_multicast)  ? (vstream->rtcp_port ? vstream->rtcp_port : vstream->rtp_port+1) : 0,
							used_pt, &io);
					}
				}
				ms_media_stream_sessions_set_encryption_mandatory(&call->videostream->ms.sessions,
				linphone_call_encryption_mandatory(call));
				_linphone_call_set_next_video_frame_decoded_trigger(call);

				/* start ZRTP engine if needed : set here or remote have a zrtp-hash attribute */
				if (call->params->media_encryption==LinphoneMediaEncryptionZRTP || remote_stream->haveZrtpHash==1) {
					/*audio stream is already encrypted and video stream is active*/
					if (media_stream_secured((MediaStream *)call->audiostream) && media_stream_get_state((MediaStream *)call->videostream) == MSStreamStarted) {
						video_stream_start_zrtp(call->videostream);
						if (remote_stream->haveZrtpHash == 1) {
							int retval;
							if ((retval = ms_zrtp_setPeerHelloHash(call->videostream->ms.sessions.zrtp_context, (uint8_t *)remote_stream->zrtphash, strlen((const char *)(remote_stream->zrtphash)))) != 0) {
								ms_error("video stream ZRTP hash mismatch 0x%x", retval);
							}
						}
					}
				}
			}
		}else ms_warning("No video stream accepted.");
	}else{
		ms_message("No valid video stream defined.");
	}
	if( reused_preview == FALSE && source != NULL ){
		/* destroy not-reused source filter */
		ms_warning("Video preview (%p) not reused: destroying it.", source);
		ms_filter_destroy(source);
	}

#endif
}

static void real_time_text_character_received(void *userdata, struct _MSFilter *f, unsigned int id, void *arg) {
	if (id == MS_RTT_4103_RECEIVED_CHAR) {
		LinphoneCall *call = (LinphoneCall *)userdata;
		RealtimeTextReceivedCharacter *data = (RealtimeTextReceivedCharacter *)arg;
		LinphoneChatRoom * chat_room = linphone_call_get_chat_room(call);
		linphone_core_real_time_text_received(call->core, chat_room, data->character, call);
	}
}

static void linphone_call_start_text_stream(LinphoneCall *call) {
	LinphoneCore *lc = call->core;
	int used_pt = -1;
	const SalStreamDescription *tstream;

	tstream = sal_media_description_find_best_stream(call->resultdesc, SalText);
	if (tstream != NULL && tstream->dir != SalStreamInactive && tstream->rtp_port != 0) {
		const char *rtp_addr = tstream->rtp_addr[0] != '\0' ? tstream->rtp_addr : call->resultdesc->addr;
		const char *rtcp_addr = tstream->rtcp_addr[0] != '\0' ? tstream->rtcp_addr : call->resultdesc->addr;
		const SalStreamDescription *local_st_desc = sal_media_description_find_stream(call->localdesc, tstream->proto, SalText);
		bool_t is_multicast = ms_is_multicast(rtp_addr);
		call->text_profile = make_profile(call, call->resultdesc, tstream, &used_pt);

		if (used_pt != -1) {
			call->current_params->text_codec = rtp_profile_get_payload(call->text_profile, used_pt);
			call->current_params->realtimetext_enabled = TRUE;

			if (sal_stream_description_has_srtp(tstream) == TRUE) {
				int crypto_idx = find_crypto_index_from_tag(local_st_desc->crypto, tstream->crypto_local_tag);
				if (crypto_idx >= 0) {
					ms_media_stream_sessions_set_srtp_recv_key_b64(&call->textstream->ms.sessions, tstream->crypto[0].algo, tstream->crypto[0].master_key);
					ms_media_stream_sessions_set_srtp_send_key_b64(&call->textstream->ms.sessions, tstream->crypto[0].algo, local_st_desc->crypto[crypto_idx].master_key);
				}
			}

			configure_rtp_session_for_rtcp_fb(call, tstream);
			configure_rtp_session_for_rtcp_xr(lc, call, SalText);
			rtp_session_enable_rtcp_mux(call->textstream->ms.sessions.rtp_session, tstream->rtcp_mux);

			if (is_multicast) rtp_session_set_multicast_ttl(call->textstream->ms.sessions.rtp_session,tstream->ttl);

			text_stream_start(call->textstream, call->text_profile, rtp_addr, tstream->rtp_port, rtcp_addr, (linphone_core_rtcp_enabled(lc) && !is_multicast)  ? (tstream->rtcp_port ? tstream->rtcp_port : tstream->rtp_port + 1) : 0, used_pt);
			ms_filter_add_notify_callback(call->textstream->rttsink, real_time_text_character_received, call, FALSE);

			ms_media_stream_sessions_set_encryption_mandatory(&call->textstream->ms.sessions,
				linphone_call_encryption_mandatory(call));
		} else ms_warning("No text stream accepted.");
	} else {
		ms_message("No valid text stream defined.");
	}
}

void linphone_call_set_symmetric_rtp(LinphoneCall *call, bool_t val){
	int i;
	for (i = 0; i < SAL_MEDIA_DESCRIPTION_MAX_STREAMS; ++i){
		MSMediaStreamSessions *mss = &call->sessions[i];
		if (mss->rtp_session){
			rtp_session_set_symmetric_rtp(mss->rtp_session, val);
		}
	}
}

void linphone_call_start_media_streams(LinphoneCall *call, LinphoneCallState next_state){
	LinphoneCore *lc=call->core;
	bool_t video_will_be_used = FALSE;
#ifdef VIDEO_ENABLED
	const SalStreamDescription *vstream=sal_media_description_find_best_stream(call->resultdesc,SalVideo);
#endif

	switch (next_state){
		case LinphoneCallIncomingEarlyMedia:
			if (linphone_core_get_remote_ringback_tone(lc)){
				call->playing_ringbacktone = TRUE;
			}
			BCTBX_NO_BREAK;
		case LinphoneCallOutgoingEarlyMedia:
			if (!call->params->real_early_media){
				call->all_muted = TRUE;
			}
		break;
		default:
			call->playing_ringbacktone = FALSE;
			call->all_muted = FALSE;
		break;
	}

	call->current_params->audio_codec = NULL;
	call->current_params->video_codec = NULL;
	call->current_params->text_codec = NULL;

	if ((call->audiostream == NULL) && (call->videostream == NULL)) {
		ms_fatal("start_media_stream() called without prior init !");
		return;
	}

	if (call->ice_session != NULL){
		/*if there is an ICE session when we are about to start streams, then ICE will conduct the media path checking and authentication properly.
		 * Symmetric RTP must be turned off*/
		linphone_call_set_symmetric_rtp(call, FALSE);
	}

	call->nb_media_starts++;
#if defined(VIDEO_ENABLED)
	if (vstream!=NULL && vstream->dir!=SalStreamInactive && vstream->payloads!=NULL){
		/*when video is used, do not make adaptive rate control on audio, it is stupid.*/
		video_will_be_used = TRUE;
	}
#endif
	ms_message("linphone_call_start_media_streams() call=[%p] local upload_bandwidth=[%i] kbit/s; local download_bandwidth=[%i] kbit/s",
		   call, linphone_core_get_upload_bandwidth(lc),linphone_core_get_download_bandwidth(lc));

	call->current_params->has_audio = FALSE;
	if (call->audiostream!=NULL) {
		linphone_call_start_audio_stream(call, next_state, video_will_be_used);
	} else {
		ms_warning("linphone_call_start_media_streams(): no audio stream!");
	}
	call->current_params->has_video=FALSE;
	if (call->videostream!=NULL) {
		if (call->audiostream) audio_stream_link_video(call->audiostream,call->videostream);
		linphone_call_start_video_stream(call, next_state);
	}
	/*the onhold file is to be played once both audio and video are ready.*/
	if (call->onhold_file && !call->params->in_conference && call->audiostream){
		MSFilter *player = audio_stream_open_remote_play(call->audiostream, call->onhold_file);
		if (player){
			int pause_time=500;
			ms_filter_call_method(player, MS_PLAYER_SET_LOOP, &pause_time);
			ms_filter_call_method_noarg(player, MS_PLAYER_START);
		}
	}

	call->up_bw=linphone_core_get_upload_bandwidth(lc);

	if (call->params->realtimetext_enabled) {
		linphone_call_start_text_stream(call);
	}

	set_dtls_fingerprint_on_all_streams(call);

	if ((call->ice_session != NULL) && (ice_session_state(call->ice_session) != IS_Completed)) {
		if (call->params->media_encryption==LinphoneMediaEncryptionDTLS) {
			call->current_params->update_call_when_ice_completed = FALSE;
			ms_message("Disabling update call when ice completed on call [%p]",call);
		}
		ice_session_start_connectivity_checks(call->ice_session);
	} else {
		/*should not start dtls until ice is completed*/
		start_dtls_on_all_streams(call);
	}

}

void linphone_call_stop_media_streams_for_ice_gathering(LinphoneCall *call){
	if(call->audiostream && call->audiostream->ms.state==MSStreamPreparing)
		audio_stream_unprepare_sound(call->audiostream);
#ifdef VIDEO_ENABLED
	if (call->videostream && call->videostream->ms.state==MSStreamPreparing)
		video_stream_unprepare_video(call->videostream);
#endif
	if (call->textstream && call->textstream->ms.state == MSStreamPreparing)
		text_stream_unprepare_text(call->textstream);
}

static bool_t update_stream_crypto_params(LinphoneCall *call, const SalStreamDescription *local_st_desc, SalStreamDescription *old_stream, SalStreamDescription *new_stream, MediaStream *ms){
	int crypto_idx = find_crypto_index_from_tag(local_st_desc->crypto, new_stream->crypto_local_tag);
	if (crypto_idx >= 0) {
		if (call->localdesc_changed & SAL_MEDIA_DESCRIPTION_CRYPTO_KEYS_CHANGED)
			ms_media_stream_sessions_set_srtp_send_key_b64(&ms->sessions, new_stream->crypto[0].algo,local_st_desc->crypto[crypto_idx].master_key);
		if (strcmp(old_stream->crypto[0].master_key,new_stream->crypto[0].master_key)!=0){
			ms_media_stream_sessions_set_srtp_recv_key_b64(&ms->sessions, new_stream->crypto[0].algo,new_stream->crypto[0].master_key);
		}
		return TRUE;
	} else {
		ms_warning("Failed to find local crypto algo with tag: %d", new_stream->crypto_local_tag);
	}
	return FALSE;
}

void linphone_call_update_crypto_parameters(LinphoneCall *call, SalMediaDescription *old_md, SalMediaDescription *new_md) {
	SalStreamDescription *old_stream;
	SalStreamDescription *new_stream;
	const SalStreamDescription *local_st_desc;

	local_st_desc = sal_media_description_find_secure_stream_of_type(call->localdesc, SalAudio);
	old_stream = sal_media_description_find_secure_stream_of_type(old_md, SalAudio);
	new_stream = sal_media_description_find_secure_stream_of_type(new_md, SalAudio);
	if (call->audiostream && local_st_desc && old_stream && new_stream &&
		update_stream_crypto_params(call,local_st_desc,old_stream,new_stream,&call->audiostream->ms)){
	}

	local_st_desc = sal_media_description_find_secure_stream_of_type(call->localdesc, SalText);
	old_stream = sal_media_description_find_secure_stream_of_type(old_md, SalText);
	new_stream = sal_media_description_find_secure_stream_of_type(new_md, SalText);
	if (call->textstream && local_st_desc && old_stream && new_stream &&
		update_stream_crypto_params(call,local_st_desc,old_stream,new_stream,&call->textstream->ms)){
	}

	start_dtls_on_all_streams(call);

#ifdef VIDEO_ENABLED
	local_st_desc = sal_media_description_find_secure_stream_of_type(call->localdesc, SalVideo);
	old_stream = sal_media_description_find_secure_stream_of_type(old_md, SalVideo);
	new_stream = sal_media_description_find_secure_stream_of_type(new_md, SalVideo);
	if (call->videostream && local_st_desc && old_stream && new_stream &&
		update_stream_crypto_params(call,local_st_desc,old_stream,new_stream,&call->videostream->ms)){
	}
#endif
}

void linphone_call_update_remote_session_id_and_ver(LinphoneCall *call) {
	SalMediaDescription *remote_desc = sal_call_get_remote_media_description(call->op);
	if (remote_desc) {
		call->remote_session_id = remote_desc->session_id;
		call->remote_session_ver = remote_desc->session_ver;
	}
}

void linphone_call_delete_ice_session(LinphoneCall *call){
	if (call->ice_session != NULL) {
		ice_session_destroy(call->ice_session);
		call->ice_session = NULL;
		if (call->audiostream != NULL) call->audiostream->ms.ice_check_list = NULL;
		if (call->videostream != NULL) call->videostream->ms.ice_check_list = NULL;
		if (call->textstream != NULL) call->textstream->ms.ice_check_list = NULL;
		call->audio_stats->ice_state = LinphoneIceStateNotActivated;
		call->video_stats->ice_state = LinphoneIceStateNotActivated;
		call->text_stats->ice_state = LinphoneIceStateNotActivated;
	}
}

void linphone_call_delete_upnp_session(LinphoneCall *call){
#ifdef BUILD_UPNP
	if(call->upnp_session!=NULL) {
		linphone_upnp_session_destroy(call->upnp_session);
		call->upnp_session=NULL;
	}
#endif //BUILD_UPNP
}

static void linphone_call_log_fill_stats(LinphoneCallLog *log, MediaStream *st){
	float quality=media_stream_get_average_quality_rating(st);
	if (quality>=0){
		if (log->quality!=-1){
			log->quality*=quality/5.0f;
		}else log->quality=quality;
	}
}

static void update_rtp_stats(LinphoneCall *call, int stream_index) {
	if (call->sessions[stream_index].rtp_session) {
		const rtp_stats_t *stats = rtp_session_get_stats(call->sessions[stream_index].rtp_session);
		LinphoneCallStats *call_stats = NULL;
		if (stream_index == call->main_audio_stream_index) {
			call_stats = call->audio_stats;
		} else if (stream_index == call->main_video_stream_index) {
			call_stats = call->video_stats;
		} else {
			call_stats = call->text_stats;
		}
		if (call_stats) memcpy(&(call_stats->rtp_stats), stats, sizeof(*stats));
	}
}

static void linphone_call_stop_audio_stream(LinphoneCall *call) {
	LinphoneCore *lc = call->core;
	if (call->audiostream!=NULL) {
		linphone_reporting_update_media_info(call, LINPHONE_CALL_STATS_AUDIO);
		media_stream_reclaim_sessions(&call->audiostream->ms,&call->sessions[call->main_audio_stream_index]);

		if (call->audiostream->ec){
			char *state_str=NULL;
			ms_filter_call_method(call->audiostream->ec,MS_ECHO_CANCELLER_GET_STATE_STRING,&state_str);
			if (state_str){
				ms_message("Writing echo canceler state, %i bytes",(int)strlen(state_str));
				lp_config_write_relative_file(call->core->config, EC_STATE_STORE, state_str);
			}
		}
		audio_stream_get_local_rtp_stats(call->audiostream,&call->log->local_stats);
		linphone_call_log_fill_stats (call->log,(MediaStream*)call->audiostream);
		if (call->endpoint){
			linphone_conference_on_call_stream_stopping(lc->conf_ctx, call);
		}
		ms_bandwidth_controller_remove_stream(lc->bw_controller, (MediaStream*)call->audiostream);
		audio_stream_stop(call->audiostream);
		update_rtp_stats(call, call->main_audio_stream_index);
		call->audiostream=NULL;
		linphone_call_handle_stream_events(call, call->main_audio_stream_index);
		rtp_session_unregister_event_queue(call->sessions[call->main_audio_stream_index].rtp_session, call->audiostream_app_evq);
		ortp_ev_queue_flush(call->audiostream_app_evq);
		ortp_ev_queue_destroy(call->audiostream_app_evq);
		call->audiostream_app_evq=NULL;

		call->current_params->audio_codec = NULL;
	}
}

static void linphone_call_stop_video_stream(LinphoneCall *call) {
#ifdef VIDEO_ENABLED
	if (call->videostream!=NULL){
		linphone_reporting_update_media_info(call, LINPHONE_CALL_STATS_VIDEO);
		media_stream_reclaim_sessions(&call->videostream->ms,&call->sessions[call->main_video_stream_index]);
		linphone_call_log_fill_stats(call->log,(MediaStream*)call->videostream);
		ms_bandwidth_controller_remove_stream(call->core->bw_controller, (MediaStream*)call->videostream);
		video_stream_stop(call->videostream);
		update_rtp_stats(call, call->main_video_stream_index);
		call->videostream=NULL;
		linphone_call_handle_stream_events(call, call->main_video_stream_index);
		rtp_session_unregister_event_queue(call->sessions[call->main_video_stream_index].rtp_session, call->videostream_app_evq);
		ortp_ev_queue_flush(call->videostream_app_evq);
		ortp_ev_queue_destroy(call->videostream_app_evq);
		call->videostream_app_evq=NULL;
		call->current_params->video_codec = NULL;
	}
#endif
}

static void unset_rtp_profile(LinphoneCall *call, int i){
	if (call->sessions[i].rtp_session)
		rtp_session_set_profile(call->sessions[i].rtp_session,&av_profile);
}

static void linphone_call_stop_text_stream(LinphoneCall *call) {
	if (call->textstream != NULL) {
		linphone_reporting_update_media_info(call, LINPHONE_CALL_STATS_TEXT);
		media_stream_reclaim_sessions(&call->textstream->ms, &call->sessions[call->main_text_stream_index]);
		linphone_call_log_fill_stats(call->log, (MediaStream*)call->textstream);
		text_stream_stop(call->textstream);
		update_rtp_stats(call, call->main_text_stream_index);
		call->textstream = NULL;
		linphone_call_handle_stream_events(call, call->main_text_stream_index);
		rtp_session_unregister_event_queue(call->sessions[call->main_text_stream_index].rtp_session, call->textstream_app_evq);
		ortp_ev_queue_flush(call->textstream_app_evq);
		ortp_ev_queue_destroy(call->textstream_app_evq);
		call->textstream_app_evq = NULL;
		call->current_params->text_codec = NULL;
	}
}

void linphone_call_stop_media_streams(LinphoneCall *call){
	if (call->audiostream || call->videostream || call->textstream) {
		if (call->audiostream && call->videostream)
			audio_stream_unlink_video(call->audiostream, call->videostream);
		linphone_call_stop_audio_stream(call);
		linphone_call_stop_video_stream(call);
		linphone_call_stop_text_stream(call);

		if (call->core->msevq != NULL) {
			ms_event_queue_skip(call->core->msevq);
		}
	}

	if (call->audio_profile){
		rtp_profile_destroy(call->audio_profile);
		call->audio_profile=NULL;
		unset_rtp_profile(call,call->main_audio_stream_index);
	}
	if (call->video_profile){
		rtp_profile_destroy(call->video_profile);
		call->video_profile=NULL;
		unset_rtp_profile(call,call->main_video_stream_index);
	}
	if (call->text_profile){
		rtp_profile_destroy(call->text_profile);
		call->text_profile=NULL;
		unset_rtp_profile(call,call->main_text_stream_index);
	}
	if (call->rtp_io_audio_profile) {
		rtp_profile_destroy(call->rtp_io_audio_profile);
		call->rtp_io_audio_profile = NULL;
	}
	if (call->rtp_io_video_profile) {
		rtp_profile_destroy(call->rtp_io_video_profile);
		call->rtp_io_video_profile = NULL;
	}

	linphone_core_soundcard_hint_check(call->core);
}

void linphone_call_enable_echo_cancellation(LinphoneCall *call, bool_t enable) {
	if (call!=NULL && call->audiostream!=NULL && call->audiostream->ec){
		bool_t bypass_mode = !enable;
		ms_filter_call_method(call->audiostream->ec,MS_ECHO_CANCELLER_SET_BYPASS_MODE,&bypass_mode);
	}
}

bool_t linphone_call_echo_cancellation_enabled(LinphoneCall *call) {
	if (call!=NULL && call->audiostream!=NULL && call->audiostream->ec){
		bool_t val;
		ms_filter_call_method(call->audiostream->ec,MS_ECHO_CANCELLER_GET_BYPASS_MODE,&val);
		return !val;
	} else {
		return linphone_core_echo_cancellation_enabled(call->core);
	}
}

void linphone_call_enable_echo_limiter(LinphoneCall *call, bool_t val){
	if (call!=NULL && call->audiostream!=NULL ) {
		if (val) {
		const char *type=lp_config_get_string(call->core->config,"sound","el_type","mic");
		if (strcasecmp(type,"mic")==0)
			audio_stream_enable_echo_limiter(call->audiostream,ELControlMic);
		else if (strcasecmp(type,"full")==0)
			audio_stream_enable_echo_limiter(call->audiostream,ELControlFull);
		} else {
			audio_stream_enable_echo_limiter(call->audiostream,ELInactive);
		}
	}
}

bool_t linphone_call_echo_limiter_enabled(const LinphoneCall *call){
	if (call!=NULL && call->audiostream!=NULL ){
		return call->audiostream->el_type !=ELInactive ;
	} else {
		return linphone_core_echo_limiter_enabled(call->core);
	}
}

float linphone_call_get_play_volume(LinphoneCall *call){
	AudioStream *st=call->audiostream;
	if (st && st->volrecv){
		float vol=0;
		ms_filter_call_method(st->volrecv,MS_VOLUME_GET,&vol);
		return vol;

	}
	return LINPHONE_VOLUME_DB_LOWEST;
}

float linphone_call_get_record_volume(LinphoneCall *call){
	AudioStream *st=call->audiostream;
	if (st && st->volsend && !call->audio_muted && call->state==LinphoneCallStreamsRunning){
		float vol=0;
		ms_filter_call_method(st->volsend,MS_VOLUME_GET,&vol);
		return vol;

	}
	return LINPHONE_VOLUME_DB_LOWEST;
}

float linphone_call_get_speaker_volume_gain(const LinphoneCall *call) {
	if(call->audiostream) return audio_stream_get_sound_card_output_gain(call->audiostream);
	else {
		ms_error("Could not get playback volume: no audio stream");
		return -1.0f;
	}
}

void linphone_call_set_speaker_volume_gain(LinphoneCall *call, float volume) {
	if(call->audiostream) audio_stream_set_sound_card_output_gain(call->audiostream, volume);
	else ms_error("Could not set playback volume: no audio stream");
}

float linphone_call_get_microphone_volume_gain(const LinphoneCall *call) {
	if(call->audiostream) return audio_stream_get_sound_card_input_gain(call->audiostream);
	else {
		ms_error("Could not get record volume: no audio stream");
		return -1.0f;
	}
}

void linphone_call_set_microphone_volume_gain(LinphoneCall *call, float volume) {
	if(call->audiostream) audio_stream_set_sound_card_input_gain(call->audiostream, volume);
	else ms_error("Could not set record volume: no audio stream");
}

static float agregate_ratings(float audio_rating, float video_rating){
	float result;
	if (audio_rating<0 && video_rating<0) result=-1;
	else if (audio_rating<0) result=video_rating*5.0f;
	else if (video_rating<0) result=audio_rating*5.0f;
	else result=audio_rating*video_rating*5.0f;
	return result;
}

float linphone_call_get_current_quality(LinphoneCall *call){
	float audio_rating=-1.f;
	float video_rating=-1.f;

	if (call->audiostream){
		audio_rating=media_stream_get_quality_rating((MediaStream*)call->audiostream)/5.0f;
	}
	if (call->videostream){
		video_rating=media_stream_get_quality_rating((MediaStream*)call->videostream)/5.0f;
	}
	return agregate_ratings(audio_rating, video_rating);
}

float linphone_call_get_average_quality(LinphoneCall *call){
	float audio_rating=-1.f;
	float video_rating=-1.f;

	if (call->audiostream){
		audio_rating = media_stream_get_average_quality_rating((MediaStream*)call->audiostream)/5.0f;
	}
	if (call->videostream){
		video_rating = media_stream_get_average_quality_rating((MediaStream*)call->videostream)/5.0f;
	}
	return agregate_ratings(audio_rating, video_rating);
}

static void update_local_stats(LinphoneCallStats *stats, MediaStream *stream) {
	PayloadType *pt;
	RtpSession *session = stream->sessions.rtp_session;
	const MSQualityIndicator *qi = media_stream_get_quality_indicator(stream);
	if (qi) {
		stats->local_late_rate=ms_quality_indicator_get_local_late_rate(qi);
		stats->local_loss_rate=ms_quality_indicator_get_local_loss_rate(qi);
	}
	media_stream_get_local_rtp_stats(stream, &stats->rtp_stats);
	pt = rtp_profile_get_payload(rtp_session_get_profile(session), rtp_session_get_send_payload_type(session));
	stats->clockrate = pt ? pt->clock_rate : 8000;
}

static MediaStream *linphone_call_get_stream(LinphoneCall *call, LinphoneStreamType type){
	switch(type){
		case LinphoneStreamTypeAudio:
			return &call->audiostream->ms;
		case LinphoneStreamTypeVideo:
			return &call->videostream->ms;
		case LinphoneStreamTypeText:
			return &call->textstream->ms;
		case LinphoneStreamTypeUnknown:
			break;
	}
	return NULL;
}

static void _linphone_call_stats_clone(LinphoneCallStats *dst, const LinphoneCallStats *src) {
	/*
	 * Save the belle_sip_object_t part, copy the entire structure and restore the belle_sip_object_t part
	 */
	belle_sip_object_t tmp = dst->base;
	memcpy(dst, src, sizeof(LinphoneCallStats));
	dst->base = tmp;

	dst->received_rtcp = NULL;
	dst->sent_rtcp = NULL;
}

LinphoneCallStats *linphone_call_get_stats(LinphoneCall *call, LinphoneStreamType type){
	if ((int)type >=0 && type<=LinphoneStreamTypeText){
		LinphoneCallStats *stats = NULL;
		LinphoneCallStats *stats_copy = linphone_call_stats_new();
		if (type == LinphoneStreamTypeAudio) {
			stats = call->audio_stats;
		} else if (type == LinphoneStreamTypeVideo) {
			stats = call->video_stats;
		} else if (type == LinphoneStreamTypeText) {
			stats = call->text_stats;
		}
		MediaStream *ms = linphone_call_get_stream(call, type);
		if (ms && stats) update_local_stats(stats, ms);
		_linphone_call_stats_clone(stats_copy, stats);
		return stats_copy;
	}
	ms_error("Invalid stream type %i", (int)type);
	return NULL;
}

LinphoneCallStats *linphone_call_get_audio_stats(LinphoneCall *call) {
	return linphone_call_get_stats(call, LinphoneStreamTypeAudio);
}

LinphoneCallStats *linphone_call_get_video_stats(LinphoneCall *call) {
	return linphone_call_get_stats(call, LinphoneStreamTypeVideo);
}

LinphoneCallStats *linphone_call_get_text_stats(LinphoneCall *call) {
	return linphone_call_get_stats(call, LinphoneStreamTypeText);
}

static bool_t ice_in_progress(LinphoneCallStats *stats){
	return stats->ice_state==LinphoneIceStateInProgress;
}

bool_t linphone_call_media_in_progress(LinphoneCall *call){
	bool_t ret=FALSE;
	if (ice_in_progress(call->audio_stats) || ice_in_progress(call->video_stats) || ice_in_progress(call->text_stats))
		ret=TRUE;
	/*TODO: could check zrtp state, upnp state*/
	return ret;
}

BELLE_SIP_DECLARE_NO_IMPLEMENTED_INTERFACES(LinphoneCallStats);

BELLE_SIP_INSTANCIATE_VPTR(LinphoneCallStats, belle_sip_object_t,
	NULL, // destroy
	_linphone_call_stats_clone, // clone
	NULL, // marshal
	TRUE
);

LinphoneCallStats *linphone_call_stats_new() {
	LinphoneCallStats *stats = belle_sip_object_new(LinphoneCallStats);
	return stats;
}

LinphoneCallStats* linphone_call_stats_ref(LinphoneCallStats* stats) {
	return (LinphoneCallStats*) belle_sip_object_ref(stats);
}

void linphone_call_stats_unref(LinphoneCallStats* stats) {
	belle_sip_object_unref(stats);
}

void *linphone_call_stats_get_user_data(const LinphoneCallStats *stats) {
	return stats->user_data;
}

void linphone_call_stats_set_user_data(LinphoneCallStats *stats, void *data) {
	stats->user_data = data;
}

LinphoneStreamType linphone_call_stats_get_type(const LinphoneCallStats *stats) {
	return stats->type;
}

float linphone_call_stats_get_sender_loss_rate(const LinphoneCallStats *stats) {
	const report_block_t *srb = NULL;

	if (!stats || !stats->sent_rtcp)
		return 0.0;
	/* Perform msgpullup() to prevent crashes in rtcp_is_SR() or rtcp_is_RR() if the RTCP packet is composed of several mblk_t structure */
	if (stats->sent_rtcp->b_cont != NULL)
		msgpullup(stats->sent_rtcp, -1);

	do{
		if (rtcp_is_SR(stats->sent_rtcp))
			srb = rtcp_SR_get_report_block(stats->sent_rtcp, 0);
		else if (rtcp_is_RR(stats->sent_rtcp))
			srb = rtcp_RR_get_report_block(stats->sent_rtcp, 0);
		if (srb) break;
	}while (rtcp_next_packet(stats->sent_rtcp));
	rtcp_rewind(stats->sent_rtcp);
	if (!srb)
		return 0.0;
	return 100.0f * report_block_get_fraction_lost(srb) / 256.0f;
}

float linphone_call_stats_get_receiver_loss_rate(const LinphoneCallStats *stats) {
	const report_block_t *rrb = NULL;

	if (!stats || !stats->received_rtcp)
		return 0.0;
	/* Perform msgpullup() to prevent crashes in rtcp_is_SR() or rtcp_is_RR() if the RTCP packet is composed of several mblk_t structure */
	if (stats->received_rtcp->b_cont != NULL)
		msgpullup(stats->received_rtcp, -1);

	do{
		if (rtcp_is_RR(stats->received_rtcp))
			rrb = rtcp_RR_get_report_block(stats->received_rtcp, 0);
		else if (rtcp_is_SR(stats->received_rtcp))
			rrb = rtcp_SR_get_report_block(stats->received_rtcp, 0);
		if (rrb) break;
	}while (rtcp_next_packet(stats->received_rtcp));
	rtcp_rewind(stats->received_rtcp);
	if (!rrb)
		return 0.0;
	return 100.0f * report_block_get_fraction_lost(rrb) / 256.0f;
}

float linphone_call_stats_get_local_loss_rate(const LinphoneCallStats *stats) {
	return stats->local_loss_rate;
}

float linphone_call_stats_get_local_late_rate(const LinphoneCallStats *stats) {
	return stats->local_late_rate;
}

float linphone_call_stats_get_sender_interarrival_jitter(const LinphoneCallStats *stats) {
	const report_block_t *srb = NULL;

	if (!stats || !stats->sent_rtcp)
		return 0.0;
	/* Perform msgpullup() to prevent crashes in rtcp_is_SR() or rtcp_is_RR() if the RTCP packet is composed of several mblk_t structure */
	if (stats->sent_rtcp->b_cont != NULL)
		msgpullup(stats->sent_rtcp, -1);
	if (rtcp_is_SR(stats->sent_rtcp))
		srb = rtcp_SR_get_report_block(stats->sent_rtcp, 0);
	else if (rtcp_is_RR(stats->sent_rtcp))
		srb = rtcp_RR_get_report_block(stats->sent_rtcp, 0);
	if (!srb)
		return 0.0;
	if (stats->clockrate == 0)
		return 0.0;
	return (float)report_block_get_interarrival_jitter(srb) / (float)stats->clockrate;
}

float linphone_call_stats_get_receiver_interarrival_jitter(const LinphoneCallStats *stats) {
	const report_block_t *rrb = NULL;

	if (!stats || !stats->received_rtcp)
		return 0.0;
	/* Perform msgpullup() to prevent crashes in rtcp_is_SR() or rtcp_is_RR() if the RTCP packet is composed of several mblk_t structure */
	if (stats->received_rtcp->b_cont != NULL)
		msgpullup(stats->received_rtcp, -1);
	if (rtcp_is_SR(stats->received_rtcp))
		rrb = rtcp_SR_get_report_block(stats->received_rtcp, 0);
	else if (rtcp_is_RR(stats->received_rtcp))
		rrb = rtcp_RR_get_report_block(stats->received_rtcp, 0);
	if (!rrb)
		return 0.0;
	if (stats->clockrate == 0)
		return 0.0;
	return (float)report_block_get_interarrival_jitter(rrb) / (float)stats->clockrate;
}

const rtp_stats_t *linphone_call_stats_get_rtp_stats(const LinphoneCallStats *stats) {
	return &stats->rtp_stats;
}

uint64_t linphone_call_stats_get_late_packets_cumulative_number(const LinphoneCallStats *stats) {
	return linphone_call_stats_get_rtp_stats(stats)->outoftime;
}

float linphone_call_stats_get_download_bandwidth(const LinphoneCallStats *stats) {
	return stats->download_bandwidth;
}

float linphone_call_stats_get_upload_bandwidth(const LinphoneCallStats *stats) {
	return stats->upload_bandwidth;
}

float linphone_call_stats_get_estimated_download_bandwidth(const LinphoneCallStats *stats) {
	return stats->estimated_download_bandwidth;
}

LinphoneIceState linphone_call_stats_get_ice_state(const LinphoneCallStats *stats) {
	return stats->ice_state;
}

LinphoneUpnpState linphone_call_stats_get_upnp_state(const LinphoneCallStats *stats) {
	return stats->upnp_state;
}

LinphoneAddressFamily linphone_call_stats_get_ip_family_of_remote(const LinphoneCallStats *stats) {
	return (LinphoneAddressFamily)stats->rtp_remote_family;
}

float linphone_call_stats_get_jitter_buffer_size_ms(const LinphoneCallStats *stats) {
	return stats->jitter_stats.jitter_buffer_size_ms;
}

float linphone_call_stats_get_round_trip_delay(const LinphoneCallStats *stats) {
	return stats->round_trip_delay;
}

void linphone_call_start_recording(LinphoneCall *call){
	if (!call->params->record_file){
		ms_error("linphone_call_start_recording(): no output file specified. Use linphone_call_params_set_record_file().");
		return;
	}
	if (call->audiostream && !call->params->in_conference){
		audio_stream_mixed_record_start(call->audiostream);
	}
	call->record_active=TRUE;
}

void linphone_call_stop_recording(LinphoneCall *call){
	if (call->audiostream && !call->params->in_conference){
		audio_stream_mixed_record_stop(call->audiostream);
	}
	call->record_active=FALSE;
}

static void report_bandwidth_for_stream(LinphoneCall *call, MediaStream *ms, LinphoneStreamType type){
	bool_t active = ms ?  (media_stream_get_state(ms) == MSStreamStarted) : FALSE;
	LinphoneCallStats *stats = NULL;
	if (type == LinphoneStreamTypeAudio) {
		stats = call->audio_stats;
	} else if (type == LinphoneStreamTypeVideo) {
		stats = call->video_stats;
	} else if (type == LinphoneStreamTypeText) {
		stats = call->text_stats;
	} else {
		return;
	}

	stats->download_bandwidth=(active) ? (float)(media_stream_get_down_bw(ms)*1e-3) : 0.f;
	stats->upload_bandwidth=(active) ? (float)(media_stream_get_up_bw(ms)*1e-3) : 0.f;
	stats->rtcp_download_bandwidth=(active) ? (float)(media_stream_get_rtcp_down_bw(ms)*1e-3) : 0.f;
	stats->rtcp_upload_bandwidth=(active) ? (float)(media_stream_get_rtcp_up_bw(ms)*1e-3) : 0.f;
	stats->rtp_remote_family=(active)
		? (ortp_stream_is_ipv6(&ms->sessions.rtp_session->rtp.gs) ? LinphoneAddressFamilyInet6 : LinphoneAddressFamilyInet) : LinphoneAddressFamilyUnspec;

	if (call->core->send_call_stats_periodical_updates){
		if (active) update_local_stats(stats, ms);
		stats->updated |= LINPHONE_CALL_STATS_PERIODICAL_UPDATE;
		linphone_call_notify_stats_updated(call, stats);
		stats->updated=0;
	}
}

static void report_bandwidth(LinphoneCall *call, MediaStream *as, MediaStream *vs, MediaStream *ts){
	report_bandwidth_for_stream(call, as, LinphoneStreamTypeAudio);
	report_bandwidth_for_stream(call, vs, LinphoneStreamTypeVideo);
	report_bandwidth_for_stream(call, ts, LinphoneStreamTypeText);

	ms_message(	"Bandwidth usage for call [%p]:\n"
				"\tRTP  audio=[d=%5.1f,u=%5.1f], video=[d=%5.1f,u=%5.1f, ed=%5.1f], text=[d=%5.1f,u=%5.1f] kbits/sec\n"
				"\tRTCP audio=[d=%5.1f,u=%5.1f], video=[d=%5.1f,u=%5.1f], text=[d=%5.1f,u=%5.1f] kbits/sec",
				call,
				call->audio_stats->download_bandwidth,
				call->audio_stats->upload_bandwidth,
				call->video_stats->download_bandwidth,
				call->video_stats->upload_bandwidth,
				call->video_stats->estimated_download_bandwidth,
				call->text_stats->download_bandwidth,
				call->text_stats->upload_bandwidth,
				call->audio_stats->rtcp_download_bandwidth,
				call->audio_stats->rtcp_upload_bandwidth,
				call->video_stats->rtcp_download_bandwidth,
				call->video_stats->rtcp_upload_bandwidth,
				call->text_stats->rtcp_download_bandwidth,
				call->text_stats->rtcp_upload_bandwidth
	);
}

static void linphone_call_lost(LinphoneCall *call){
	LinphoneCore *lc = call->core;
	char *temp = NULL;
	char *from = NULL;

	from = linphone_call_get_remote_address_as_string(call);
	temp = ms_strdup_printf("Media connectivity with %s is lost, call is going to be closed.", from ? from : "?");
	if (from) ms_free(from);
	ms_message("LinphoneCall [%p]: %s", call, temp);
	linphone_core_notify_display_warning(lc, temp);
	call->non_op_error = TRUE;
	linphone_error_info_set(call->ei,NULL, LinphoneReasonIOError, 503, "Media lost", NULL);
	linphone_call_terminate(call);
	linphone_core_play_named_tone(lc, LinphoneToneCallLost);
	ms_free(temp);
}

static void linphone_call_on_ice_gathering_finished(LinphoneCall *call){
	int ping_time;
	const SalMediaDescription *rmd = sal_call_get_remote_media_description(call->op);
	if (rmd){
		linphone_call_clear_unused_ice_candidates(call, rmd);
	}
	ice_session_compute_candidates_foundations(call->ice_session);
	ice_session_eliminate_redundant_candidates(call->ice_session);
	ice_session_choose_default_candidates(call->ice_session);
	ping_time = ice_session_average_gathering_round_trip_time(call->ice_session);
	if (ping_time >=0) {
		call->ping_time=ping_time;
	}
}

static void handle_ice_events(LinphoneCall *call, OrtpEvent *ev){
	OrtpEventType evt=ortp_event_get_type(ev);
	OrtpEventData *evd=ortp_event_get_data(ev);

	if (evt == ORTP_EVENT_ICE_SESSION_PROCESSING_FINISHED) {
		switch (ice_session_state(call->ice_session)) {
			case IS_Completed:
			case IS_Failed:
				/* At least one ICE check list has succeeded, so perform a call update. */
				if (ice_session_has_completed_check_list(call->ice_session) == TRUE) {
					const LinphoneCallParams *current_param =  linphone_call_get_current_params(call);
					if (ice_session_role(call->ice_session) == IR_Controlling && current_param->update_call_when_ice_completed ) {
						LinphoneCallParams *params = linphone_core_create_call_params(call->core, call);
						params->internal_call_update = TRUE;
						linphone_call_update(call, params);
						linphone_call_params_unref(params);
					}else if (ice_session_role(call->ice_session) == IR_Controlled && call->incoming_ice_reinvite_pending){
						linphone_call_accept_update(call, NULL);
						call->incoming_ice_reinvite_pending = FALSE;
					}
					start_dtls_on_all_streams(call);
				}
				break;
			default:
				break;
		}
		linphone_call_update_ice_state_in_call_stats(call);
	} else if (evt == ORTP_EVENT_ICE_GATHERING_FINISHED) {
		if (evd->info.ice_processing_successful==FALSE) {
			ms_warning("No STUN answer from [%s], continuing without STUN",linphone_core_get_stun_server(call->core));
		}
		linphone_call_on_ice_gathering_finished(call);
		switch (call->state) {
			case LinphoneCallUpdating:
				linphone_call_start_update(call);
				break;
			case LinphoneCallUpdatedByRemote:
				linphone_call_start_accept_update(call, call->prevstate,linphone_call_state_to_string(call->prevstate));
				break;
			case LinphoneCallOutgoingInit:
				linphone_call_stop_media_streams_for_ice_gathering(call);
				linphone_call_proceed_with_invite_if_ready(call, NULL);
				break;
			case LinphoneCallIdle:
				linphone_call_stop_media_streams_for_ice_gathering(call);
				linphone_call_update_local_media_description_from_ice_or_upnp(call);
				sal_call_set_local_media_description(call->op,call->localdesc);
				linphone_core_notify_incoming_call(call->core, call);
				break;
			default:
				break;
		}
	} else if (evt == ORTP_EVENT_ICE_LOSING_PAIRS_COMPLETED) {
		if (call->state==LinphoneCallUpdatedByRemote){
			linphone_call_start_accept_update(call, call->prevstate, linphone_call_state_to_string(call->prevstate));
			linphone_call_update_ice_state_in_call_stats(call);
		}
	} else if (evt == ORTP_EVENT_ICE_RESTART_NEEDED) {
		ice_session_restart(call->ice_session, IR_Controlling);
		linphone_call_update(call, call->current_params);
	} else if (evt == ORTP_EVENT_ICE_DEACTIVATION_NEEDED) {
		if (ice_session_role(call->ice_session) == IR_Controlling) {
			ice_session_destroy(call->ice_session);
			call->ice_session = NULL;
			LinphoneCallParams *params = linphone_core_create_call_params(call->core, call);
			params->internal_call_update = TRUE;
			linphone_call_update(call, params);
			linphone_call_params_unref(params);
		}
	}
}

/*do not change the prototype of this function, it is also used internally in linphone-daemon.*/
void linphone_call_stats_fill(LinphoneCallStats *stats, MediaStream *ms, OrtpEvent *ev){
	OrtpEventType evt=ortp_event_get_type(ev);
	OrtpEventData *evd=ortp_event_get_data(ev);

	if (evt == ORTP_EVENT_RTCP_PACKET_RECEIVED) {
		stats->round_trip_delay = rtp_session_get_round_trip_propagation(ms->sessions.rtp_session);
		if(stats->received_rtcp != NULL)
			freemsg(stats->received_rtcp);
		stats->received_rtcp = evd->packet;
		stats->rtcp_received_via_mux = evd->info.socket_type == OrtpRTPSocket;
		evd->packet = NULL;
		stats->updated = LINPHONE_CALL_STATS_RECEIVED_RTCP_UPDATE;
		update_local_stats(stats,ms);
	} else if (evt == ORTP_EVENT_RTCP_PACKET_EMITTED) {
		memcpy(&stats->jitter_stats, rtp_session_get_jitter_stats(ms->sessions.rtp_session), sizeof(jitter_stats_t));
		if (stats->sent_rtcp != NULL)
			freemsg(stats->sent_rtcp);
		stats->sent_rtcp = evd->packet;
		evd->packet = NULL;
		stats->updated = LINPHONE_CALL_STATS_SENT_RTCP_UPDATE;
		update_local_stats(stats,ms);
	}
}

void linphone_call_stats_uninit(LinphoneCallStats *stats){
	if (stats->received_rtcp) {
		freemsg(stats->received_rtcp);
		stats->received_rtcp=NULL;
	}
	if (stats->sent_rtcp){
		freemsg(stats->sent_rtcp);
		stats->sent_rtcp=NULL;
	}
}

void linphone_call_notify_stats_updated_with_stream_index(LinphoneCall *call, int stream_index){
	LinphoneCallStats *stats = NULL;
	if (stream_index == call->main_audio_stream_index) {
		stats = call->audio_stats;
	} else if (stream_index == call->main_video_stream_index) {
		stats = call->video_stats;
	} else {
		stats = call->text_stats;
	}
	if (stats->updated){
		switch(stats->updated) {
			case LINPHONE_CALL_STATS_RECEIVED_RTCP_UPDATE:
			case LINPHONE_CALL_STATS_SENT_RTCP_UPDATE:
				linphone_reporting_on_rtcp_update(call, stream_index == call->main_audio_stream_index ? SalAudio : stream_index == call->main_video_stream_index ? SalVideo : SalText);
				break;
			default:
				break;
		}
		linphone_call_notify_stats_updated(call, stats);
		stats->updated = 0;
	}
}

static MediaStream * linphone_call_get_media_stream(LinphoneCall *call, int stream_index){
	if (stream_index == call->main_audio_stream_index)
		return (MediaStream*)call->audiostream;
	if (stream_index == call->main_video_stream_index)
		return (MediaStream*)call->videostream;
	if (stream_index == call->main_text_stream_index)
		return (MediaStream*)call->textstream;
	ms_error("linphone_call_get_media_stream(): no stream index %i", stream_index);
	return NULL;
}

static OrtpEvQueue *linphone_call_get_event_queue(LinphoneCall *call, int stream_index){
	if (stream_index == call->main_audio_stream_index)
		return call->audiostream_app_evq;
	if (stream_index == call->main_video_stream_index)
		return call->videostream_app_evq;
	if (stream_index == call->main_text_stream_index)
		return call->textstream_app_evq;
	ms_error("linphone_call_get_event_queue(): no stream index %i", stream_index);
	return NULL;
}

void linphone_call_handle_stream_events(LinphoneCall *call, int stream_index){
	MediaStream *ms = stream_index == call->main_audio_stream_index ? (MediaStream *)call->audiostream : (stream_index == call->main_video_stream_index ? (MediaStream *)call->videostream : (MediaStream *)call->textstream);
	OrtpEvQueue *evq;
	OrtpEvent *ev;

	if (ms){
		/* Ensure there is no dangling ICE check list. */
		if (call->ice_session == NULL) {
			media_stream_set_ice_check_list(ms, NULL);
		}

		switch(ms->type){
			case MSAudio:
				audio_stream_iterate((AudioStream*)ms);
			break;
			case MSVideo:
	#ifdef VIDEO_ENABLED
				video_stream_iterate((VideoStream*)ms);
	#endif
			break;
			case MSText:
				text_stream_iterate((TextStream*)ms);
			break;
			default:
				ms_error("linphone_call_handle_stream_events(): unsupported stream type.");
				return;
			break;
		}
	}
	/*yes the event queue has to be taken at each iteration, because ice events may perform operations re-creating the streams*/
	while((evq = linphone_call_get_event_queue(call, stream_index)) != NULL && NULL != (ev=ortp_ev_queue_get(evq))){
		OrtpEventType evt=ortp_event_get_type(ev);
		OrtpEventData *evd=ortp_event_get_data(ev);
		int stats_index;
		LinphoneCallStats *stats = NULL;

		if (stream_index == call->main_audio_stream_index) {
			stats_index = LINPHONE_CALL_STATS_AUDIO;
			stats = call->audio_stats;
		} else if (stream_index == call->main_video_stream_index) {
			stats_index = LINPHONE_CALL_STATS_VIDEO;
			stats = call->video_stats;
		} else {
			stats_index = LINPHONE_CALL_STATS_TEXT;
			stats = call->text_stats;
		}
		
		/*This MUST be done before any call to "linphone_call_stats_fill" since it has ownership over evd->packet*/
		if (evt == ORTP_EVENT_RTCP_PACKET_RECEIVED) {
			do {
				if (rtcp_is_RTPFB(evd->packet)) {
					if (rtcp_RTPFB_get_type(evd->packet) == RTCP_RTPFB_TMMBR) {
						linphone_call_notify_tmmbr_received(call, stream_index, (int)rtcp_RTPFB_tmmbr_get_max_bitrate(evd->packet));
					}
				}
			} while (rtcp_next_packet(evd->packet));
			rtcp_rewind(evd->packet);
		}

		/*and yes the MediaStream must be taken at each iteration, because it may have changed due to the handling of events
		 * in this loop*/
		ms = linphone_call_get_media_stream(call, stream_index);

		if (ms) linphone_call_stats_fill(stats,ms,ev);
		linphone_call_notify_stats_updated_with_stream_index(call,stats_index);

		if (evt == ORTP_EVENT_ZRTP_ENCRYPTION_CHANGED){
			if (stream_index == call->main_audio_stream_index)
				linphone_call_audiostream_encryption_changed(call, evd->info.zrtp_stream_encrypted);
			else if (stream_index == call->main_video_stream_index) {
				propagate_encryption_changed(call);
			}
		} else if (evt == ORTP_EVENT_ZRTP_SAS_READY) {
			if (stream_index == call->main_audio_stream_index)
				linphone_call_audiostream_auth_token_ready(call, evd->info.zrtp_info.sas, evd->info.zrtp_info.verified);
		} else if (evt == ORTP_EVENT_DTLS_ENCRYPTION_CHANGED) {
			if (stream_index == call->main_audio_stream_index)
				linphone_call_audiostream_encryption_changed(call, evd->info.dtls_stream_encrypted);
			else if (stream_index == call->main_video_stream_index)
				propagate_encryption_changed(call);
		}else if ((evt == ORTP_EVENT_ICE_SESSION_PROCESSING_FINISHED) || (evt == ORTP_EVENT_ICE_GATHERING_FINISHED)
			|| (evt == ORTP_EVENT_ICE_LOSING_PAIRS_COMPLETED) || (evt == ORTP_EVENT_ICE_RESTART_NEEDED)
			|| (evt == ORTP_EVENT_ICE_DEACTIVATION_NEEDED)) {
			if (ms) handle_ice_events(call, ev);
		} else if (evt==ORTP_EVENT_TELEPHONE_EVENT){
			linphone_core_dtmf_received(call,evd->info.telephone_event);
		} else if (evt == ORTP_EVENT_NEW_VIDEO_BANDWIDTH_ESTIMATION_AVAILABLE) {
			ms_message("Video bandwidth estimation is %i kbit/s", (int)evd->info.video_bandwidth_available / 1000);
			/* If this event happens then it should be a video stream */
			if (stream_index == call->main_video_stream_index)
				stats->estimated_download_bandwidth = (float)(evd->info.video_bandwidth_available)*(float)1e-3;
		}
		ortp_event_destroy(ev);
	}
}

void linphone_call_background_tasks(LinphoneCall *call, bool_t one_second_elapsed){
	int disconnect_timeout = linphone_core_get_nortp_timeout(call->core);
	bool_t disconnected=FALSE;

	switch (call->state) {
	case LinphoneCallStreamsRunning:
	case LinphoneCallOutgoingEarlyMedia:
	case LinphoneCallIncomingEarlyMedia:
	case LinphoneCallPausedByRemote:
	case LinphoneCallPaused:
		if (one_second_elapsed){
			float audio_load=0, video_load=0, text_load=0;
			if (call->audiostream != NULL) {
				if (call->audiostream->ms.sessions.ticker)
					audio_load = ms_ticker_get_average_load(call->audiostream->ms.sessions.ticker);
			}
			if (call->videostream != NULL) {
				if (call->videostream->ms.sessions.ticker)
					video_load = ms_ticker_get_average_load(call->videostream->ms.sessions.ticker);
			}
			if (call->textstream != NULL) {
				if (call->textstream->ms.sessions.ticker)
					text_load = ms_ticker_get_average_load(call->textstream->ms.sessions.ticker);
			}
			report_bandwidth(call, (MediaStream*)call->audiostream, (MediaStream*)call->videostream,  (MediaStream*)call->textstream);
			ms_message("Thread processing load: audio=%f\tvideo=%f\ttext=%f", audio_load, video_load, text_load);
		}
		break;
	default:
		/*no stats for other states*/
		break;
	}

#ifdef BUILD_UPNP
	linphone_upnp_call_process(call);
#endif //BUILD_UPNP

	linphone_call_handle_stream_events(call, call->main_audio_stream_index);
	linphone_call_handle_stream_events(call, call->main_video_stream_index);
	linphone_call_handle_stream_events(call, call->main_text_stream_index);
	if ((call->state == LinphoneCallStreamsRunning ||
		call->state == LinphoneCallPausedByRemote) && one_second_elapsed && call->audiostream!=NULL
		&& call->audiostream->ms.state==MSStreamStarted && disconnect_timeout>0 ) {
		disconnected=!audio_stream_alive(call->audiostream,disconnect_timeout);
	}
	if (disconnected) linphone_call_lost(call);
}

void linphone_call_log_completed(LinphoneCall *call){
	LinphoneCore *lc=call->core;

	call->log->duration= _linphone_call_compute_duration(call); /*store duration since connected*/
	call->log->error_info = linphone_error_info_ref((LinphoneErrorInfo*)linphone_call_get_error_info(call));

	if (call->log->status==LinphoneCallMissed){
		char *info;
		lc->missed_calls++;
		info=ortp_strdup_printf(ngettext("You have missed %i call.",
										 "You have missed %i calls.", lc->missed_calls),
								lc->missed_calls);
		linphone_core_notify_display_status(lc,info);
		ms_free(info);
	}
	linphone_core_report_call_log(lc, call->log);
}

LinphoneCallState linphone_call_get_transfer_state(LinphoneCall *call) {
	return call->transfer_state;
}

void linphone_call_set_transfer_state(LinphoneCall* call, LinphoneCallState state) {
	if (state != call->transfer_state) {
		ms_message("Transfer state for call [%p] changed  from [%s] to [%s]",call
						,linphone_call_state_to_string(call->transfer_state)
						,linphone_call_state_to_string(state));
		call->transfer_state = state;
		linphone_call_notify_transfer_state_changed(call, state);
	}
}

bool_t linphone_call_is_in_conference(const LinphoneCall *call) {
	return call->params->in_conference;
}

LinphoneConference *linphone_call_get_conference(const LinphoneCall *call) {
	return call->conf_ref;
}

void linphone_call_zoom_video(LinphoneCall* call, float zoom_factor, float* cx, float* cy) {
	VideoStream* vstream = call->videostream;
	if (vstream && vstream->output) {
		float zoom[3];
		float halfsize;

		if (zoom_factor < 1)
			zoom_factor = 1;
		halfsize = 0.5f * 1.0f / zoom_factor;

		if ((*cx - halfsize) < 0)
			*cx = 0 + halfsize;
		if ((*cx + halfsize) > 1)
			*cx = 1 - halfsize;
		if ((*cy - halfsize) < 0)
			*cy = 0 + halfsize;
		if ((*cy + halfsize) > 1)
			*cy = 1 - halfsize;

		zoom[0] = zoom_factor;
		zoom[1] = *cx;
		zoom[2] = *cy;
		ms_filter_call_method(vstream->output, MS_VIDEO_DISPLAY_ZOOM, &zoom);
	}else ms_warning("Could not apply zoom: video output wasn't activated.");
}

static LinphoneAddress *get_fixed_contact(LinphoneCore *lc, LinphoneCall *call , LinphoneProxyConfig *dest_proxy){
	LinphoneAddress *ctt=NULL;
	LinphoneAddress *ret=NULL;
	//const char *localip=call->localip;

	/* first use user's supplied ip address if asked*/
	if (linphone_core_get_firewall_policy(lc)==LinphonePolicyUseNatAddress){
		ctt=linphone_core_get_primary_contact_parsed(lc);
		linphone_address_set_domain(ctt,linphone_core_get_nat_address_resolved(lc));
		ret=ctt;
	} else if (call->op && sal_op_get_contact_address(call->op)!=NULL){
		/* if already choosed, don't change it */
		return NULL;
	} else if (call->ping_op && sal_op_get_contact_address(call->ping_op)) {
		/* if the ping OPTIONS request succeeded use the contact guessed from the
		 received, rport*/
		ms_message("Contact has been fixed using OPTIONS"/* to %s",guessed*/);
		ret=linphone_address_clone(sal_op_get_contact_address(call->ping_op));;
	} else 	if (dest_proxy && dest_proxy->op && sal_op_get_contact_address(dest_proxy->op)){
	/*if using a proxy, use the contact address as guessed with the REGISTERs*/
		ms_message("Contact has been fixed using proxy" /*to %s",fixed_contact*/);
		ret=linphone_address_clone(sal_op_get_contact_address(dest_proxy->op));
	} else {
		ctt=linphone_core_get_primary_contact_parsed(lc);
		if (ctt!=NULL){
			/*otherwise use supplied localip*/
			linphone_address_set_domain(ctt,NULL/*localip*/);
			linphone_address_set_port(ctt,-1/*linphone_core_get_sip_port(lc)*/);
			ms_message("Contact has not been fixed stack will do"/* to %s",ret*/);
			ret=ctt;
		}
	}
	return ret;
}

void linphone_call_set_contact_op(LinphoneCall* call) {
	LinphoneAddress *contact;
	if ((contact=get_fixed_contact(call->core,call,call->dest_proxy)))
		sal_op_set_and_clean_contact_address(call->op, (SalAddress *)contact);
	/*else, we already have a contact so keep it "as is"*/
}

LinphonePlayer *linphone_call_get_player(LinphoneCall *call){
	if (call->player==NULL)
		call->player=linphone_call_build_player(call);
	return call->player;
}


void linphone_call_set_params(LinphoneCall *call, const LinphoneCallParams *params){
	if ( call->state == LinphoneCallOutgoingInit || call->state == LinphoneCallIncomingReceived){
		_linphone_call_set_new_params(call, params);
	}
	else {
		ms_error("linphone_call_set_params() invalid state %s to call this function", linphone_call_state_to_string(call->state));
	}
}


void _linphone_call_set_new_params(LinphoneCall *call, const LinphoneCallParams *params){
	LinphoneCallParams *cp=NULL;
	if (params) cp=linphone_call_params_copy(params);
	if (call->params) linphone_call_params_unref(call->params);
	call->params=cp;
}

const LinphoneCallParams * linphone_call_get_params(LinphoneCall *call){
	return call->params;
}


static int send_dtmf_handler(void *data, unsigned int revents){
	LinphoneCall *call = (LinphoneCall*)data;
	/*By default we send DTMF RFC2833 if we do not have enabled SIP_INFO but we can also send RFC2833 and SIP_INFO*/
	if (linphone_core_get_use_rfc2833_for_dtmf(call->core)!=0 || linphone_core_get_use_info_for_dtmf(call->core)==0)
	{
		/* In Band DTMF */
		if (call->audiostream!=NULL){
			audio_stream_send_dtmf(call->audiostream,*call->dtmf_sequence);
		}
		else
		{
			ms_error("Cannot send RFC2833 DTMF when we are not in communication.");
			return FALSE;
		}
	}
	if (linphone_core_get_use_info_for_dtmf(call->core)!=0){
		/* Out of Band DTMF (use INFO method) */
		sal_call_send_dtmf(call->op,*call->dtmf_sequence);
	}

	/*this check is needed because linphone_call_send_dtmf does not set the timer since its a single character*/
	if (call->dtmfs_timer!=NULL) {
		memmove(call->dtmf_sequence, call->dtmf_sequence+1, strlen(call->dtmf_sequence));
	}
	/* continue only if the dtmf sequence is not empty*/
	if (call->dtmf_sequence!=NULL&&*call->dtmf_sequence!='\0') {
		return TRUE;
	} else {
		linphone_call_cancel_dtmfs(call);
		return FALSE;
	}
}

LinphoneStatus linphone_call_send_dtmf(LinphoneCall *call, char dtmf) {
	if (call==NULL){
		ms_warning("linphone_call_send_dtmf(): invalid call, canceling DTMF.");
		return -1;
	}
	call->dtmf_sequence = &dtmf;
	send_dtmf_handler(call,0);
	call->dtmf_sequence = NULL;
	return 0;
}

LinphoneStatus linphone_call_send_dtmfs(LinphoneCall *call,const char *dtmfs) {
	if (call==NULL){
		ms_warning("linphone_call_send_dtmfs(): invalid call, canceling DTMF sequence.");
		return -1;
	}
	if (call->dtmfs_timer!=NULL){
		ms_warning("linphone_call_send_dtmfs(): a DTMF sequence is already in place, canceling DTMF sequence.");
		return -2;
	}
	if (dtmfs != NULL) {
		int delay_ms = lp_config_get_int(call->core->config,"net","dtmf_delay_ms",200);
		call->dtmf_sequence = ms_strdup(dtmfs);
		call->dtmfs_timer = sal_create_timer(call->core->sal, send_dtmf_handler, call, delay_ms, "DTMF sequence timer");
	}
	return 0;
}

void linphone_call_cancel_dtmfs(LinphoneCall *call) {
	/*nothing to do*/
	if (!call || !call->dtmfs_timer) return;

	sal_cancel_timer(call->core->sal, call->dtmfs_timer);
	belle_sip_object_unref(call->dtmfs_timer);
	call->dtmfs_timer = NULL;
	if (call->dtmf_sequence != NULL) {
		ms_free(call->dtmf_sequence);
		call->dtmf_sequence = NULL;
	}
}

void * linphone_call_get_native_video_window_id(const LinphoneCall *call) {
	if (call->video_window_id) {
		/* The video id was previously set by the app. */
		return call->video_window_id;
	}
#ifdef VIDEO_ENABLED
	else if (call->videostream) {
		/* It was not set but we want to get the one automatically created by mediastreamer2 (desktop versions only). */
		return video_stream_get_native_window_id(call->videostream);
	}
#endif
	return 0;
}

void linphone_call_set_native_video_window_id(LinphoneCall *call, void *id) {
	call->video_window_id = id;
#ifdef VIDEO_ENABLED
	if (call->videostream) {
		video_stream_set_native_window_id(call->videostream, id);
	}
#endif
}

MSWebCam *linphone_call_get_video_device(const LinphoneCall *call) {
	LinphoneCallState state = linphone_call_get_state(call);
	bool_t paused = (state == LinphoneCallPausing) || (state == LinphoneCallPaused);
	if (paused || call->all_muted || (call->camera_enabled == FALSE))
		return get_nowebcam_device(call->core->factory);
	else
		return call->core->video_conf.device;
}

void linphone_call_set_audio_route(LinphoneCall *call, LinphoneAudioRoute route) {
	if (call != NULL && call->audiostream != NULL){
		audio_stream_set_audio_route(call->audiostream, (MSAudioRoute) route);
	}
}

LinphoneChatRoom * linphone_call_get_chat_room(LinphoneCall *call) {
	if (!call->chat_room){
		if (call->state != LinphoneCallReleased && call->state != LinphoneCallEnd){
			call->chat_room = _linphone_core_create_chat_room_from_call(call);
		}
	}
	return call->chat_room;
}

int linphone_call_get_stream_count(LinphoneCall *call) {
	// Revisit when multiple media streams will be implemented
#ifdef VIDEO_ENABLED
	if (linphone_call_params_realtime_text_enabled(linphone_call_get_current_params(call))) {
		return 3;
	}
	return 2;
#else
	if (linphone_call_params_realtime_text_enabled(linphone_call_get_current_params(call))) {
		return 2;
	}
	return 1;
#endif
}

MSFormatType linphone_call_get_stream_type(LinphoneCall *call, int stream_index) {
	// Revisit when multiple media streams will be implemented
	if (stream_index == call->main_video_stream_index) {
		return MSVideo;
	} else if (stream_index == call->main_text_stream_index) {
		return MSText;
	} else if (stream_index == call->main_audio_stream_index){
		return MSAudio;
	}
	return MSUnknownMedia;
}

RtpTransport* linphone_call_get_meta_rtp_transport(LinphoneCall *call, int stream_index) {
	RtpTransport *meta_rtp;
	RtpTransport *meta_rtcp;

	if (!call || stream_index < 0 || stream_index >= linphone_call_get_stream_count(call)) {
		return NULL;
	}

	rtp_session_get_transports(call->sessions[stream_index].rtp_session, &meta_rtp, &meta_rtcp);
	return meta_rtp;
}

RtpTransport* linphone_call_get_meta_rtcp_transport(LinphoneCall *call, int stream_index) {
	RtpTransport *meta_rtp;
	RtpTransport *meta_rtcp;

	if (!call || stream_index < 0 || stream_index >= linphone_call_get_stream_count(call)) {
		return NULL;
	}

	rtp_session_get_transports(call->sessions[stream_index].rtp_session, &meta_rtp, &meta_rtcp);
	return meta_rtcp;
}

LinphoneStatus linphone_call_pause(LinphoneCall *call) {
	int err = _linphone_call_pause(call);
	if (err == 0) call->paused_by_app = TRUE;
	return err;
}

/* Internal version that does not play tone indication*/
int _linphone_call_pause(LinphoneCall *call) {
	LinphoneCore *lc;
	const char *subject = NULL;

	if ((call->state != LinphoneCallStreamsRunning) && (call->state != LinphoneCallPausedByRemote)) {
		ms_warning("Cannot pause this call, it is not active.");
		return -1;
	}
	if (sal_media_description_has_dir(call->resultdesc, SalStreamSendRecv)) {
		subject = "Call on hold";
	} else if (sal_media_description_has_dir(call->resultdesc, SalStreamRecvOnly)) {
		subject = "Call on hold for me too";
	} else {
		ms_error("No reason to pause this call, it is already paused or inactive.");
		return -1;
	}

	lc = linphone_call_get_core(call);
	call->broken = FALSE;
	linphone_call_set_state(call, LinphoneCallPausing, "Pausing call");
	linphone_call_make_local_media_description(call);
#ifdef BUILD_UPNP
	if (call->upnp_session != NULL) {
		linphone_call_update_local_media_description_from_upnp(call->localdesc, call->upnp_session);
	}
#endif // BUILD_UPNP
	sal_call_set_local_media_description(call->op, call->localdesc);
	if (sal_call_update(call->op, subject, FALSE) != 0) {
		linphone_core_notify_display_warning(lc, _("Could not pause the call"));
	}
	lc->current_call = NULL;
	linphone_core_notify_display_status(lc, _("Pausing the current call..."));
	if (call->audiostream || call->videostream || call->textstream)
		linphone_call_stop_media_streams(call);
	call->paused_by_app = FALSE;
	return 0;
}

LinphoneStatus linphone_call_resume(LinphoneCall *call) {
	LinphoneCore *lc;
	const char *subject = "Call resuming";
	char *remote_address;
	char *display_status;

	if (call->state != LinphoneCallPaused) {
		ms_warning("we cannot resume a call that has not been established and paused before");
		return -1;
	}
	lc = linphone_call_get_core(call);
	if (call->params->in_conference == FALSE) {
		if (linphone_core_sound_resources_locked(lc)) {
			ms_warning("Cannot resume call %p because another call is locking the sound resources.", call);
			return -1;
		}
		linphone_core_preempt_sound_resources(lc);
		ms_message("Resuming call %p", call);
	}

	call->was_automatically_paused = FALSE;
	call->broken = FALSE;

	/* Stop playing music immediately. If remote side is a conference it
	 prevents the participants to hear it while the 200OK comes back. */
	if (call->audiostream) audio_stream_play(call->audiostream, NULL);

	linphone_call_make_local_media_description(call);
#ifdef BUILD_UPNP
	if (call->upnp_session != NULL) {
		linphone_call_update_local_media_description_from_upnp(call->localdesc, call->upnp_session);
	}
#endif // BUILD_UPNP
	if (!lc->sip_conf.sdp_200_ack) {
		sal_call_set_local_media_description(call->op, call->localdesc);
	} else {
		sal_call_set_local_media_description(call->op, NULL);
	}
	sal_media_description_set_dir(call->localdesc, SalStreamSendRecv);
	if (call->params->in_conference && !call->current_params->in_conference) subject = "Conference";
	if (sal_call_update(call->op, subject, FALSE) != 0) {
		return -1;
	}
	linphone_call_set_state(call, LinphoneCallResuming,"Resuming");
	if (call->params->in_conference == FALSE)
		lc->current_call = call;
	remote_address = linphone_call_get_remote_address_as_string(call);
	display_status = ms_strdup_printf("Resuming the call with with %s", remote_address);
	ms_free(remote_address);
	linphone_core_notify_display_status(lc, display_status);
	ms_free(display_status);

	if (lc->sip_conf.sdp_200_ack) {
		/* We are NOT offering, set local media description after sending the call so that we are ready to
		 process the remote offer when it will arrive. */
		sal_call_set_local_media_description(call->op, call->localdesc);
	}
	return 0;
}

static void terminate_call(LinphoneCall *call) {
	LinphoneCore *lc = linphone_call_get_core(call);
	const bctbx_list_t *calls = linphone_core_get_calls(lc);
	bool_t stop_ringing = TRUE;

	if ((call->state == LinphoneCallIncomingReceived) && (linphone_error_info_get_reason(call->ei) != LinphoneReasonNotAnswered)){
		linphone_error_info_set_reason(call->ei, LinphoneReasonDeclined);
		call->non_op_error = TRUE;
	}

	/* Stop ringing */
	bool_t ring_during_early_media = linphone_core_get_ring_during_incoming_early_media(lc);
	while(calls) {
		if (((LinphoneCall *)calls->data)->state == LinphoneCallIncomingReceived || (ring_during_early_media && ((LinphoneCall *)calls->data)->state == LinphoneCallIncomingEarlyMedia)) {
			stop_ringing = FALSE;
			break;
		}
		calls = calls->next;
	}
	if(stop_ringing) {
		linphone_core_stop_ringing(lc);
	}
	linphone_call_stop_media_streams(call);

#ifdef BUILD_UPNP
	linphone_call_delete_upnp_session(call);
#endif // BUILD_UPNP

	linphone_core_notify_display_status(lc, _("Call ended") );
	linphone_call_set_state(call, LinphoneCallEnd, "Call terminated");
}

LinphoneStatus linphone_call_terminate(LinphoneCall *call) {
	return linphone_call_terminate_with_error_info(call, NULL);
}


LinphoneStatus linphone_call_terminate_with_error_info(LinphoneCall *call , const LinphoneErrorInfo *ei){
	SalErrorInfo sei;
	LinphoneErrorInfo* p_ei = (LinphoneErrorInfo*) ei;

	memset(&sei, 0, sizeof(sei));
	ms_message("Terminate call [%p] which is currently in state %s", call, linphone_call_state_to_string(call->state));
	switch (call->state) {
		case LinphoneCallReleased:
		case LinphoneCallEnd:
		case LinphoneCallError:
			ms_warning("No need to terminate a call [%p] in state [%s]", call, linphone_call_state_to_string(call->state));
			return -1;
		case LinphoneCallIncomingReceived:
		case LinphoneCallIncomingEarlyMedia:
			return linphone_call_decline_with_error_info(call, p_ei);
		case LinphoneCallOutgoingInit:
			/* In state OutgoingInit, op has to be destroyed */
			sal_op_release(call->op);
			call->op = NULL;
			break;
		default:

			if (ei == NULL){
				sal_call_terminate(call->op);
			}
			else{
				linphone_error_info_to_sal(ei, &sei);
				sal_call_terminate_with_error(call->op, &sei);
				sal_error_info_reset(&sei);
			}
			break;
	}

	terminate_call(call);
	return 0;

}

LinphoneStatus linphone_call_redirect(LinphoneCall *call, const char *redirect_uri) {
	char *real_url = NULL;
	LinphoneCore *lc;
	LinphoneAddress *real_parsed_url;
	SalErrorInfo sei;

	if (call->state != LinphoneCallIncomingReceived) {
		ms_error("Bad state for call redirection.");
		return -1;
	}

	lc = linphone_call_get_core(call);
	real_parsed_url = linphone_core_interpret_url(lc, redirect_uri);
	if (!real_parsed_url) {
		/* Bad url */
		ms_error("Bad redirect URI: %s", redirect_uri ? redirect_uri : "NULL");
		return -1;
	}

	memset(&sei, 0, sizeof(sei));
	real_url = linphone_address_as_string(real_parsed_url);
	sal_error_info_set(&sei,SalReasonRedirect, "SIP", 0, NULL, NULL);
	sal_call_decline_with_error_info(call->op, &sei, real_url);
	ms_free(real_url);
	linphone_error_info_set(call->ei, NULL, LinphoneReasonMovedPermanently, 302, "Call redirected", NULL);
	call->non_op_error = TRUE;
	terminate_call(call);
	linphone_address_unref(real_parsed_url);
	sal_error_info_reset(&sei);
	return 0;
}

LinphoneStatus linphone_call_decline(LinphoneCall * call, LinphoneReason reason) {
	LinphoneStatus status;
	LinphoneErrorInfo *ei = linphone_error_info_new();
	linphone_error_info_set(ei, "SIP", reason,linphone_reason_to_error_code(reason), NULL, NULL);
	status = linphone_call_decline_with_error_info(call, ei);
	linphone_error_info_unref(ei);
	return status;
}


LinphoneStatus linphone_call_decline_with_error_info(LinphoneCall * call, const LinphoneErrorInfo *ei) {
	SalErrorInfo sei;
	SalErrorInfo sub_sei;

	memset(&sei, 0, sizeof(sei));
	memset(&sub_sei, 0, sizeof(sub_sei));
	sei.sub_sei = &sub_sei;

	if ((call->state != LinphoneCallIncomingReceived) && (call->state != LinphoneCallIncomingEarlyMedia)) {
		ms_error("Cannot decline a call that is in state %s", linphone_call_state_to_string(call->state));
		return -1;
	}
	if (ei) {
		linphone_error_info_to_sal(ei, &sei);
		sal_call_decline_with_error_info(call->op, &sei , NULL);
	}else{
		sal_call_decline(call->op, SalReasonDeclined, NULL);
	}
	sal_error_info_reset(&sei);
	sal_error_info_reset(&sub_sei);
	terminate_call(call);
	return 0;
}

LinphoneStatus linphone_call_accept(LinphoneCall *call) {
	return linphone_call_accept_with_params(call, NULL);
}

LinphoneStatus linphone_call_accept_with_params(LinphoneCall *call, const LinphoneCallParams *params) {
	LinphoneCore *lc;
	SalOp *replaced;
	SalMediaDescription *new_md;
	bool_t was_ringing = FALSE;
	bctbx_list_t *iterator, *copy;

	switch (call->state) {
		case LinphoneCallIncomingReceived:
		case LinphoneCallIncomingEarlyMedia:
			break;
		default:
			ms_error("linphone_core_accept_call_with_params() call [%p] is in state [%s], operation not permitted.",
				call, linphone_call_state_to_string(call->state));
			return -1;
	}

	lc = linphone_call_get_core(call);
	for (iterator = copy = bctbx_list_copy(linphone_core_get_calls(lc)); iterator != NULL; iterator = bctbx_list_next(iterator)) {
		LinphoneCall *a_call = (LinphoneCall *)bctbx_list_get_data(iterator);
		if (a_call == call) continue;
		switch (a_call->state) {
			case LinphoneCallOutgoingInit:
			case LinphoneCallOutgoingProgress:
			case LinphoneCallOutgoingRinging:
			case LinphoneCallOutgoingEarlyMedia:
				ms_message("Already existing call [%p] in state [%s], canceling it before accepting new call [%p]",
					a_call, linphone_call_state_to_string(a_call->state), call);
				linphone_call_terminate(a_call);
				break;
			default:
				break; /* Nothing to do */
		}
	}
	bctbx_list_free(copy);

	/* Check if this call is supposed to replace an already running one */
	replaced = sal_call_get_replaces(call->op);
	if (replaced) {
		LinphoneCall *rc = (LinphoneCall *)sal_op_get_user_pointer(replaced);
		if (rc) {
			ms_message("Call %p replaces call %p. This last one is going to be terminated automatically.", call, rc);
			linphone_call_terminate(rc);
		}
	}

	if (lc->current_call != call) {
		linphone_core_preempt_sound_resources(lc);
	}

	/* Stop ringing */
	if (linphone_ringtoneplayer_is_started(lc->ringtoneplayer)) {
		ms_message("Stop ringing");
		linphone_core_stop_ringing(lc);
		was_ringing = TRUE;
	}
	if (call->ringing_beep) {
		linphone_core_stop_dtmf(lc);
		call->ringing_beep = FALSE;
	}

	/* Try to be best-effort in giving real local or routable contact address */
	linphone_call_set_contact_op(call);
	if (params) {
		_linphone_call_set_new_params(call, params);
		linphone_call_prepare_ice(call, TRUE);
		linphone_call_make_local_media_description(call);
		sal_call_set_local_media_description(call->op, call->localdesc);
		sal_op_set_sent_custom_header(call->op, params->custom_headers);
	}

	/* Give a chance a set card prefered sampling frequency */
	if (call->localdesc->streams[0].max_rate > 0) {
		ms_message("Configuring prefered card sampling rate to [%i]", call->localdesc->streams[0].max_rate);
		if (lc->sound_conf.play_sndcard)
			ms_snd_card_set_preferred_sample_rate(lc->sound_conf.play_sndcard, call->localdesc->streams[0].max_rate);
		if (lc->sound_conf.capt_sndcard)
			ms_snd_card_set_preferred_sample_rate(lc->sound_conf.capt_sndcard, call->localdesc->streams[0].max_rate);
	}

	if (!was_ringing && (call->audiostream->ms.state == MSStreamInitialized) && !lc->use_files) {
		audio_stream_prepare_sound(call->audiostream, lc->sound_conf.play_sndcard, lc->sound_conf.capt_sndcard);
	}

	linphone_call_update_remote_session_id_and_ver(call);

	sal_call_accept(call->op);
	linphone_core_notify_display_status(lc, _("Connected."));
	lc->current_call = call;
	linphone_call_set_state(call, LinphoneCallConnected, "Connected");
	new_md = sal_call_get_final_media_description(call->op);
	linphone_call_stop_ice_for_inactive_streams(call, new_md);
	if (new_md) {
		linphone_call_update_streams(call, new_md, LinphoneCallStreamsRunning);
		linphone_call_set_state(call, LinphoneCallStreamsRunning, "Connected (streams running)");
	} else {
		call->expect_media_in_ack = TRUE;
	}

	ms_message("Call answered");
	return 0;
}

LinphoneStatus linphone_call_accept_early_media(LinphoneCall* call) {
	return linphone_call_accept_early_media_with_params(call, NULL);
}

LinphoneStatus linphone_call_accept_early_media_with_params(LinphoneCall *call, const LinphoneCallParams *params) {
	SalMediaDescription* md;

	if (call->state != LinphoneCallIncomingReceived) {
		ms_error("Bad state %s for linphone_core_accept_early_media_with_params()", linphone_call_state_to_string(call->state));
		return -1;
	}
=======
>>>>>>> 47b12a26

#include <mediastreamer2/mediastream.h>
#include <mediastreamer2/msvolume.h>

#include "linphone/types.h"

#include "private.h"


const char *linphone_call_state_to_string(LinphoneCallState cs){
	switch (cs){
		case LinphoneCallIdle:
			return "LinphoneCallIdle";
		case LinphoneCallIncomingReceived:
<<<<<<< HEAD
		case LinphoneCallIncomingEarlyMedia:
		case LinphoneCallOutgoingRinging:
		case LinphoneCallOutgoingEarlyMedia:
			nextstate = LinphoneCallEarlyUpdating;
			break;
		case LinphoneCallStreamsRunning:
		case LinphoneCallPausedByRemote:
		case LinphoneCallUpdatedByRemote:
			nextstate = LinphoneCallUpdating;
			break;
		case LinphoneCallPaused:
			nextstate = LinphoneCallPausing;
			break;
		case LinphoneCallOutgoingProgress:
		case LinphoneCallPausing:
		case LinphoneCallResuming:
		case LinphoneCallUpdating:
			nextstate = initial_state;
			break;
		default:
			ms_error("linphone_call_update() is not allowed in [%s] state", linphone_call_state_to_string(call->state));
			return -1;
	}

	current_params = linphone_call_get_current_params(call);
	if ((current_params != NULL) && (current_params == params)) {
		ms_warning("linphone_call_update() is given the current params of the call, this probably not what you intend to do!");
	}

	linphone_call_check_ice_session(call, IR_Controlling, TRUE);

	if (params != NULL) {
		call->broken = FALSE;
		linphone_call_set_state(call, nextstate, "Updating call");
#if defined(VIDEO_ENABLED) && defined(BUILD_UPNP)
		has_video = call->params->has_video;

		/* Video removal */
		if ((call->videostream != NULL) && !params->has_video) {
			if (call->upnp_session != NULL) {
				if (linphone_call_update_upnp(call) < 0) {
					/* uPnP port mappings failed, proceed with the call anyway. */
					linphone_call_delete_upnp_session(call);
				}
			}
		}
#endif /* defined(VIDEO_ENABLED) && defined(BUILD_UPNP) */
		_linphone_call_set_new_params(call, params);
		err = linphone_call_prepare_ice(call, FALSE);
		if (err == 1) {
			ms_message("Defer call update to gather ICE candidates");
			return 0;
		}

#if defined(VIDEO_ENABLED) && defined(BUILD_UPNP)
		/* Video adding */
		if (!has_video && call->params->has_video) {
			if(call->upnp_session != NULL) {
				ms_message("Defer call update to add uPnP port mappings");
				video_stream_prepare_video(call->videostream);
				if (linphone_call_update_upnp(call) < 0) {
					/* uPnP port mappings failed, proceed with the call anyway. */
					linphone_call_delete_upnp_session(call);
				} else {
					return err;
				}
			}
		}
#endif /* defined(VIDEO_ENABLED) && defined(BUILD_UPNP) */
		if ((err = linphone_call_start_update(call)) && (call->state != initial_state)) {
			/* Restore initial state */
			linphone_call_set_state(call, initial_state, "Restore initial state");
		}
	} else {
#ifdef VIDEO_ENABLED
		LinphoneCore *lc = linphone_call_get_core(call);
		if ((call->videostream != NULL) && (call->state == LinphoneCallStreamsRunning)) {
			video_stream_set_sent_video_size(call->videostream, linphone_core_get_preferred_video_size(lc));
			video_stream_set_fps(call->videostream, linphone_core_get_preferred_framerate(lc));
			if (call->camera_enabled && (call->videostream->cam != lc->video_conf.device)) {
				video_stream_change_camera(call->videostream, lc->video_conf.device);
			} else {
				video_stream_update_video_params(call->videostream);
			}
		}
#endif
	}

	return err;
}

int linphone_call_start_update(LinphoneCall *call) {
	const char *subject;
	int err;
	bool_t no_user_consent = call->params->no_user_consent;
	LinphoneCore *lc = linphone_call_get_core(call);

	linphone_call_fill_media_multicast_addr(call);

	if (!no_user_consent) linphone_call_make_local_media_description(call);
#ifdef BUILD_UPNP
	if (call->upnp_session != NULL) {
		linphone_call_update_local_media_description_from_upnp(call->localdesc, call->upnp_session);
	}
#endif // BUILD_UPNP
	if (call->params->in_conference) {
		subject = "Conference";
	} else if (call->params->internal_call_update) {
		subject = "ICE processing concluded";
	} else if (no_user_consent) {
		subject = "Refreshing";
	} else {
		subject = "Media change";
	}
	linphone_core_notify_display_status(lc, _("Modifying call parameters..."));
	if (!lc->sip_conf.sdp_200_ack) {
		sal_call_set_local_media_description(call->op, call->localdesc);
	} else {
		sal_call_set_local_media_description(call->op, NULL);
	}
	if (call->dest_proxy && call->dest_proxy->op) {
		/* Give a chance to update the contact address if connectivity has changed */
		sal_op_set_contact_address(call->op, sal_op_get_contact_address(call->dest_proxy->op));
	} else {
		sal_op_set_contact_address(call->op, NULL);
	}
	err = sal_call_update(call->op, subject, no_user_consent);
	if (lc->sip_conf.sdp_200_ack) {
		/* We are NOT offering, set local media description after sending the call so that we are ready to
		   process the remote offer when it will arrive. */
		sal_call_set_local_media_description(call->op, call->localdesc);
	}
	return err;
}

LinphoneStatus linphone_call_defer_update(LinphoneCall *call) {
	if (call->state != LinphoneCallUpdatedByRemote) {
		ms_error("linphone_call_defer_update() not done in state LinphoneCallUpdatedByRemote");
		return -1;
	}

	if (call->expect_media_in_ack) {
		ms_error("linphone_call_defer_update() is not possible during a late offer incoming reINVITE (INVITE without SDP)");
		return -1;
	}

	call->defer_update=TRUE;
	return 0;
}

int linphone_call_start_accept_update(LinphoneCall *call, LinphoneCallState next_state, const char *state_info) {
	SalMediaDescription *md;

	if ((call->ice_session != NULL) && (ice_session_nb_losing_pairs(call->ice_session) > 0)) {
		/* Defer the sending of the answer until there are no losing pairs left */
		return 0;
	}

	linphone_call_make_local_media_description(call);
	linphone_call_update_remote_session_id_and_ver(call);
	sal_call_set_local_media_description(call->op, call->localdesc);
	sal_call_accept(call->op);
	md = sal_call_get_final_media_description(call->op);
	linphone_call_stop_ice_for_inactive_streams(call, md);
	if (md && !sal_media_description_empty(md)) {
		linphone_call_update_streams(call, md, next_state);
	}
	linphone_call_set_state(call, next_state, state_info);
	return 0;
}

int _linphone_call_accept_update(LinphoneCall *call, const LinphoneCallParams *params, LinphoneCallState next_state, const char *state_info) {
	SalMediaDescription *remote_desc;
	bool_t keep_sdp_version;
	LinphoneCore *lc = linphone_call_get_core(call);
#if defined(VIDEO_ENABLED) && defined(BUILD_UPNP)
	bool_t old_has_video = call->params->has_video;
#endif

	remote_desc = sal_call_get_remote_media_description(call->op);
	keep_sdp_version = lp_config_get_int(lc->config, "sip", "keep_sdp_version", 0);
	if (keep_sdp_version && (remote_desc->session_id == call->remote_session_id) && (remote_desc->session_ver == call->remote_session_ver)) {
		/* Remote has sent an INVITE with the same SDP as before, so send a 200 OK with the same SDP as before. */
		ms_warning("SDP version has not changed, send same SDP as before.");
		sal_call_accept(call->op);
		linphone_call_set_state(call, next_state, state_info);
		return 0;
	}
	if (params == NULL) {
		if (!sal_call_is_offerer(call->op)) {
			/* Reset call param for multicast because this param is only relevant when offering */
			linphone_call_params_enable_audio_multicast(call->params, FALSE);
			linphone_call_params_enable_video_multicast(call->params, FALSE);
		}
	} else {
		_linphone_call_set_new_params(call, params);
	}

	if (call->params->has_video && !linphone_core_video_enabled(lc)) {
		ms_warning("Requested video but video support is globally disabled. Refusing video.");
		call->params->has_video = FALSE;
	}
	if (call->current_params->in_conference) {
		ms_warning("Video isn't supported in conference");
		call->params->has_video = FALSE;
	}
	/* Update multicast params according to call params */
	linphone_call_fill_media_multicast_addr(call);

	linphone_call_check_ice_session(call, IR_Controlled, TRUE);
	linphone_call_init_media_streams(call); /* So that video stream is initialized if necessary */
	if (linphone_call_prepare_ice(call, TRUE) == 1) {
		return 0; /* Deferred until completion of ICE gathering */
	}

#ifdef BUILD_UPNP
	if (call->upnp_session != NULL) {
		linphone_call_update_upnp_from_remote_media_description(call, sal_call_get_remote_media_description(call->op));
#ifdef VIDEO_ENABLED
		if ((call->params->has_video) && (call->params->has_video != old_has_video)) {
			video_stream_prepare_video(call->videostream);
			if (linphone_call_update_upnp(call) < 0) {
				/* uPnP update failed, proceed with the call anyway. */
				linphone_call_delete_upnp_session(call);
			} else return 0;
		}
#endif // VIDEO_ENABLED
	}
#endif // BUILD_UPNP

	linphone_call_start_accept_update(call, next_state, state_info);
	return 0;
}

LinphoneStatus linphone_call_accept_update(LinphoneCall *call, const LinphoneCallParams *params) {
	if (call->state != LinphoneCallUpdatedByRemote) {
		ms_error("linphone_call_accept_update(): invalid state %s to call this function.", linphone_call_state_to_string(call->state));
		return -1;
	}
	if (call->expect_media_in_ack) {
		ms_error("linphone_call_accept_update() is not possible during a late offer incoming reINVITE (INVITE without SDP)");
		return -1;
	}
	return _linphone_call_accept_update(call, params, call->prevstate, linphone_call_state_to_string(call->prevstate));
}

LinphoneStatus linphone_call_transfer(LinphoneCall *call, const char *refer_to) {
	char *real_url = NULL;
	LinphoneCore *lc = linphone_call_get_core(call);
	LinphoneAddress *real_parsed_url = linphone_core_interpret_url(lc, refer_to);

	if (!real_parsed_url) {
		/* bad url */
		return -1;
	}
	//lc->call = NULL; // Do not do that you will lose the call afterward...
	real_url = linphone_address_as_string(real_parsed_url);
	sal_call_refer(call->op, real_url);
	ms_free(real_url);
	linphone_address_unref(real_parsed_url);
	linphone_call_set_transfer_state(call, LinphoneCallOutgoingInit);
	return 0;
}

LinphoneStatus linphone_call_transfer_to_another(LinphoneCall *call, LinphoneCall *dest) {
	int result = sal_call_refer_with_replaces (call->op, dest->op);
	linphone_call_set_transfer_state(call, LinphoneCallOutgoingInit);
	return result;
}

int linphone_call_abort(LinphoneCall *call, const char *error) {
	LinphoneCore *lc = linphone_call_get_core(call);

	sal_call_terminate(call->op);

	/* Stop ringing */
	linphone_core_stop_ringing(lc);
	linphone_call_stop_media_streams(call);

#ifdef BUILD_UPNP
	linphone_call_delete_upnp_session(call);
#endif // BUILD_UPNP

	linphone_core_notify_display_status(lc, _("Call aborted"));
	linphone_call_set_state(call, LinphoneCallError, error);
	return 0;
}

int linphone_call_proceed_with_invite_if_ready(LinphoneCall *call, LinphoneProxyConfig *dest_proxy) {
	bool_t ice_ready = FALSE;
	bool_t upnp_ready = FALSE;
	bool_t ping_ready = FALSE;

	if (call->ice_session != NULL) {
		if (ice_session_candidates_gathered(call->ice_session)) ice_ready = TRUE;
	} else {
		ice_ready = TRUE;
	}
#ifdef BUILD_UPNP
	if (call->upnp_session != NULL) {
		if (linphone_upnp_session_get_state(call->upnp_session) == LinphoneUpnpStateOk) upnp_ready = TRUE;
	} else {
		upnp_ready = TRUE;
	}
#else
	upnp_ready=TRUE;
#endif // BUILD_UPNP
	if (call->ping_op != NULL) {
		if (call->ping_replied == TRUE) ping_ready = TRUE;
	} else {
		ping_ready = TRUE;
	}

	if ((ice_ready == TRUE) && (upnp_ready == TRUE) && (ping_ready == TRUE)) {
		return linphone_call_start_invite(call, NULL);
	}
	return 0;
}

int linphone_call_start_invite(LinphoneCall *call, const LinphoneAddress *destination /* = NULL if to be taken from the call log */) {
	int err;
	char *real_url, *barmsg;
	char *from;
	LinphoneCore *lc = linphone_call_get_core(call);

	/* Try to be best-effort in giving real local or routable contact address */
	linphone_call_set_contact_op(call);

	linphone_core_stop_dtmf_stream(lc);
	linphone_call_make_local_media_description(call);

	if (lc->ringstream == NULL) {
		if (lc->sound_conf.play_sndcard && lc->sound_conf.capt_sndcard) {
			/* Give a chance a set card prefered sampling frequency */
			if (call->localdesc->streams[0].max_rate > 0) {
				ms_snd_card_set_preferred_sample_rate(lc->sound_conf.play_sndcard, call->localdesc->streams[0].max_rate);
			}
			if (!lc->use_files) {
				audio_stream_prepare_sound(call->audiostream, lc->sound_conf.play_sndcard, lc->sound_conf.capt_sndcard);
			}
		}
	}
	real_url = linphone_address_as_string(destination ? destination : call->log->to);
	from = linphone_address_as_string(call->log->from);

	if (!lc->sip_conf.sdp_200_ack) {
		/* We are offering, set local media description before sending the call */
		sal_call_set_local_media_description(call->op, call->localdesc);
	}

	barmsg = ms_strdup_printf("%s %s", _("Contacting"), real_url);
	linphone_core_notify_display_status(lc, barmsg);
	ms_free(barmsg);

	linphone_call_ref(call); /* Take a ref because sal_call() may destroy the call if no SIP transport is available */
	err = sal_call(call->op, from, real_url);

	if (err < 0) {
		if ((call->state != LinphoneCallError) && (call->state != LinphoneCallReleased)) {
			/* sal_call() may invoke call_failure() and call_released() SAL callbacks synchronously,
			   in which case there is no need to perform a state change here. */
			linphone_core_notify_display_status(lc, _("Could not call"));
			linphone_call_stop_media_streams(call);
			linphone_call_set_state(call, LinphoneCallError, "Call failed");
		}
		goto end;
	}
	if (lc->sip_conf.sdp_200_ack) {
		/* We are NOT offering, set local media description after sending the call so that we are ready to
		   process the remote offer when it will arrive. */
		sal_call_set_local_media_description(call->op, call->localdesc);
	}
	call->log->call_id = ms_strdup(sal_op_get_call_id(call->op)); /* Must be known at that time */
	linphone_call_set_state(call, LinphoneCallOutgoingProgress, "Outgoing call in progress");

end:
	linphone_call_unref(call); /* Revert the ref taken before calling sal_call() */
	ms_free(real_url);
	ms_free(from);
	return err;
}

int linphone_call_restart_invite(LinphoneCall *call) {
	linphone_call_create_op(call);
	linphone_call_stop_media_streams(call);
	linphone_call_init_media_streams(call);
	return linphone_call_start_invite(call, NULL);
}

void linphone_call_set_broken(LinphoneCall *call){
	switch(call->state){
		/*for all the early states, we prefer to drop the call*/
=======
			return "LinphoneCallIncomingReceived";
>>>>>>> 47b12a26
		case LinphoneCallOutgoingInit:
			return "LinphoneCallOutgoingInit";
		case LinphoneCallOutgoingProgress:
			return "LinphoneCallOutgoingProgress";
		case LinphoneCallOutgoingRinging:
			return "LinphoneCallOutgoingRinging";
		case LinphoneCallOutgoingEarlyMedia:
			return "LinphoneCallOutgoingEarlyMedia";
		case LinphoneCallConnected:
			return "LinphoneCallConnected";
		case LinphoneCallStreamsRunning:
			return "LinphoneCallStreamsRunning";
		case LinphoneCallPausing:
<<<<<<< HEAD
			if (sal_call_dialog_request_pending(call->op)) {
				/* Need to cancel first re-INVITE as described in section 5.5 of RFC 6141 */
				if (sal_call_cancel_invite(call->op) == 0){
					call->reinvite_on_cancel_response_requested = TRUE;
				}
			}
			break;
		case LinphoneCallStreamsRunning:
=======
			return "LinphoneCallPausing";
>>>>>>> 47b12a26
		case LinphoneCallPaused:
			return "LinphoneCallPaused";
		case LinphoneCallResuming:
			return "LinphoneCallResuming";
		case LinphoneCallRefered:
			return "LinphoneCallRefered";
		case LinphoneCallError:
			return "LinphoneCallError";
		case LinphoneCallEnd:
			return "LinphoneCallEnd";
		case LinphoneCallPausedByRemote:
			return "LinphoneCallPausedByRemote";
		case LinphoneCallUpdatedByRemote:
<<<<<<< HEAD
			if (sal_call_dialog_request_pending(call->op)) {
				sal_error_info_set(&sei, SalReasonServiceUnavailable,"SIP", 0, NULL, NULL);
				sal_call_decline_with_error_info(call->op, &sei,NULL);
			}
			linphone_call_reinvite_to_recover_from_connection_loss(call);
			break;
		case LinphoneCallOutgoingInit:
		case LinphoneCallOutgoingProgress:
			if (sal_call_cancel_invite(call->op) == 0){
				call->reinvite_on_cancel_response_requested = TRUE;
			}
			break;
		case LinphoneCallOutgoingEarlyMedia:
		case LinphoneCallOutgoingRinging:
			linphone_call_repair_by_invite_with_replaces(call);
			break;
		case LinphoneCallIncomingEarlyMedia:
		case LinphoneCallIncomingReceived:
			/* Keep the call broken until a forked INVITE is received from the server. */
			break;
		default:
			ms_warning("linphone_call_repair_if_broken(): don't know what to do in state [%s]", linphone_call_state_to_string(call->state));
			call->broken = FALSE;
		break;
	}
	sal_error_info_reset(&sei);
}

void linphone_call_refresh_sockets(LinphoneCall *call){
	int i;
	for (i=0; i < SAL_MEDIA_DESCRIPTION_MAX_STREAMS; ++i){
		MSMediaStreamSessions *mss = &call->sessions[i];
		if (mss->rtp_session){
			rtp_session_refresh_sockets(mss->rtp_session);
		}
	}
}

void linphone_call_replace_op(LinphoneCall *call, SalOp *op) {
	SalOp *oldop = call->op;
	LinphoneCallState oldstate = linphone_call_get_state(call);
	call->op = op;
	sal_op_set_user_pointer(call->op, call);
	sal_call_set_local_media_description(call->op, call->localdesc);
	switch (linphone_call_get_state(call)) {
		case LinphoneCallIncomingEarlyMedia:
		case LinphoneCallIncomingReceived:
			sal_call_notify_ringing(call->op, (linphone_call_get_state(call) == LinphoneCallIncomingEarlyMedia) ? TRUE : FALSE);
			break;
		case LinphoneCallConnected:
		case LinphoneCallStreamsRunning:
			sal_call_accept(call->op);
			break;
		default:
			ms_warning("linphone_call_replace_op(): don't know what to do in state [%s]", linphone_call_state_to_string(call->state));
			break;
	}
	switch (oldstate) {
=======
			return "LinphoneCallUpdatedByRemote";
>>>>>>> 47b12a26
		case LinphoneCallIncomingEarlyMedia:
			return "LinphoneCallIncomingEarlyMedia";
		case LinphoneCallUpdating:
			return "LinphoneCallUpdating";
		case LinphoneCallReleased:
			return "LinphoneCallReleased";
		case LinphoneCallEarlyUpdatedByRemote:
			return "LinphoneCallEarlyUpdatedByRemote";
		case LinphoneCallEarlyUpdating:
			return "LinphoneCallEarlyUpdating";
	}
	return "undefined state";
}

/**
 * @ingroup call_control
 * @return string value of LinphonePrivacy enum
 **/
const char* linphone_privacy_to_string(LinphonePrivacy privacy) {
	switch(privacy) {
	case LinphonePrivacyDefault: return "LinphonePrivacyDefault";
	case LinphonePrivacyUser: return "LinphonePrivacyUser";
	case LinphonePrivacyHeader: return "LinphonePrivacyHeader";
	case LinphonePrivacySession: return "LinphonePrivacySession";
	case LinphonePrivacyId: return "LinphonePrivacyId";
	case LinphonePrivacyNone: return "LinphonePrivacyNone";
	case LinphonePrivacyCritical: return "LinphonePrivacyCritical";
	default: return "Unknown privacy mode";
	}
}

<<<<<<< HEAD
void linphone_call_notify_stats_updated(LinphoneCall *call, const LinphoneCallStats *stats) {
	NOTIFY_IF_EXIST(stats_updated_cb, call, stats)
	linphone_core_notify_call_stats_updated(linphone_call_get_core(call), call, stats);
}

void linphone_call_notify_info_message_received(LinphoneCall *call, const LinphoneInfoMessage *msg) {
	NOTIFY_IF_EXIST(info_message_received_cb, call, msg)
	linphone_core_notify_info_received(linphone_call_get_core(call), call, msg);
}

void linphone_call_notify_ack_processing(LinphoneCall *call, LinphoneHeaders *msg, bool_t is_received) {
	NOTIFY_IF_EXIST(ack_processing, call, msg, is_received)
}

void linphone_call_notify_tmmbr_received(LinphoneCall *call, int stream_index, int tmmbr) {
	NOTIFY_IF_EXIST(tmmbr_received_cb, call, stream_index, tmmbr)
}

void linphone_call_notify_snapshot_taken(LinphoneCall *call, const char *file_path) {
	NOTIFY_IF_EXIST(snapshot_taken_cb, call, file_path)
}

void linphone_call_notify_next_video_frame_decoded(LinphoneCall *call) {
	NOTIFY_IF_EXIST(next_video_frame_decoded_cb, call)
=======
void set_playback_gain_db(AudioStream *st, float gain){
	if (st->volrecv){
		ms_filter_call_method(st->volrecv,MS_VOLUME_SET_DB_GAIN,&gain);
	}else ms_warning("Could not apply playback gain: gain control wasn't activated.");
>>>>>>> 47b12a26
}<|MERGE_RESOLUTION|>--- conflicted
+++ resolved
@@ -1,4 +1,3 @@
-
 /*
 linphone
 Copyright (C) 2010  Belledonne Communications SARL
@@ -18,1786 +17,14 @@
 along with this program; if not, write to the Free Software
 Foundation, Inc., 51 Franklin Street, Fifth Floor, Boston, MA  02110-1301, USA.
 */
-<<<<<<< HEAD
-#ifdef _WIN32
-#include <time.h>
-#endif
-#include "linphone/core.h"
-#include "linphone/sipsetup.h"
-#include "linphone/lpconfig.h"
+
+#include <mediastreamer2/mediastream.h>
+#include <mediastreamer2/msvolume.h>
+
+#include "linphone/types.h"
+
 #include "private.h"
-#include "conference_private.h"
 
-#include <ortp/event.h>
-#include <ortp/b64.h>
-#include <math.h>
-
-#include "mediastreamer2/mediastream.h"
-#include "mediastreamer2/msvolume.h"
-#include "mediastreamer2/msequalizer.h"
-#include "mediastreamer2/msfileplayer.h"
-#include "mediastreamer2/msjpegwriter.h"
-#include "mediastreamer2/msogl.h"
-#include "mediastreamer2/mseventqueue.h"
-#include "mediastreamer2/mssndcard.h"
-#include "mediastreamer2/msrtt4103.h"
-
-#include <bctoolbox/defs.h>
-
-
-inline OrtpRtcpXrStatSummaryFlag operator|(OrtpRtcpXrStatSummaryFlag a, OrtpRtcpXrStatSummaryFlag b) {
-	return static_cast<OrtpRtcpXrStatSummaryFlag>(static_cast<int>(a) | static_cast<int>(b));
-}
-
-
-static const char *EC_STATE_STORE = ".linphone.ecstate";
-#define EC_STATE_MAX_LEN 1048576 // 1Mo
-
-static void linphone_call_stats_uninit(LinphoneCallStats *stats);
-static void linphone_call_get_local_ip(LinphoneCall *call, const LinphoneAddress *remote_addr);
-static void _linphone_call_set_next_video_frame_decoded_trigger(LinphoneCall *call);
-void linphone_call_handle_stream_events(LinphoneCall *call, int stream_index);
-
-
-typedef belle_sip_object_t_vptr_t LinphoneCallCbs_vptr_t;
-BELLE_SIP_DECLARE_NO_IMPLEMENTED_INTERFACES(LinphoneCallCbs);
-BELLE_SIP_INSTANCIATE_VPTR(LinphoneCallCbs, belle_sip_object_t,
-	NULL, // destroy
-	NULL, // clone
-	NULL, // Marshall
-	FALSE
-);
-
-LinphoneCallCbs *_linphone_call_cbs_new(void) {
-	LinphoneCallCbs *obj = belle_sip_object_new(LinphoneCallCbs);
-	return obj;
-}
-
-LinphoneCallCbs *linphone_call_cbs_ref(LinphoneCallCbs *cbs) {
-	return (LinphoneCallCbs *)belle_sip_object_ref(cbs);
-}
-
-void linphone_call_cbs_unref(LinphoneCallCbs *cbs) {
-	belle_sip_object_unref(cbs);
-}
-
-void *linphone_call_cbs_get_user_data(const LinphoneCallCbs *cbs) {
-	return cbs->user_data;
-}
-
-void linphone_call_cbs_set_user_data(LinphoneCallCbs *cbs, void *user_data) {
-	cbs->user_data = user_data;
-}
-
-LinphoneCallCbsDtmfReceivedCb linphone_call_cbs_get_dtmf_received(LinphoneCallCbs *cbs) {
-	return cbs->dtmf_received_cb;
-}
-
-void linphone_call_cbs_set_dtmf_received(LinphoneCallCbs *cbs, LinphoneCallCbsDtmfReceivedCb cb) {
-	cbs->dtmf_received_cb = cb;
-}
-
-LinphoneCallCbsEncryptionChangedCb linphone_call_cbs_get_encryption_changed(LinphoneCallCbs *cbs) {
-	return cbs->encryption_changed_cb;
-}
-
-void linphone_call_cbs_set_encryption_changed(LinphoneCallCbs *cbs, LinphoneCallCbsEncryptionChangedCb cb) {
-	cbs->encryption_changed_cb = cb;
-}
-
-LinphoneCallCbsInfoMessageReceivedCb linphone_call_cbs_get_info_message_received(LinphoneCallCbs *cbs) {
-	return cbs->info_message_received_cb;
-}
-
-void linphone_call_cbs_set_info_message_received(LinphoneCallCbs *cbs, LinphoneCallCbsInfoMessageReceivedCb cb) {
-	cbs->info_message_received_cb = cb;
-}
-
-LinphoneCallCbsStateChangedCb linphone_call_cbs_get_state_changed(LinphoneCallCbs *cbs) {
-	return cbs->state_changed_cb;
-}
-
-void linphone_call_cbs_set_state_changed(LinphoneCallCbs *cbs, LinphoneCallCbsStateChangedCb cb) {
-	cbs->state_changed_cb = cb;
-}
-
-LinphoneCallCbsStatsUpdatedCb linphone_call_cbs_get_stats_updated(LinphoneCallCbs *cbs) {
-	return cbs->stats_updated_cb;
-}
-
-void linphone_call_cbs_set_stats_updated(LinphoneCallCbs *cbs, LinphoneCallCbsStatsUpdatedCb cb) {
-	cbs->stats_updated_cb = cb;
-}
-
-LinphoneCallCbsTransferStateChangedCb linphone_call_cbs_get_transfer_state_changed(LinphoneCallCbs *cbs) {
-	return cbs->transfer_state_changed_cb;
-}
-
-void linphone_call_cbs_set_transfer_state_changed(LinphoneCallCbs *cbs, LinphoneCallCbsTransferStateChangedCb cb) {
-	cbs->transfer_state_changed_cb = cb;
-}
-
-LinphoneCallCbsAckProcessingCb linphone_call_cbs_get_ack_processing(LinphoneCallCbs *cbs){
-	return cbs->ack_processing;
-}
-
-void linphone_call_cbs_set_ack_processing(LinphoneCallCbs *cbs, LinphoneCallCbsAckProcessingCb cb){
-	cbs->ack_processing = cb;
-}
-
-LinphoneCallCbsTmmbrReceivedCb linphone_call_cbs_get_tmmbr_received(LinphoneCallCbs *cbs) {
-	return cbs->tmmbr_received_cb;
-}
-
-void linphone_call_cbs_set_tmmbr_received(LinphoneCallCbs *cbs, LinphoneCallCbsTmmbrReceivedCb cb) {
-	cbs->tmmbr_received_cb = cb;
-}
-
-LinphoneCallCbsSnapshotTakenCb linphone_call_cbs_get_snapshot_taken(LinphoneCallCbs *cbs) {
-	return cbs->snapshot_taken_cb;
-}
-
-void linphone_call_cbs_set_snapshot_taken(LinphoneCallCbs *cbs, LinphoneCallCbsSnapshotTakenCb cb) {
-	cbs->snapshot_taken_cb = cb;
-}
-
-LinphoneCallCbsNextVideoFrameDecodedCb linphone_call_cbs_get_next_video_frame_decoded(LinphoneCallCbs *cbs) {
-	return cbs->next_video_frame_decoded_cb;
-}
-
-void linphone_call_cbs_set_next_video_frame_decoded(LinphoneCallCbs *cbs, LinphoneCallCbsNextVideoFrameDecodedCb cb) {
-	cbs->next_video_frame_decoded_cb = cb;
-}
-
-bool_t linphone_call_state_is_early(LinphoneCallState state){
-	switch (state){
-		case LinphoneCallIdle:
-		case LinphoneCallOutgoingInit:
-		case LinphoneCallOutgoingEarlyMedia:
-		case LinphoneCallOutgoingRinging:
-		case LinphoneCallOutgoingProgress:
-		case LinphoneCallIncomingReceived:
-		case LinphoneCallIncomingEarlyMedia:
-		case LinphoneCallEarlyUpdatedByRemote:
-		case LinphoneCallEarlyUpdating:
-			return TRUE;
-		case LinphoneCallResuming:
-		case LinphoneCallEnd:
-		case LinphoneCallUpdating:
-		case LinphoneCallRefered:
-		case LinphoneCallPausing:
-		case LinphoneCallPausedByRemote:
-		case LinphoneCallPaused:
-		case LinphoneCallConnected:
-		case LinphoneCallError:
-		case LinphoneCallUpdatedByRemote:
-		case LinphoneCallReleased:
-		case LinphoneCallStreamsRunning:
-		break;
-	}
-	return FALSE;
-}
-
-MSWebCam *get_nowebcam_device(MSFactory* f){
-#ifdef VIDEO_ENABLED
-	return ms_web_cam_manager_get_cam(ms_factory_get_web_cam_manager(f),"StaticImage: Static picture");
-#else
-	return NULL;
-#endif
-}
-
-static bool_t generate_b64_crypto_key(size_t key_length, char* key_out, size_t key_out_size) {
-	size_t b64_size;
-	uint8_t* tmp = (uint8_t*) ms_malloc0(key_length);
-	if (sal_get_random_bytes(tmp, key_length)==NULL) {
-		ms_error("Failed to generate random key");
-		ms_free(tmp);
-		return FALSE;
-	}
-
-	b64_size = b64::b64_encode((const char*)tmp, key_length, NULL, 0);
-	if (b64_size == 0) {
-		ms_error("Failed to get b64 result size");
-		ms_free(tmp);
-		return FALSE;
-	}
-	if (b64_size>=key_out_size){
-		ms_error("Insufficient room for writing base64 SRTP key");
-		ms_free(tmp);
-		return FALSE;
-	}
-	b64_size = b64::b64_encode((const char*)tmp, key_length, key_out, key_out_size);
-	if (b64_size == 0) {
-		ms_error("Failed to b64 encode key");
-		ms_free(tmp);
-		return FALSE;
-	}
-	key_out[b64_size] = '\0';
-	ms_free(tmp);
-	return TRUE;
-}
-
-static bool_t linphone_call_encryption_mandatory(LinphoneCall *call){
-	if (call->params->media_encryption==LinphoneMediaEncryptionDTLS) {
-		ms_message("Forced encryption mandatory on call [%p] due to SRTP-DTLS",call);
-		return TRUE;
-	}
-	return call->params->encryption_mandatory;
-}
-
-LinphoneCore *linphone_call_get_core(const LinphoneCall *call){
-	return call->core;
-}
-
-const char* linphone_call_get_authentication_token(LinphoneCall *call){
-	return call->auth_token;
-}
-
-bool_t linphone_call_get_authentication_token_verified(LinphoneCall *call){
-	return call->auth_token_verified;
-}
-
-static bool_t at_least_one_stream_started(const LinphoneCall *call){
-	return (call->audiostream && media_stream_get_state((MediaStream *)call->audiostream) == MSStreamStarted )
-		|| (call->videostream && media_stream_get_state((MediaStream *)call->videostream) == MSStreamStarted)
-		|| (call->textstream && media_stream_get_state((MediaStream *)call->textstream) == MSStreamStarted);
-}
-
-static bool_t linphone_call_all_streams_encrypted(const LinphoneCall *call) {
-	int number_of_encrypted_stream = 0;
-	int number_of_active_stream = 0;
-
-	if (call->audiostream && media_stream_get_state((MediaStream *)call->audiostream) == MSStreamStarted) {
-		number_of_active_stream++;
-		if(media_stream_secured((MediaStream *)call->audiostream))
-			number_of_encrypted_stream++;
-	}
-	if (call->videostream && media_stream_get_state((MediaStream *)call->videostream) == MSStreamStarted) {
-		number_of_active_stream++;
-		if (media_stream_secured((MediaStream *)call->videostream))
-			number_of_encrypted_stream++;
-	}
-	if (call->textstream && media_stream_get_state((MediaStream *)call->textstream) == MSStreamStarted) {
-		number_of_active_stream++;
-		if (media_stream_secured((MediaStream *)call->textstream))
-			number_of_encrypted_stream++;
-	}
-	return number_of_active_stream>0 && number_of_active_stream==number_of_encrypted_stream;
-}
-
-static bool_t linphone_call_all_streams_avpf_enabled(const LinphoneCall *call) {
-	int nb_active_streams = 0;
-	int nb_avpf_enabled_streams = 0;
-	if (call) {
-		if (call->audiostream && media_stream_get_state((MediaStream *)call->audiostream) == MSStreamStarted) {
-			nb_active_streams++;
-			if (media_stream_avpf_enabled((MediaStream *)call->audiostream))
-				nb_avpf_enabled_streams++;
-		}
-		if (call->videostream && media_stream_get_state((MediaStream *)call->videostream) == MSStreamStarted) {
-			nb_active_streams++;
-			if (media_stream_avpf_enabled((MediaStream *)call->videostream))
-				nb_avpf_enabled_streams++;
-		}
-	}
-	return ((nb_active_streams > 0) && (nb_active_streams == nb_avpf_enabled_streams));
-}
-
-static uint16_t linphone_call_get_avpf_rr_interval(const LinphoneCall *call) {
-	uint16_t rr_interval = 0;
-	uint16_t stream_rr_interval;
-	if (call) {
-		if (call->audiostream && media_stream_get_state((MediaStream *)call->audiostream) == MSStreamStarted) {
-			stream_rr_interval = media_stream_get_avpf_rr_interval((MediaStream *)call->audiostream);
-			if (stream_rr_interval > rr_interval) rr_interval = stream_rr_interval;
-		}
-		if (call->videostream && media_stream_get_state((MediaStream *)call->videostream) == MSStreamStarted) {
-			stream_rr_interval = media_stream_get_avpf_rr_interval((MediaStream *)call->videostream);
-			if (stream_rr_interval > rr_interval) rr_interval = stream_rr_interval;
-		}
-	} else {
-		rr_interval = 5000;
-	}
-	return rr_interval;
-}
-
-static void propagate_encryption_changed(LinphoneCall *call){
-	if (!linphone_call_all_streams_encrypted(call)) {
-		ms_message("Some streams are not encrypted");
-		call->current_params->media_encryption=LinphoneMediaEncryptionNone;
-		linphone_call_notify_encryption_changed(call, FALSE, call->auth_token);
-	} else {
-		if (call->auth_token) {/* ZRTP only is using auth_token */
-			call->current_params->media_encryption=LinphoneMediaEncryptionZRTP;
-		} else { /* otherwise it must be DTLS as SDES doesn't go through this function */
-			call->current_params->media_encryption=LinphoneMediaEncryptionDTLS;
-		}
-		ms_message("All streams are encrypted key exchanged using %s", call->current_params->media_encryption==LinphoneMediaEncryptionZRTP?"ZRTP":call->current_params->media_encryption==LinphoneMediaEncryptionDTLS?"DTLS":"Unknown mechanism");
-		linphone_call_notify_encryption_changed(call, TRUE, call->auth_token);
-#ifdef VIDEO_ENABLED
-		if (linphone_call_encryption_mandatory(call) && call->videostream && media_stream_started((MediaStream *)call->videostream)) {
-			video_stream_send_vfu(call->videostream); /*nothing could have been sent yet so generating key frame*/
-		}
-#endif
-	}
-}
-
-static void linphone_call_audiostream_encryption_changed(void *data, bool_t encrypted) {
-	char status[255]={0};
-	LinphoneCall *call;
-
-	call = (LinphoneCall *)data;
-
-	if (encrypted) {
-		if (call->params->media_encryption==LinphoneMediaEncryptionZRTP) { /* if encryption is DTLS, no status to be displayed */
-			snprintf(status,sizeof(status)-1,_("Authentication token is %s"),call->auth_token);
-			linphone_core_notify_display_status(call->core, status);
-		}
-	}
-
-	propagate_encryption_changed(call);
-
-#ifdef VIDEO_ENABLED
-	// Enable video encryption
-	if (call->params->media_encryption==LinphoneMediaEncryptionZRTP) {
-		const LinphoneCallParams *params=linphone_call_get_current_params(call);
-		if (params->has_video) {
-			ms_message("Trying to start ZRTP encryption on video stream");
-			video_stream_start_zrtp(call->videostream);
-		}
-	}
-#endif
-}
-
-static void linphone_call_audiostream_auth_token_ready(void *data, const char* auth_token, bool_t verified) {
-	LinphoneCall *call=(LinphoneCall *)data;
-	if (call->auth_token != NULL)
-		ms_free(call->auth_token);
-
-	call->auth_token=ms_strdup(auth_token);
-	call->auth_token_verified=verified;
-
-	ms_message("Authentication token is %s (%s)", auth_token, verified?"verified":"unverified");
-}
-
-void linphone_call_set_authentication_token_verified(LinphoneCall *call, bool_t verified){
-	if (call->audiostream==NULL || !media_stream_started(&call->audiostream->ms)){
-		ms_error("linphone_call_set_authentication_token_verified(): No audio stream or not started");
-		return;
-	}
-	if (call->audiostream->ms.sessions.zrtp_context==NULL){
-		ms_error("linphone_call_set_authentication_token_verified(): No zrtp context.");
-		return;
-	}
-	if (!call->auth_token_verified && verified){
-		ms_zrtp_sas_verified(call->audiostream->ms.sessions.zrtp_context);
-	}else if (call->auth_token_verified && !verified){
-		ms_zrtp_sas_reset_verified(call->audiostream->ms.sessions.zrtp_context);
-	}
-	call->auth_token_verified=verified;
-	propagate_encryption_changed(call);
-}
-
-static int get_max_codec_sample_rate(const bctbx_list_t *codecs){
-	int max_sample_rate=0;
-	const bctbx_list_t *it;
-	for(it=codecs;it!=NULL;it=it->next){
-		PayloadType *pt=(PayloadType*)it->data;
-		int sample_rate;
-
-		if( strcasecmp("G722",pt->mime_type) == 0 ){
-			/* G722 spec says 8000 but the codec actually requires 16000 */
-			sample_rate = 16000;
-		}else sample_rate=pt->clock_rate;
-		if (sample_rate>max_sample_rate) max_sample_rate=sample_rate;
-	}
-	return max_sample_rate;
-}
-
-static int find_payload_type_number(const bctbx_list_t *assigned, const PayloadType *pt){
-	const bctbx_list_t *elem;
-	const PayloadType *candidate=NULL;
-	for(elem=assigned;elem!=NULL;elem=elem->next){
-		const PayloadType *it=(const PayloadType*)elem->data;
-		if ((strcasecmp(pt->mime_type, payload_type_get_mime(it)) == 0)
-			&& (it->clock_rate==pt->clock_rate)
-			&& (it->channels==pt->channels || pt->channels<=0)) {
-			candidate=it;
-			if ((it->recv_fmtp!=NULL && pt->recv_fmtp!=NULL && strcasecmp(it->recv_fmtp, pt->recv_fmtp)==0)
-				|| (it->recv_fmtp==NULL && pt->recv_fmtp==NULL)){
-				break;/*exact match*/
-			}
-		}
-	}
-	return candidate ? payload_type_get_number(candidate) : -1;
-}
-
-bool_t is_payload_type_number_available(const bctbx_list_t *l, int number, const PayloadType *ignore){
-	const bctbx_list_t *elem;
-	for (elem=l; elem!=NULL; elem=elem->next){
-		const PayloadType *pt=(PayloadType*)elem->data;
-		if (pt!=ignore && payload_type_get_number(pt)==number) return FALSE;
-	}
-	return TRUE;
-}
-
-static void linphone_core_assign_payload_type_numbers(LinphoneCore *lc, bctbx_list_t *codecs){
-	bctbx_list_t *elem;
-	int dyn_number=lc->codecs_conf.dyn_pt;
-	PayloadType *red = NULL, *t140 = NULL;
-
-	for (elem=codecs; elem!=NULL; elem=elem->next){
-		PayloadType *pt=(PayloadType*)elem->data;
-		int number=payload_type_get_number(pt);
-
-		/*check if number is duplicated: it could be the case if the remote forced us to use a mapping with a previous offer*/
-		if (number!=-1 && !(pt->flags & PAYLOAD_TYPE_FROZEN_NUMBER)){
-			if (!is_payload_type_number_available(codecs, number, pt)){
-				ms_message("Reassigning payload type %i %s/%i because already offered.", number, pt->mime_type, pt->clock_rate);
-				number=-1; /*need to be re-assigned*/
-			}
-		}
-
-		if (number==-1){
-			while(dyn_number<127){
-				if (is_payload_type_number_available(codecs, dyn_number, NULL)){
-					payload_type_set_number(pt, dyn_number);
-					dyn_number++;
-					break;
-				}
-				dyn_number++;
-			}
-			if (dyn_number==127){
-				ms_error("Too many payload types configured ! codec %s/%i is disabled.", pt->mime_type, pt->clock_rate);
-				payload_type_set_enable(pt, FALSE);
-			}
-		}
-
-		if (strcmp(pt->mime_type, payload_type_t140_red.mime_type) == 0) {
-			red = pt;
-		} else if (strcmp(pt->mime_type, payload_type_t140.mime_type) == 0) {
-			t140 = pt;
-		}
-	}
-
-	if (t140 && red) {
-		int t140_payload_type_number = payload_type_get_number(t140);
-		char *red_fmtp = ms_strdup_printf("%i/%i/%i", t140_payload_type_number, t140_payload_type_number, t140_payload_type_number);
-		payload_type_set_recv_fmtp(red, red_fmtp);
-		ms_free(red_fmtp);
-	}
-}
-
-static bool_t has_telephone_event_at_rate(const bctbx_list_t *tev, int rate){
-	const bctbx_list_t *it;
-	for(it=tev;it!=NULL;it=it->next){
-		const PayloadType *pt=(PayloadType*)it->data;
-		if (pt->clock_rate==rate) return TRUE;
-	}
-	return FALSE;
-}
-
-static bctbx_list_t * create_telephone_events(LinphoneCore *lc, const bctbx_list_t *codecs){
-	const bctbx_list_t *it;
-	bctbx_list_t *ret=NULL;
-	for(it=codecs;it!=NULL;it=it->next){
-		const PayloadType *pt=(PayloadType*)it->data;
-		if (!has_telephone_event_at_rate(ret,pt->clock_rate)){
-			PayloadType *tev=payload_type_clone(&payload_type_telephone_event);
-			tev->clock_rate=pt->clock_rate;
-			/*let it choose the number dynamically as for normal codecs*/
-			payload_type_set_number(tev, -1);
-			if (ret==NULL){
-				/*But for first telephone-event, prefer the number that was configured in the core*/
-				if (is_payload_type_number_available(codecs, lc->codecs_conf.telephone_event_pt, NULL)){
-					payload_type_set_number(tev, lc->codecs_conf.telephone_event_pt);
-				}
-			}
-			ret=bctbx_list_append(ret,tev);
-		}
-	}
-	return ret;
-}
-
-static bctbx_list_t *create_special_payload_types(LinphoneCore *lc, const bctbx_list_t *codecs){
-	bctbx_list_t *ret=create_telephone_events(lc, codecs);
-	if (linphone_core_generic_comfort_noise_enabled(lc)){
-		PayloadType *cn=payload_type_clone(&payload_type_cn);
-		payload_type_set_number(cn, 13);
-		ret=bctbx_list_append(ret, cn);
-	}
-	return ret;
-}
-
-typedef struct _CodecConstraints{
-	int bandwidth_limit;
-	int max_codecs;
-	bctbx_list_t *previously_used;
-}CodecConstraints;
-
-static bctbx_list_t *make_codec_list(LinphoneCore *lc, CodecConstraints * hints, SalStreamType stype, const bctbx_list_t *codecs){
-	bctbx_list_t *l=NULL;
-	const bctbx_list_t *it;
-	int nb = 0;
-
-	for(it=codecs;it!=NULL;it=it->next){
-		PayloadType *pt=(PayloadType*)it->data;
-		int num;
-
-		if (!payload_type_enabled(pt)) {
-			continue;
-		}
-		if (hints->bandwidth_limit>0 && !linphone_core_is_payload_type_usable_for_bandwidth(lc,pt,hints->bandwidth_limit)){
-			ms_message("Codec %s/%i eliminated because of audio bandwidth constraint of %i kbit/s",
-					pt->mime_type,pt->clock_rate,hints->bandwidth_limit);
-			continue;
-		}
-		if (!_linphone_core_check_payload_type_usability(lc, pt)) {
-			continue;
-		}
-		pt=payload_type_clone(pt);
-
-		/*look for a previously assigned number for this codec*/
-		num=find_payload_type_number(hints->previously_used, pt);
-		if (num!=-1){
-			payload_type_set_number(pt,num);
-			payload_type_set_flag(pt, PAYLOAD_TYPE_FROZEN_NUMBER);
-		}
-
-		l=bctbx_list_append(l, pt);
-		nb++;
-		if ((hints->max_codecs > 0) && (nb >= hints->max_codecs)) break;
-	}
-	if (stype==SalAudio){
-		bctbx_list_t *specials=create_special_payload_types(lc,l);
-		l=bctbx_list_concat(l,specials);
-	}
-	linphone_core_assign_payload_type_numbers(lc, l);
-	return l;
-}
-
-static void update_media_description_from_stun(SalMediaDescription *md, const StunCandidate *ac, const StunCandidate *vc, const StunCandidate *tc){
-	int i;
-	for (i = 0; i < SAL_MEDIA_DESCRIPTION_MAX_STREAMS; i++) {
-		if (!sal_stream_description_active(&md->streams[i])) continue;
-		if ((md->streams[i].type == SalAudio) && (ac->port != 0)) {
-			strcpy(md->streams[i].rtp_addr,ac->addr);
-			md->streams[i].rtp_port=ac->port;
-			if ((ac->addr[0]!='\0' && vc->addr[0]!='\0' && strcmp(ac->addr,vc->addr)==0) || sal_media_description_get_nb_active_streams(md)==1){
-				strcpy(md->addr,ac->addr);
-			}
-		} else if ((md->streams[i].type == SalVideo) && (vc->port != 0)) {
-			strcpy(md->streams[i].rtp_addr,vc->addr);
-			md->streams[i].rtp_port=vc->port;
-		} else if ((md->streams[i].type == SalText) && (tc->port != 0)) {
-			strcpy(md->streams[i].rtp_addr,tc->addr);
-			md->streams[i].rtp_port=tc->port;
-		}
-	}
-}
-
-static int setup_encryption_key(SalSrtpCryptoAlgo *crypto, MSCryptoSuite suite, unsigned int tag){
-	size_t keylen=0;
-	crypto->tag=tag;
-	crypto->algo=suite;
-	switch(suite){
-		case MS_AES_128_SHA1_80:
-		case MS_AES_128_SHA1_32:
-		case MS_AES_128_NO_AUTH:
-		case MS_NO_CIPHER_SHA1_80: /*not sure for this one*/
-			keylen=30;
-		break;
-		case MS_AES_256_SHA1_80:
-		case MS_AES_CM_256_SHA1_80:
-		case MS_AES_256_SHA1_32:
-			keylen=46;
-		break;
-		case MS_CRYPTO_SUITE_INVALID:
-		break;
-	}
-	if (keylen==0 || !generate_b64_crypto_key(keylen, crypto->master_key, SAL_SRTP_KEY_SIZE)){
-		ms_error("Could not generate SRTP key.");
-		crypto->algo = MS_CRYPTO_SUITE_INVALID;
-		return -1;
-	}
-	return 0;
-}
-static void setup_dtls_keys(LinphoneCall *call, SalMediaDescription *md){
-	int i;
-	for(i=0; i<SAL_MEDIA_DESCRIPTION_MAX_STREAMS; i++) {
-		if (!sal_stream_description_active(&md->streams[i])) continue;
-		/* if media encryption is set to DTLS check presence of fingerprint in the call which shall have been set at stream init but it may have failed when retrieving certificate resulting in no fingerprint present and then DTLS not usable */
-		if (sal_stream_description_has_dtls(&md->streams[i]) == TRUE) {
-			strncpy(md->streams[i].dtls_fingerprint, call->dtls_certificate_fingerprint, sizeof(md->streams[i].dtls_fingerprint)); /* get the self fingerprint from call(it's computed at stream init) */
-			md->streams[i].dtls_role = SalDtlsRoleUnset; /* if we are offering, SDP will have actpass setup attribute when role is unset, if we are responding the result mediadescription will be set to SalDtlsRoleIsClient */
-		} else {
-			md->streams[i].dtls_fingerprint[0] = '\0';
-			md->streams[i].dtls_role = SalDtlsRoleInvalid;
-
-		}
-	}
-
-}
-static void setup_encryption_keys(LinphoneCall *call, SalMediaDescription *md){
-	LinphoneCore *lc=call->core;
-	int i,j;
-	SalMediaDescription *old_md=call->localdesc;
-	bool_t keep_srtp_keys=lp_config_get_int(lc->config,"sip","keep_srtp_keys",1);
-
-	for(i=0; i<SAL_MEDIA_DESCRIPTION_MAX_STREAMS; i++) {
-		if (!sal_stream_description_active(&md->streams[i])) continue;
-		if (sal_stream_description_has_srtp(&md->streams[i]) == TRUE) {
-			if (keep_srtp_keys && old_md && (sal_stream_description_active(&old_md->streams[i]) == TRUE) && (sal_stream_description_has_srtp(&old_md->streams[i]) == TRUE)) {
-				int j;
-				ms_message("Keeping same crypto keys.");
-				for(j=0;j<SAL_CRYPTO_ALGO_MAX;++j){
-					memcpy(&md->streams[i].crypto[j],&old_md->streams[i].crypto[j],sizeof(SalSrtpCryptoAlgo));
-				}
-			}else{
-				const MSCryptoSuite *suites=linphone_core_get_srtp_crypto_suites(lc);
-				for(j=0;suites!=NULL && suites[j]!=MS_CRYPTO_SUITE_INVALID && j<SAL_CRYPTO_ALGO_MAX;++j){
-					setup_encryption_key(&md->streams[i].crypto[j],suites[j],j+1);
-				}
-			}
-		}
-	}
-}
-
-
-static void setup_zrtp_hash(LinphoneCall *call, SalMediaDescription *md) {
-	int i;
-	if (linphone_core_media_encryption_supported(call->core, LinphoneMediaEncryptionZRTP)) { /* set the hello hash for all streams */
-		for(i=0; i<SAL_MEDIA_DESCRIPTION_MAX_STREAMS; i++) {
-			if (!sal_stream_description_active(&md->streams[i])) continue;
-			if (call->sessions[i].zrtp_context!=NULL) {
-				ms_zrtp_getHelloHash(call->sessions[i].zrtp_context, md->streams[i].zrtphash, 128);
-				if (call->params->media_encryption==LinphoneMediaEncryptionZRTP) { /* turn on the flag to use it if ZRTP is set */
-					md->streams[i].haveZrtpHash = 1;
-				} else {
-					md->streams[i].haveZrtpHash = 0;
-				}
-			} else {
-				md->streams[i].haveZrtpHash = 0;
-			}
-		}
-	}
-}
-
-static void setup_rtcp_fb(LinphoneCall *call, SalMediaDescription *md) {
-	bctbx_list_t *pt_it;
-	PayloadType *pt;
-	PayloadTypeAvpfParams avpf_params;
-	LinphoneCore *lc = call->core;
-	int i;
-
-	for (i = 0; i < SAL_MEDIA_DESCRIPTION_MAX_STREAMS; i++) {
-		if (!sal_stream_description_active(&md->streams[i])) continue;
-		md->streams[i].rtcp_fb.generic_nack_enabled = lp_config_get_int(lc->config, "rtp", "rtcp_fb_generic_nack_enabled", 0);
-		md->streams[i].rtcp_fb.tmmbr_enabled = lp_config_get_int(lc->config, "rtp", "rtcp_fb_tmmbr_enabled", 1);
-		md->streams[i].implicit_rtcp_fb = call->params->implicit_rtcp_fb;
-
-		for (pt_it = md->streams[i].payloads; pt_it != NULL; pt_it = pt_it->next) {
-			pt = (PayloadType *)pt_it->data;
-
-			if (call->params->avpf_enabled == FALSE && call->params->implicit_rtcp_fb == FALSE)  {
-				payload_type_unset_flag(pt, PAYLOAD_TYPE_RTCP_FEEDBACK_ENABLED);
-				memset(&avpf_params, 0, sizeof(avpf_params));
-			}else {
-				payload_type_set_flag(pt, PAYLOAD_TYPE_RTCP_FEEDBACK_ENABLED);
-				avpf_params = payload_type_get_avpf_params(pt);
-				avpf_params.trr_interval = call->params->avpf_rr_interval;
-			}
-			payload_type_set_avpf_params(pt, avpf_params);
-		}
-	}
-}
-
-static void setup_rtcp_xr(LinphoneCall *call, SalMediaDescription *md) {
-	LinphoneCore *lc = call->core;
-	int i;
-
-	md->rtcp_xr.enabled = lp_config_get_int(lc->config, "rtp", "rtcp_xr_enabled", 1);
-	if (md->rtcp_xr.enabled == TRUE) {
-		const char *rcvr_rtt_mode = lp_config_get_string(lc->config, "rtp", "rtcp_xr_rcvr_rtt_mode", "all");
-		if (strcasecmp(rcvr_rtt_mode, "all") == 0) md->rtcp_xr.rcvr_rtt_mode = OrtpRtcpXrRcvrRttAll;
-		else if (strcasecmp(rcvr_rtt_mode, "sender") == 0) md->rtcp_xr.rcvr_rtt_mode = OrtpRtcpXrRcvrRttSender;
-		else md->rtcp_xr.rcvr_rtt_mode = OrtpRtcpXrRcvrRttNone;
-		if (md->rtcp_xr.rcvr_rtt_mode != OrtpRtcpXrRcvrRttNone) {
-			md->rtcp_xr.rcvr_rtt_max_size = lp_config_get_int(lc->config, "rtp", "rtcp_xr_rcvr_rtt_max_size", 10000);
-		}
-		md->rtcp_xr.stat_summary_enabled = lp_config_get_int(lc->config, "rtp", "rtcp_xr_stat_summary_enabled", 1);
-		if (md->rtcp_xr.stat_summary_enabled == TRUE) {
-			md->rtcp_xr.stat_summary_flags = OrtpRtcpXrStatSummaryLoss | OrtpRtcpXrStatSummaryDup | OrtpRtcpXrStatSummaryJitt | OrtpRtcpXrStatSummaryTTL;
-		}
-		md->rtcp_xr.voip_metrics_enabled = lp_config_get_int(lc->config, "rtp", "rtcp_xr_voip_metrics_enabled", 1);
-	}
-	for (i = 0; i < SAL_MEDIA_DESCRIPTION_MAX_STREAMS; i++) {
-		if (!sal_stream_description_active(&md->streams[i])) continue;
-		memcpy(&md->streams[i].rtcp_xr, &md->rtcp_xr, sizeof(md->streams[i].rtcp_xr));
-	}
-}
-
-void linphone_call_increment_local_media_description(LinphoneCall *call){
-	SalMediaDescription *md=call->localdesc;
-	md->session_ver++;
-}
-
-void linphone_call_update_local_media_description_from_ice_or_upnp(LinphoneCall *call){
-	LinphoneCore *lc = call->core;
-	if (call->ice_session != NULL) {
-		/*set this to FALSE once flexisip are updated everywhere, let's say in December 2016.*/
-		bool_t use_nortpproxy = lp_config_get_int(lc->config, "sip", "ice_uses_nortpproxy", TRUE);
-		_update_local_media_description_from_ice(call->localdesc, call->ice_session, use_nortpproxy);
-		linphone_call_update_ice_state_in_call_stats(call);
-	}
-#ifdef BUILD_UPNP
-	if(call->upnp_session != NULL) {
-		linphone_call_update_local_media_description_from_upnp(call->localdesc, call->upnp_session);
-		linphone_call_update_upnp_state_in_call_stats(call);
-	}
-#endif  //BUILD_UPNP
-}
-
-static void transfer_already_assigned_payload_types(SalMediaDescription *old, SalMediaDescription *md){
-	int i;
-	for(i=0;i<SAL_MEDIA_DESCRIPTION_MAX_STREAMS;++i){
-		md->streams[i].already_assigned_payloads=old->streams[i].already_assigned_payloads;
-		old->streams[i].already_assigned_payloads=NULL;
-	}
-}
-
-static const char *linphone_call_get_bind_ip_for_stream(LinphoneCall *call, int stream_index){
-	const char *bind_ip = lp_config_get_string(call->core->config,"rtp","bind_address",
-				call->af == AF_INET6 ? "::0" : "0.0.0.0");
-	PortConfig *pc = &call->media_ports[stream_index];
-	if (pc->multicast_ip[0]!='\0'){
-		if (call->dir==LinphoneCallOutgoing){
-			/*as multicast sender, we must decide a local interface to use to send multicast, and bind to it*/
-			linphone_core_get_local_ip_for(strchr(pc->multicast_ip,':') ? AF_INET6 : AF_INET,
-				NULL, pc->multicast_bind_ip);
-			bind_ip = pc->multicast_bind_ip;
-		}else{
-			/*otherwise we shall use an address family of the same family of the multicast address, because
-			 * dual stack socket and multicast don't work well on Mac OS (linux is OK, as usual).*/
-			bind_ip = strchr(pc->multicast_ip,':') ? "::0" : "0.0.0.0";
-		}
-	}
-	return bind_ip;
-}
-
-static const char *linphone_call_get_public_ip_for_stream(LinphoneCall *call, int stream_index){
-	const char *public_ip=call->media_localip;
-
-	if (call->media_ports[stream_index].multicast_ip[0]!='\0')
-		public_ip=call->media_ports[stream_index].multicast_ip;
-	return public_ip;
-}
-
-void linphone_call_update_biggest_desc(LinphoneCall *call, SalMediaDescription *md){
-	if (call->biggestdesc==NULL || md->nb_streams>call->biggestdesc->nb_streams){
-		/*we have been offered and now are ready to proceed, or we added a new stream*/
-		/*store the media description to remember the mapping of calls*/
-		if (call->biggestdesc){
-			sal_media_description_unref(call->biggestdesc);
-			call->biggestdesc=NULL;
-		}
-		call->biggestdesc=sal_media_description_ref(md);
-	}
-}
-
-static void force_streams_dir_according_to_state(LinphoneCall *call, SalMediaDescription *md){
-	int i;
-
-	for (i=0; i<SAL_MEDIA_DESCRIPTION_MAX_STREAMS; ++i){
-		SalStreamDescription *sd = &md->streams[i];
-
-		switch (call->state){
-			case LinphoneCallPausing:
-			case LinphoneCallPaused:
-				if (sd->dir != SalStreamInactive) {
-					sd->dir = SalStreamSendOnly;
-					if (sd->type == SalVideo){
-						if (lp_config_get_int(call->core->config, "sip", "inactive_video_on_pause", 0)) {
-							sd->dir = SalStreamInactive;
-						}
-					}
-				}
-				break;
-			default:
-				break;
-		}
-
-		/* Reflect the stream directions in the call params */
-		if (i == call->main_audio_stream_index) {
-			linphone_call_params_set_audio_direction(call->current_params, media_direction_from_sal_stream_dir(sd->dir));
-		} else if (i == call->main_video_stream_index) {
-			linphone_call_params_set_video_direction(call->current_params, media_direction_from_sal_stream_dir(sd->dir));
-		}
-	}
-}
-
-void linphone_call_make_local_media_description(LinphoneCall *call) {
-	bctbx_list_t *l;
-	SalMediaDescription *old_md=call->localdesc;
-	int i;
-	int max_index = 0;
-	SalMediaDescription *md=sal_media_description_new();
-	LinphoneAddress *addr;
-	const char *subject;
-	CodecConstraints codec_hints={0};
-	LinphoneCallParams *params = call->params;
-	LinphoneCore *lc = call->core;
-	bool_t rtcp_mux = lp_config_get_int(lc->config, "rtp", "rtcp_mux", 0);
-
-	/*multicast is only set in case of outgoing call*/
-	if (call->dir == LinphoneCallOutgoing && linphone_call_params_audio_multicast_enabled(params)) {
-		md->streams[call->main_audio_stream_index].ttl=linphone_core_get_audio_multicast_ttl(lc);
-		md->streams[call->main_audio_stream_index].multicast_role = SalMulticastSender;
-	}
-
-	if (call->dir == LinphoneCallOutgoing && linphone_call_params_video_multicast_enabled(params)) {
-		md->streams[call->main_video_stream_index].ttl=linphone_core_get_video_multicast_ttl(lc);
-		md->streams[call->main_video_stream_index].multicast_role = SalMulticastSender;
-	}
-
-	subject=linphone_call_params_get_session_name(params);
-
-	linphone_core_adapt_to_network(lc,call->ping_time,params);
-
-	if (call->dest_proxy) {
-		addr=linphone_address_clone(linphone_proxy_config_get_identity_address(call->dest_proxy));
-	} else {
-		addr=linphone_address_new(linphone_core_get_identity(lc));
-	}
-
-	md->session_id=(old_md ? old_md->session_id : (rand() & 0xfff));
-	md->session_ver=(old_md ? (old_md->session_ver+1) : (rand() & 0xfff));
-	md->nb_streams=(call->biggestdesc ? call->biggestdesc->nb_streams : 1);
-
-	/*re-check local ip address each time we make a new offer, because it may change in case of network reconnection*/
-	linphone_call_get_local_ip(call, call->dir == LinphoneCallOutgoing ?  call->log->to : call->log->from);
-	strncpy(md->addr,call->media_localip,sizeof(md->addr));
-	if (linphone_address_get_username(addr)) /*might be null in case of identity without userinfo*/
-		strncpy(md->username,linphone_address_get_username(addr),sizeof(md->username));
-	if (subject) strncpy(md->name,subject,sizeof(md->name));
-
-	if (params->down_bw)
-		md->bandwidth=params->down_bw;
-	else md->bandwidth=linphone_core_get_download_bandwidth(lc);
-
-	if (params->custom_sdp_attributes)
-		md->custom_sdp_attributes = sal_custom_sdp_attribute_clone(params->custom_sdp_attributes);
-
-	/*set audio capabilities */
-
-	codec_hints.bandwidth_limit=params->audio_bw;
-	codec_hints.max_codecs=-1;
-	codec_hints.previously_used=old_md ? old_md->streams[call->main_audio_stream_index].already_assigned_payloads : NULL;
-	l=make_codec_list(lc, &codec_hints, SalAudio, lc->codecs_conf.audio_codecs);
-
-	if (params->has_audio && l != NULL) {
-		strncpy(md->streams[call->main_audio_stream_index].rtp_addr,linphone_call_get_public_ip_for_stream(call,call->main_audio_stream_index),sizeof(md->streams[call->main_audio_stream_index].rtp_addr));
-		strncpy(md->streams[call->main_audio_stream_index].rtcp_addr,linphone_call_get_public_ip_for_stream(call,call->main_audio_stream_index),sizeof(md->streams[call->main_audio_stream_index].rtcp_addr));
-		strncpy(md->streams[call->main_audio_stream_index].name,"Audio",sizeof(md->streams[call->main_audio_stream_index].name)-1);
-		md->streams[call->main_audio_stream_index].rtp_port=call->media_ports[call->main_audio_stream_index].rtp_port;
-		md->streams[call->main_audio_stream_index].rtcp_port=call->media_ports[call->main_audio_stream_index].rtcp_port;
-		md->streams[call->main_audio_stream_index].proto=get_proto_from_call_params(params);
-		md->streams[call->main_audio_stream_index].dir=get_audio_dir_from_call_params(params);
-		md->streams[call->main_audio_stream_index].type=SalAudio;
-		md->streams[call->main_audio_stream_index].rtcp_mux = rtcp_mux;
-		if (params->down_ptime)
-			md->streams[call->main_audio_stream_index].ptime=params->down_ptime;
-		else
-			md->streams[call->main_audio_stream_index].ptime=linphone_core_get_download_ptime(lc);
-		md->streams[call->main_audio_stream_index].max_rate=get_max_codec_sample_rate(l);
-		md->streams[call->main_audio_stream_index].payloads=l;
-		if (call->audiostream && call->audiostream->ms.sessions.rtp_session) {
-			char* me = linphone_address_as_string_uri_only(call->me);
-			md->streams[call->main_audio_stream_index].rtp_ssrc=rtp_session_get_send_ssrc(call->audiostream->ms.sessions.rtp_session);
-			strncpy(md->streams[call->main_audio_stream_index].rtcp_cname,me,sizeof(md->streams[call->main_audio_stream_index].rtcp_cname));
-			ms_free(me);
-		}
-		else
-			ms_warning("Cannot get audio local ssrc for call [%p]",call);
-		if (call->main_audio_stream_index > max_index)
-			max_index = call->main_audio_stream_index;
-	} else {
-		ms_message("Don't put audio stream on local offer for call [%p]",call);
-		md->streams[call->main_audio_stream_index].dir = SalStreamInactive;
-		if(l) l=bctbx_list_free_with_data(l, (void (*)(void *))payload_type_destroy);
-	}
-	if (params->custom_sdp_media_attributes[LinphoneStreamTypeAudio])
-		md->streams[call->main_audio_stream_index].custom_sdp_attributes = sal_custom_sdp_attribute_clone(params->custom_sdp_media_attributes[LinphoneStreamTypeAudio]);
-
-	md->streams[call->main_video_stream_index].proto=md->streams[call->main_audio_stream_index].proto;
-	md->streams[call->main_video_stream_index].dir=get_video_dir_from_call_params(params);
-	md->streams[call->main_video_stream_index].type=SalVideo;
-	md->streams[call->main_video_stream_index].rtcp_mux = rtcp_mux;
-	strncpy(md->streams[call->main_video_stream_index].name,"Video",sizeof(md->streams[call->main_video_stream_index].name)-1);
-
-	codec_hints.bandwidth_limit=0;
-	codec_hints.max_codecs=-1;
-	codec_hints.previously_used=old_md ? old_md->streams[call->main_video_stream_index].already_assigned_payloads : NULL;
-	l=make_codec_list(lc, &codec_hints, SalVideo, lc->codecs_conf.video_codecs);
-
-	if (params->has_video && l != NULL){
-		strncpy(md->streams[call->main_video_stream_index].rtp_addr,linphone_call_get_public_ip_for_stream(call,call->main_video_stream_index),sizeof(md->streams[call->main_video_stream_index].rtp_addr));
-		strncpy(md->streams[call->main_video_stream_index].rtcp_addr,linphone_call_get_public_ip_for_stream(call,call->main_video_stream_index),sizeof(md->streams[call->main_video_stream_index].rtcp_addr));
-		md->streams[call->main_video_stream_index].rtp_port=call->media_ports[call->main_video_stream_index].rtp_port;
-		md->streams[call->main_video_stream_index].rtcp_port=call->media_ports[call->main_video_stream_index].rtcp_port;
-		md->streams[call->main_video_stream_index].payloads=l;
-		if (call->videostream && call->videostream->ms.sessions.rtp_session) {
-			char* me = linphone_address_as_string_uri_only(call->me);
-			md->streams[call->main_video_stream_index].rtp_ssrc=rtp_session_get_send_ssrc(call->videostream->ms.sessions.rtp_session);
-			strncpy(md->streams[call->main_video_stream_index].rtcp_cname,me,sizeof(md->streams[call->main_video_stream_index].rtcp_cname));
-			ms_free(me);
-		}
-		else
-			ms_warning("Cannot get video local ssrc for call [%p]",call);
-		if (call->main_video_stream_index > max_index)
-			max_index = call->main_video_stream_index;
-	} else {
-		ms_message("Don't put video stream on local offer for call [%p]",call);
-		md->streams[call->main_video_stream_index].dir = SalStreamInactive;
-		if(l) l=bctbx_list_free_with_data(l, (void (*)(void *))payload_type_destroy);
-	}
-	if (params->custom_sdp_media_attributes[LinphoneStreamTypeVideo])
-		md->streams[call->main_video_stream_index].custom_sdp_attributes = sal_custom_sdp_attribute_clone(params->custom_sdp_media_attributes[LinphoneStreamTypeVideo]);
-
-	md->streams[call->main_text_stream_index].proto=md->streams[call->main_audio_stream_index].proto;
-	md->streams[call->main_text_stream_index].dir=SalStreamSendRecv;
-	md->streams[call->main_text_stream_index].type=SalText;
-	md->streams[call->main_text_stream_index].rtcp_mux = rtcp_mux;
-	strncpy(md->streams[call->main_text_stream_index].name,"Text",sizeof(md->streams[call->main_text_stream_index].name)-1);
-	if (params->realtimetext_enabled) {
-		strncpy(md->streams[call->main_text_stream_index].rtp_addr,linphone_call_get_public_ip_for_stream(call,call->main_text_stream_index),sizeof(md->streams[call->main_text_stream_index].rtp_addr));
-		strncpy(md->streams[call->main_text_stream_index].rtcp_addr,linphone_call_get_public_ip_for_stream(call,call->main_text_stream_index),sizeof(md->streams[call->main_text_stream_index].rtcp_addr));
-
-		md->streams[call->main_text_stream_index].rtp_port=call->media_ports[call->main_text_stream_index].rtp_port;
-		md->streams[call->main_text_stream_index].rtcp_port=call->media_ports[call->main_text_stream_index].rtcp_port;
-
-		codec_hints.bandwidth_limit=0;
-		codec_hints.max_codecs=-1;
-		codec_hints.previously_used=old_md ? old_md->streams[call->main_text_stream_index].already_assigned_payloads : NULL;
-		l=make_codec_list(lc, &codec_hints, SalText, lc->codecs_conf.text_codecs);
-		md->streams[call->main_text_stream_index].payloads=l;
-		if (call->textstream && call->textstream->ms.sessions.rtp_session) {
-			char* me = linphone_address_as_string_uri_only(call->me);
-			md->streams[call->main_text_stream_index].rtp_ssrc=rtp_session_get_send_ssrc(call->textstream->ms.sessions.rtp_session);
-			strncpy(md->streams[call->main_text_stream_index].rtcp_cname,me,sizeof(md->streams[call->main_text_stream_index].rtcp_cname));
-			ms_free(me);
-		}
-		else
-			ms_warning("Cannot get text local ssrc for call [%p]",call);
-		if (call->main_text_stream_index > max_index)
-			max_index = call->main_text_stream_index;
-	} else {
-		ms_message("Don't put text stream on local offer for call [%p]",call);
-		md->streams[call->main_text_stream_index].dir = SalStreamInactive;
-	}
-	if (params->custom_sdp_media_attributes[LinphoneStreamTypeText])
-		md->streams[call->main_text_stream_index].custom_sdp_attributes = sal_custom_sdp_attribute_clone(params->custom_sdp_media_attributes[LinphoneStreamTypeText]);
-
-	md->nb_streams = MAX(md->nb_streams,max_index+1);
-
-	/* Deactivate unused streams. */
-	for (i = md->nb_streams; i < SAL_MEDIA_DESCRIPTION_MAX_STREAMS; i++) {
-		if (md->streams[i].rtp_port == 0) {
-			md->streams[i].dir = SalStreamInactive;
-			if (call->biggestdesc && i < call->biggestdesc->nb_streams) {
-				md->streams[i].proto = call->biggestdesc->streams[i].proto;
-				md->streams[i].type = call->biggestdesc->streams[i].type;
-			}
-		}
-	}
-	setup_encryption_keys(call,md);
-	setup_dtls_keys(call,md);
-	setup_zrtp_hash(call, md);
-
-	setup_rtcp_fb(call, md);
-	setup_rtcp_xr(call, md);
-
-	update_media_description_from_stun(md, &call->ac, &call->vc, &call->tc);
-	call->localdesc=md;
-	linphone_call_update_local_media_description_from_ice_or_upnp(call);
-	linphone_address_unref(addr);
-	if (old_md){
-		transfer_already_assigned_payload_types(old_md,md);
-		call->localdesc_changed=sal_media_description_equals(md,old_md);
-		sal_media_description_unref(old_md);
-		if (call->params->internal_call_update){
-			/*
-			 * An internal call update (ICE reINVITE) is not expected to modify the actual media stream parameters.
-			 * However, the localdesc may change between first INVITE and ICE reINVITE, for example if the remote party has declined a video stream.
-			 * We use the internal_call_update flag to prevent trigger an unnecessary media restart.
-			 */
-			call->localdesc_changed = 0;
-		}
-	}
-	force_streams_dir_according_to_state(call, md);
-}
-
-static int find_port_offset(LinphoneCore *lc, int stream_index, int base_port){
-	int offset;
-	bctbx_list_t *elem;
-	int tried_port;
-	int existing_port;
-	bool_t already_used=FALSE;
-
-	for(offset=0;offset<100;offset+=2){
-		tried_port=base_port+offset;
-		already_used=FALSE;
-		for(elem=lc->calls;elem!=NULL;elem=elem->next){
-			LinphoneCall *call=(LinphoneCall*)elem->data;
-			existing_port=call->media_ports[stream_index].rtp_port;
-			if (existing_port==tried_port) {
-				already_used=TRUE;
-				break;
-			}
-		}
-		if (!already_used) break;
-	}
-	if (offset==100){
-		ms_error("Could not find any free port !");
-		return -1;
-	}
-	return offset;
-}
-
-static int select_random_port(LinphoneCore *lc, int stream_index, int min_port, int max_port) {
-	bctbx_list_t *elem;
-	int nb_tries;
-	int tried_port = 0;
-	int existing_port = 0;
-	bool_t already_used = FALSE;
-
-	tried_port = (ortp_random() % (max_port - min_port) + min_port) & ~0x1;
-	if (tried_port < min_port) tried_port = min_port + 2;
-	for (nb_tries = 0; nb_tries < 100; nb_tries++) {
-		for (elem = lc->calls; elem != NULL; elem = elem->next) {
-			LinphoneCall *call = (LinphoneCall *)elem->data;
-			existing_port=call->media_ports[stream_index].rtp_port;
-			if (existing_port == tried_port) {
-				already_used = TRUE;
-				break;
-			}
-		}
-		if (!already_used) break;
-	}
-	if (nb_tries == 100) {
-		ms_error("Could not find any free port!");
-		return -1;
-	}
-	return tried_port;
-}
-
-static void port_config_set_random(LinphoneCall *call, int stream_index){
-	call->media_ports[stream_index].rtp_port=-1;
-	call->media_ports[stream_index].rtcp_port=-1;
-}
-
-static void port_config_set(LinphoneCall *call, int stream_index, int min_port, int max_port){
-	int port_offset;
-	if (min_port>0 && max_port>0){
-		if (min_port == max_port) {
-			/* Used fixed RTP audio port. */
-			port_offset=find_port_offset(call->core, stream_index, min_port);
-			if (port_offset==-1) {
-				port_config_set_random(call, stream_index);
-				return;
-			}
-			call->media_ports[stream_index].rtp_port=min_port+port_offset;
-		} else {
-			/* Select random RTP audio port in the specified range. */
-			call->media_ports[stream_index].rtp_port = select_random_port(call->core, stream_index, min_port, max_port);
-		}
-		call->media_ports[stream_index].rtcp_port=call->media_ports[stream_index].rtp_port+1;
-	}else port_config_set_random(call,stream_index);
-}
-
-static void linphone_call_init_common(LinphoneCall *call, LinphoneAddress *from, LinphoneAddress *to){
-	int min_port, max_port;
-	ms_message("New LinphoneCall [%p] initialized (LinphoneCore version: %s)",call,linphone_core_get_version());
-	call->ei = linphone_error_info_new();
-	call->core->send_call_stats_periodical_updates = lp_config_get_int(call->core->config, "misc", "send_call_stats_periodical_updates", 0);
-	call->main_audio_stream_index = LINPHONE_CALL_STATS_AUDIO;
-	call->main_video_stream_index = LINPHONE_CALL_STATS_VIDEO;
-	call->main_text_stream_index = LINPHONE_CALL_STATS_TEXT;
-	call->state=LinphoneCallIdle;
-	call->transfer_state = LinphoneCallIdle;
-	call->log=linphone_call_log_new(call->dir, from, to);
-	call->camera_enabled=TRUE;
-	call->current_params = linphone_call_params_new();
-	call->current_params->media_encryption=LinphoneMediaEncryptionNone;
-	call->dtls_certificate_fingerprint = NULL;
-	if (call->dir == LinphoneCallIncoming)
-		call->me=to;
-	 else
-		call->me=from;
-	linphone_address_ref(call->me);
-
-	linphone_core_get_audio_port_range(call->core, &min_port, &max_port);
-	port_config_set(call,call->main_audio_stream_index,min_port,max_port);
-
-	linphone_core_get_video_port_range(call->core, &min_port, &max_port);
-	port_config_set(call,call->main_video_stream_index,min_port,max_port);
-
-	linphone_core_get_text_port_range(call->core, &min_port, &max_port);
-	port_config_set(call,call->main_text_stream_index,min_port,max_port);
-
-	linphone_call_init_stats(call->audio_stats, LinphoneStreamTypeAudio);
-	linphone_call_init_stats(call->video_stats, LinphoneStreamTypeVideo);
-	linphone_call_init_stats(call->text_stats, LinphoneStreamTypeText);
-
-	if (call->dest_proxy == NULL) {
-		/* Try to define the destination proxy if it has not already been done to have a correct contact field in the SIP messages */
-		call->dest_proxy = linphone_core_lookup_known_proxy(call->core, call->log->to);
-	}
-
-
-	if (call->dest_proxy != NULL)
-		call->nat_policy = linphone_proxy_config_get_nat_policy(call->dest_proxy);
-	if (call->nat_policy == NULL)
-		call->nat_policy = linphone_core_get_nat_policy(call->core);
-
-	linphone_nat_policy_ref(call->nat_policy);
-
-}
-
-void linphone_call_init_stats(LinphoneCallStats *stats, LinphoneStreamType type) {
-	stats->type = type;
-	stats->received_rtcp = NULL;
-	stats->sent_rtcp = NULL;
-	stats->ice_state = LinphoneIceStateNotActivated;
-#ifdef BUILD_UPNP
-	stats->upnp_state = LinphoneUpnpStateIdle;
-#else
-	stats->upnp_state = LinphoneUpnpStateNotAvailable;
-#endif //BUILD_UPNP
-}
-
-static void discover_mtu(LinphoneCore *lc, const char *remote){
-	int mtu;
-	if (lc->net_conf.mtu==0	){
-		/*attempt to discover mtu*/
-		mtu=ms_discover_mtu(remote);
-		if (mtu>0){
-			ms_factory_set_mtu(lc->factory, mtu);
-			ms_message("Discovered mtu is %i, RTP payload max size is %i",
-				mtu, ms_factory_get_payload_max_size(lc->factory));
-		}
-	}
-}
-
-void linphone_call_create_op_to(LinphoneCall *call, LinphoneAddress *to){
-	if (call->op) sal_op_release(call->op);
-	call->op=sal_op_new(call->core->sal);
-	sal_op_set_user_pointer(call->op,call);
-	if (call->params->referer)
-		sal_call_set_referer(call->op,call->params->referer->op);
-	linphone_configure_op(call->core,call->op,to,call->params->custom_headers,FALSE);
-	if (call->params->privacy != LinphonePrivacyDefault)
-		sal_op_set_privacy(call->op,(SalPrivacyMask)call->params->privacy);
-	/*else privacy might be set by proxy */
-}
-
-void linphone_call_create_op(LinphoneCall *call){
-	if (call->op) sal_op_release(call->op);
-	call->op=sal_op_new(call->core->sal);
-	sal_op_set_user_pointer(call->op,call);
-	if (call->params->referer)
-		sal_call_set_referer(call->op,call->params->referer->op);
-	linphone_configure_op(call->core,call->op,call->log->to,call->params->custom_headers,FALSE);
-	if (call->params->privacy != LinphonePrivacyDefault)
-		sal_op_set_privacy(call->op,(SalPrivacyMask)call->params->privacy);
-  /*else privacy might be set by proxy */
-}
-
-/*
- * Choose IP version we are going to use for RTP streams IP address advertised in SDP.
- * The algorithm is as follows:
- * - if ipv6 is disabled at the core level, it is always AF_INET
- * - Otherwise, if the call is done through a known proxy config, then use the information obtained during REGISTER
- * - Otherwise if the destination address for the call is an IPv6 address, use IPv6.
- * to know if IPv6 is supported by the server.
-**/
-static void linphone_call_outgoing_select_ip_version(LinphoneCall *call, LinphoneAddress *to, LinphoneProxyConfig *cfg){
-	char ipv4[LINPHONE_IPADDR_SIZE];
-	char ipv6[LINPHONE_IPADDR_SIZE];
-	bool_t have_ipv6 = FALSE;
-	bool_t have_ipv4 = FALSE;
-	
-	call->af = AF_UNSPEC;
-	if (linphone_core_get_local_ip_for(AF_INET, NULL, ipv4) == 0){
-		have_ipv4 = TRUE;
-	}
-	if (linphone_core_ipv6_enabled(call->core)){
-		if (linphone_core_get_local_ip_for(AF_INET6, NULL, ipv6) == 0){
-			have_ipv6 = TRUE;
-		}
-		if (cfg && cfg->op){
-			/*we can determine from the proxy connection whether IPv6 works - this is the most reliable*/
-			call->af = sal_op_get_address_family(cfg->op);
-		}else if (sal_address_is_ipv6((SalAddress*)to)){
-			call->af = AF_INET6;
-		}
-		
-		if (lp_config_get_int(call->core->config, "rtp", "prefer_ipv6", 1) == 0 && have_ipv4){ 
-			/* This is the case where ipv4 is to be prefered if both are available.*/
-			call->af = AF_INET; /*we'll use IPv4*/
-			ms_message("prefer_ipv6 is set to false, as both IP versions are available we are going to use IPv4");
-		}
-		if (call->af == AF_UNSPEC){
-			call->af = have_ipv6 ? AF_INET6 : AF_INET;
-		}
-	}else call->af=AF_INET;
-	/*fill the media_localip default value since we have it here*/
-	strncpy(call->media_localip,call->af == AF_INET6 ? ipv6 : ipv4, LINPHONE_IPADDR_SIZE);
-}
-
-/**
- * Fill the local ip that routes to the internet according to the destination, or guess it by other special means (upnp).
- */
-static void linphone_call_get_local_ip(LinphoneCall *call, const LinphoneAddress *remote_addr){
-	const char *ip = NULL;
-	int af = call->af;
-	const char *dest = NULL;
-
-	if (linphone_core_get_firewall_policy(call->core)==LinphonePolicyUseNatAddress
-		&& (ip=linphone_core_get_nat_address_resolved(call->core))!=NULL){
-		strncpy(call->media_localip,ip,LINPHONE_IPADDR_SIZE);
-		return;
-	}
-#ifdef BUILD_UPNP
-	else if (call->core->upnp != NULL && linphone_core_get_firewall_policy(call->core)==LinphonePolicyUseUpnp &&
-			linphone_upnp_context_get_state(call->core->upnp) == LinphoneUpnpStateOk) {
-		ip = linphone_upnp_context_get_external_ipaddress(call->core->upnp);
-		strncpy(call->media_localip,ip,LINPHONE_IPADDR_SIZE);
-		goto found;
-	}
-#endif //BUILD_UPNP
-
-	/*next, sometime, override from config*/
-	if ((ip=lp_config_get_string(call->core->config,"rtp","bind_address",NULL)) != NULL)
-		goto found;
-
-	/*if a known proxy was identified for this call, then we may have a chance to take the local ip address
-	* from the socket that connect to this proxy */
-	if (call->dest_proxy && call->dest_proxy->op){
-		if ((ip = sal_op_get_local_address(call->dest_proxy->op, NULL)) != NULL){
-			if (strchr(ip, ':') != NULL && af == AF_INET){
-				/*case where we've decided to use IPv4 in select_outgoing_ip_version(), but the signaling local ip address is IPv6*/
-				/*we'll use the default media localip*/
-			}else{
-				ms_message("Found media local-ip from signaling.");
-				goto found;
-			}
-		}
-	}
-
-	/*in last resort, attempt to find the local ip that routes to destination if given as an IP address,
-	 or the default route (dest=NULL)*/
-	if (call->dest_proxy == NULL) {
-		struct addrinfo hints;
-		struct addrinfo *res = NULL;
-		int err;
-		/*FIXME the following doesn't work for IPv6 address because of brakets*/
-		const char *domain = linphone_address_get_domain(remote_addr);
-		memset(&hints, 0, sizeof(hints));
-		hints.ai_family = AF_UNSPEC;
-		hints.ai_socktype = SOCK_DGRAM;
-		hints.ai_flags = AI_NUMERICHOST;
-		err = getaddrinfo(domain, NULL, &hints, &res);
-		if (err == 0) {
-			dest = domain;
-		}
-		if (res != NULL) freeaddrinfo(res);
-	}
-
-	if (dest != NULL || call->media_localip[0] == '\0' || call->need_localip_refresh){
-		call->need_localip_refresh = FALSE;
-		linphone_core_get_local_ip(call->core, af, dest, call->media_localip);
-	}
-	return;
-found:
-	strncpy(call->media_localip,ip,LINPHONE_IPADDR_SIZE);
-}
-
-static void linphone_call_destroy(LinphoneCall *obj);
-
-BELLE_SIP_DECLARE_NO_IMPLEMENTED_INTERFACES(LinphoneCall);
-
-BELLE_SIP_INSTANCIATE_VPTR(LinphoneCall, belle_sip_object_t,
-	(belle_sip_object_destroy_t)linphone_call_destroy,
-	NULL, // clone
-	NULL, // marshal
-	FALSE
-);
-
-void linphone_call_fill_media_multicast_addr(LinphoneCall *call) {
-	if (linphone_call_params_audio_multicast_enabled(call->params)){
-		strncpy(call->media_ports[call->main_audio_stream_index].multicast_ip,
-				linphone_core_get_audio_multicast_addr(call->core), sizeof(call->media_ports[call->main_audio_stream_index].multicast_ip));
-	} else
-		call->media_ports[call->main_audio_stream_index].multicast_ip[0]='\0';
-
-	if (linphone_call_params_video_multicast_enabled(call->params)){
-		strncpy(call->media_ports[call->main_video_stream_index].multicast_ip,
-				linphone_core_get_video_multicast_addr(call->core), sizeof(call->media_ports[call->main_video_stream_index].multicast_ip));
-	} else
-		call->media_ports[call->main_video_stream_index].multicast_ip[0]='\0';
-}
-
-void linphone_call_check_ice_session(LinphoneCall *call, IceRole role, bool_t is_reinvite){
-	if (call->ice_session) return; /*already created*/
-
-	if (!linphone_nat_policy_ice_enabled(call->nat_policy)){
-		return;
-	}
-
-	if (is_reinvite && lp_config_get_int(call->core->config, "net", "allow_late_ice", 0) == 0) return;
-
-	call->ice_session = ice_session_new();
-	/*for backward compatibility purposes, shall be enabled by default in futur*/
-	ice_session_enable_message_integrity_check(call->ice_session,lp_config_get_int(call->core->config,"net","ice_session_enable_message_integrity_check",1));
-	if (lp_config_get_int(call->core->config, "net", "dont_default_to_stun_candidates", 0)){
-		IceCandidateType types[ICT_CandidateTypeMax];
-		types[0] = ICT_HostCandidate;
-		types[1] = ICT_RelayedCandidate;
-		types[2] = ICT_CandidateInvalid;
-		ice_session_set_default_candidates_types(call->ice_session, types);
-	}
-	ice_session_set_role(call->ice_session, role);
-}
-
-LinphoneCall * linphone_call_new_outgoing(struct _LinphoneCore *lc, LinphoneAddress *from, LinphoneAddress *to, const LinphoneCallParams *params, LinphoneProxyConfig *cfg){
-	LinphoneCall *call = belle_sip_object_new(LinphoneCall);
-	call->dir=LinphoneCallOutgoing;
-	call->core=lc;
-	call->dest_proxy=cfg;
-	call->audio_stats = linphone_call_stats_ref(linphone_call_stats_new());
-	call->video_stats = linphone_call_stats_ref(linphone_call_stats_new());
-	call->text_stats = linphone_call_stats_ref(linphone_call_stats_new());
-	linphone_call_outgoing_select_ip_version(call,to,cfg);
-	linphone_call_get_local_ip(call, to);
-	call->params = linphone_call_params_copy(params);
-	linphone_call_init_common(call, from, to);
-
-	/*reserve the sockets immediately*/
-	linphone_call_init_media_streams(call);
-	
-	call->current_params->update_call_when_ice_completed = call->params->update_call_when_ice_completed; /*copy param*/
-
-	linphone_call_fill_media_multicast_addr(call);
-
-	linphone_call_check_ice_session(call, IR_Controlling, FALSE);
-
-	if (linphone_nat_policy_stun_enabled(call->nat_policy) && !(linphone_nat_policy_ice_enabled(call->nat_policy)
-		|| linphone_nat_policy_turn_enabled(call->nat_policy))) {
-		call->ping_time=linphone_core_run_stun_tests(call->core,call);
-	}
-#ifdef BUILD_UPNP
-	if (linphone_core_get_firewall_policy(call->core) == LinphonePolicyUseUpnp) {
-		if(!lc->rtp_conf.disable_upnp) {
-			call->upnp_session = linphone_upnp_session_new(call);
-		}
-	}
-#endif //BUILD_UPNP
-
-	discover_mtu(lc,linphone_address_get_domain (to));
-	if (params->referer){
-		call->referer=linphone_call_ref(params->referer);
-	}
-
-	linphone_call_create_op_to(call, to);
-	return call;
-}
-
-/*Select IP version to use for advertising local addresses of RTP streams, for an incoming call.
- *If the call is received through a know proxy that is IPv6, use IPv6.
- *Otherwise check the remote contact address.
- *If later the resulting media description tells that we have to send IPv4, it won't be a problem because the RTP sockets
- * are dual stack.
- */
-static void linphone_call_incoming_select_ip_version(LinphoneCall *call, LinphoneProxyConfig *cfg){
-	if (linphone_core_ipv6_enabled(call->core)){
-		if (cfg && cfg->op){
-			call->af=sal_op_get_address_family(cfg->op);
-		}else{
-			call->af=sal_op_get_address_family(call->op);
-		}
-	}else call->af=AF_INET;
-}
-
-/**
- * Fix call parameters on incoming call to eg. enable AVPF if the incoming call propose it and it is not enabled locally.
- */
-void linphone_call_set_compatible_incoming_call_parameters(LinphoneCall *call, SalMediaDescription *md) {
-	/* Handle AVPF, SRTP and DTLS. */
-	call->params->avpf_enabled = sal_media_description_has_avpf(md);
-	if (call->dest_proxy != NULL) {
-		call->params->avpf_rr_interval = linphone_proxy_config_get_avpf_rr_interval(call->dest_proxy) * 1000;
-	} else {
-		call->params->avpf_rr_interval = linphone_core_get_avpf_rr_interval(call->core)*1000;
-	}
-
-	if ((sal_media_description_has_zrtp(md) == TRUE) && (linphone_core_media_encryption_supported(call->core, LinphoneMediaEncryptionZRTP) == TRUE)) {
-		call->params->media_encryption = LinphoneMediaEncryptionZRTP;
-	}else if ((sal_media_description_has_dtls(md) == TRUE) && (media_stream_dtls_supported() == TRUE)) {
-		call->params->media_encryption = LinphoneMediaEncryptionDTLS;
-	}else if ((sal_media_description_has_srtp(md) == TRUE) && (ms_srtp_supported() == TRUE)) {
-		call->params->media_encryption = LinphoneMediaEncryptionSRTP;
-	}else if (call->params->media_encryption != LinphoneMediaEncryptionZRTP){
-		call->params->media_encryption = LinphoneMediaEncryptionNone;
-	}
-
-	/*in case of nat64, even ipv4 addresses are reachable from v6. Should be enhanced to manage stream by stream connectivity (I.E v6 or v4)*/
-	/*if (!sal_media_description_has_ipv6(md)){
-		ms_message("The remote SDP doesn't seem to offer any IPv6 connectivity, so disabling IPv6 for this call.");
-		call->af = AF_INET;
-	}*/
-	linphone_call_fix_call_parameters(call, md);
-}
-
-static void linphone_call_compute_streams_indexes(LinphoneCall *call, const SalMediaDescription *md) {
-	int i, j;
-	bool_t audio_found = FALSE, video_found = FALSE, text_found = FALSE;
-
-	for (i = 0; i < md->nb_streams; i++) {
-		if (md->streams[i].type == SalAudio) {
-			if (!audio_found) {
-				call->main_audio_stream_index = i;
-				audio_found = TRUE;
-				ms_message("audio stream index found: %i, updating main audio stream index", i);
-			} else {
-				ms_message("audio stream index found: %i, but main audio stream already set to %i", i, call->main_audio_stream_index);
-			}
-
-			// Check that the default value of a another stream doesn't match the new one
-			if (i == call->main_video_stream_index) {
-				for (j = 0; j < SAL_MEDIA_DESCRIPTION_MAX_STREAMS; j++) {
-					if (sal_stream_description_active(&md->streams[j])) continue;
-					if (j != call->main_video_stream_index && j != call->main_text_stream_index) {
-						ms_message("%i was used for video stream ; now using %i", i, j);
-						call->main_video_stream_index = j;
-						break;
-					}
-				}
-			}
-			if (i == call->main_text_stream_index) {
-				for (j = 0; j < SAL_MEDIA_DESCRIPTION_MAX_STREAMS; j++) {
-					if (sal_stream_description_active(&md->streams[j])) continue;
-					if (j != call->main_video_stream_index && j != call->main_text_stream_index) {
-						ms_message("%i was used for text stream ; now using %i", i, j);
-						call->main_text_stream_index = j;
-						break;
-					}
-				}
-			}
-		} else if (md->streams[i].type == SalVideo) {
-			if (!video_found) {
-				call->main_video_stream_index = i;
-				video_found = TRUE;
-				ms_message("video stream index found: %i, updating main video stream index", i);
-			} else {
-				ms_message("video stream index found: %i, but main video stream already set to %i", i, call->main_video_stream_index);
-			}
-
-			// Check that the default value of a another stream doesn't match the new one
-			if (i == call->main_audio_stream_index) {
-				for (j = 0; j < SAL_MEDIA_DESCRIPTION_MAX_STREAMS; j++) {
-					if (sal_stream_description_active(&md->streams[j])) continue;
-					if (j != call->main_audio_stream_index && j != call->main_text_stream_index) {
-						ms_message("%i was used for audio stream ; now using %i", i, j);
-						call->main_audio_stream_index = j;
-						break;
-					}
-				}
-			}
-			if (i == call->main_text_stream_index) {
-				for (j = 0; j < SAL_MEDIA_DESCRIPTION_MAX_STREAMS; j++) {
-					if (sal_stream_description_active(&md->streams[j])) continue;
-					if (j != call->main_audio_stream_index && j != call->main_text_stream_index) {
-						ms_message("%i was used for text stream ; now using %i", i, j);
-						call->main_text_stream_index = j;
-						break;
-					}
-				}
-			}
-		} else if (md->streams[i].type == SalText) {
-			if (!text_found) {
-				call->main_text_stream_index = i;
-				text_found = TRUE;
-				ms_message("text stream index found: %i, updating main text stream index", i);
-			} else {
-				ms_message("text stream index found: %i, but main text stream already set to %i", i, call->main_text_stream_index);
-			}
-
-			// Check that the default value of a another stream doesn't match the new one
-			if (i == call->main_audio_stream_index) {
-				for (j = 0; j < SAL_MEDIA_DESCRIPTION_MAX_STREAMS; j++) {
-					if (sal_stream_description_active(&md->streams[j])) continue;
-					if (j != call->main_video_stream_index && j != call->main_audio_stream_index) {
-						ms_message("%i was used for audio stream ; now using %i", i, j);
-						call->main_audio_stream_index = j;
-						break;
-					}
-				}
-			}
-			if (i == call->main_video_stream_index) {
-				for (j = 0; j < SAL_MEDIA_DESCRIPTION_MAX_STREAMS; j++) {
-					if (sal_stream_description_active(&md->streams[j])) continue;
-					if (j != call->main_video_stream_index && j != call->main_audio_stream_index) {
-						ms_message("%i was used for video stream ; now using %i", i, j);
-						call->main_video_stream_index = j;
-						break;
-					}
-				}
-			}
-		}
-	}
-}
-
-LinphoneCall * linphone_call_new_incoming(LinphoneCore *lc, LinphoneAddress *from, LinphoneAddress *to, SalOp *op){
-	LinphoneCall *call = belle_sip_object_new(LinphoneCall);
-	SalMediaDescription *md;
-	LinphoneNatPolicy *nat_policy = NULL;
-	int i;
-	call->dir=LinphoneCallIncoming;
-	call->audio_stats = linphone_call_stats_ref(linphone_call_stats_new());
-	call->video_stats = linphone_call_stats_ref(linphone_call_stats_new());
-	call->text_stats = linphone_call_stats_ref(linphone_call_stats_new());
-	sal_op_set_user_pointer(op,call);
-	call->op=op;
-	call->core=lc;
-
-	call->dest_proxy = linphone_core_lookup_known_proxy(call->core, to);
-	linphone_call_incoming_select_ip_version(call, call->dest_proxy);
-	/*note that the choice of IP version for streams is later refined by
-	 * linphone_call_set_compatible_incoming_call_parameters() when examining the remote offer, if any.
-	 * If the remote offer contains IPv4 addresses, we should propose IPv4 as well*/
-
-	sal_op_cnx_ip_to_0000_if_sendonly_enable(op,lp_config_get_default_int(lc->config,"sip","cnx_ip_to_0000_if_sendonly_enabled",0));
-
-	md = sal_call_get_remote_media_description(op);
-
-	if (lc->sip_conf.ping_with_options){
-#ifdef BUILD_UPNP
-		if (lc->upnp != NULL && linphone_core_get_firewall_policy(lc)==LinphonePolicyUseUpnp &&
-			linphone_upnp_context_get_state(lc->upnp) == LinphoneUpnpStateOk) {
-#else //BUILD_UPNP
-		{
-#endif //BUILD_UPNP
-			/*the following sends an option request back to the caller so that
-			 we get a chance to discover our nat'd address before answering.*/
-			call->ping_op=sal_op_new(lc->sal);
-
-			linphone_configure_op(lc, call->ping_op, from, NULL, FALSE);
-
-			sal_op_set_route(call->ping_op,sal_op_get_network_origin(op));
-			sal_op_set_user_pointer(call->ping_op,call);
-
-			sal_ping(call->ping_op,sal_op_get_from(call->ping_op), sal_op_get_to(call->ping_op));
-		}
-	}
-
-	linphone_address_clean(from);
-	linphone_call_get_local_ip(call, from);
-	call->params = linphone_call_params_new();
-	linphone_call_init_common(call, from, to);
-	call->log->call_id=ms_strdup(sal_op_get_call_id(op)); /*must be known at that time*/
-	linphone_core_init_default_params(lc, call->params);
-
-	/*
-	 * Initialize call parameters according to incoming call parameters. This is to avoid to ask later (during reINVITEs) for features that the remote
-	 * end apparently does not support. This features are: privacy, video
-	 */
-	/*set privacy*/
-	call->current_params->privacy=(LinphonePrivacyMask)sal_op_get_privacy(call->op);
-	/*config params*/
-	call->current_params->update_call_when_ice_completed = call->params->update_call_when_ice_completed; /*copy config params*/
-
-	/*set video support */
-	call->params->has_video = linphone_core_video_enabled(lc) && lc->video_policy.automatically_accept;
-	if (md) {
-		// It is licit to receive an INVITE without SDP
-		// In this case WE chose the media parameters according to policy.
-		linphone_call_set_compatible_incoming_call_parameters(call, md);
-		/* set multicast role & address if any*/
-		if (!sal_call_is_offerer(op)){
-			for (i = 0; i < SAL_MEDIA_DESCRIPTION_MAX_STREAMS; i++) {
-				if (md->streams[i].dir == SalStreamInactive) {
-					continue;
-				}
-
-				if (md->streams[i].rtp_addr[0]!='\0' && ms_is_multicast(md->streams[i].rtp_addr)){
-					md->streams[i].multicast_role = SalMulticastReceiver;
-					strncpy(call->media_ports[i].multicast_ip,md->streams[i].rtp_addr,sizeof(call->media_ports[i].multicast_ip));
-				}
-			}
-		}
-	}
-
-	nat_policy=call->nat_policy;
-	if ((nat_policy != NULL) && linphone_nat_policy_ice_enabled(nat_policy)) {
-		/* Create the ice session now if ICE is required */
-		if (md){
-			linphone_call_check_ice_session(call, IR_Controlled, FALSE);
-		}else{
-			nat_policy = NULL;
-			ms_warning("ICE not supported for incoming INVITE without SDP.");
-		}
-	}
-
-	/*reserve the sockets immediately*/
-	linphone_call_init_media_streams(call);
-	if (nat_policy != NULL) {
-		if (linphone_nat_policy_ice_enabled(nat_policy)) {
-			call->defer_notify_incoming = linphone_call_prepare_ice(call,TRUE) == 1;
-		} else if (linphone_nat_policy_stun_enabled(nat_policy)) {
-			call->ping_time=linphone_core_run_stun_tests(call->core,call);
-		} else if (linphone_nat_policy_upnp_enabled(nat_policy)) {
-#ifdef BUILD_UPNP
-			if(!lc->rtp_conf.disable_upnp) {
-				call->upnp_session = linphone_upnp_session_new(call);
-				if (call->upnp_session != NULL) {
-					if (linphone_call_update_upnp_from_remote_media_description(call, sal_call_get_remote_media_description(op))<0) {
-						/* uPnP port mappings failed, proceed with the call anyway. */
-						linphone_call_delete_upnp_session(call);
-					}
-				}
-			}
-#endif //BUILD_UPNP
-		}
-	}
-
-	discover_mtu(lc,linphone_address_get_domain(from));
-	return call;
-}
-
-/*
- * Frees the media resources of the call.
- * This has to be done at the earliest, unlike signaling resources that sometimes need to be kept a bit more longer.
- * It is called by linphone_call_set_terminated() (for termination of calls signaled to the application), or directly by the destructor of LinphoneCall
- * (_linphone_call_destroy) if the call was never notified to the application.
- */
-static void linphone_call_free_media_resources(LinphoneCall *call){
-	int i;
-
-	linphone_call_stop_media_streams(call);
-	linphone_call_delete_upnp_session(call);
-	linphone_call_delete_ice_session(call);
-	for (i = 0; i < SAL_MEDIA_DESCRIPTION_MAX_STREAMS; ++i){
-		ms_media_stream_sessions_uninit(&call->sessions[i]);
-	}
-	linphone_call_stats_uninit(call->audio_stats);
-	linphone_call_stats_uninit(call->video_stats);
-	linphone_call_stats_uninit(call->text_stats);
-}
-
-/*
- * Called internally when reaching the Released state, to perform cleanups to break circular references.
-**/
-static void linphone_call_set_released(LinphoneCall *call){
-	if (call->op!=NULL) {
-		/*transfer the last error so that it can be obtained even in Released state*/
-		if (!call->non_op_error){
-			linphone_error_info_from_sal_op(call->ei, call->op);
-		}
-		/* so that we cannot have anymore upcalls for SAL
-			concerning this call*/
-		sal_op_release(call->op);
-		call->op=NULL;
-	}
-	/*it is necessary to reset pointers to other call to prevent circular references that would result in memory never freed.*/
-	if (call->referer){
-		linphone_call_unref(call->referer);
-		call->referer=NULL;
-	}
-	if (call->transfer_target){
-		linphone_call_unref(call->transfer_target);
-		call->transfer_target=NULL;
-	}
-	if (call->chat_room){
-		linphone_chat_room_unref(call->chat_room);
-		call->chat_room = NULL;
-	}
-	linphone_call_unref(call);
-}
-
-/* this function is called internally to get rid of a call that was notified to the application, because it reached the end or error state.
- It performs the following tasks:
- - remove the call from the internal list of calls
- - update the call logs accordingly
-*/
-static void linphone_call_set_terminated(LinphoneCall *call){
-	LinphoneCore *lc=call->core;
-
-	linphone_call_free_media_resources(call);
-	linphone_call_log_completed(call);
-
-	if (call == lc->current_call){
-		ms_message("Resetting the current call");
-		lc->current_call=NULL;
-	}
-
-	if (linphone_core_del_call(lc,call) != 0){
-		ms_error("Could not remove the call from the list !!!");
-	}
-	if(lc->conf_ctx) linphone_conference_on_call_terminating(lc->conf_ctx, call);
-	if (call->ringing_beep){
-		linphone_core_stop_dtmf(lc);
-		call->ringing_beep=FALSE;
-	}
-	if (call->chat_room){
-		call->chat_room->call = NULL;
-	}
-	if (lc->calls == NULL){
-		ms_bandwidth_controller_reset_state(lc->bw_controller);
-	}
-}
-
-/*function to be called at each incoming reINVITE, in order to adjust various local parameters to what is being offered by remote:
- * - the video enablement parameter according to what is offered and our local policy.
- * Fixing the call->params to proper values avoid request video by accident during internal call updates, pauses and resumes
- * - the stream indexes.
- */
-void linphone_call_fix_call_parameters(LinphoneCall *call, SalMediaDescription *rmd){
-	const LinphoneCallParams* rcp;
-
-	if (rmd) {
-		linphone_call_compute_streams_indexes(call, rmd);
-		linphone_call_update_biggest_desc(call, rmd);
-		/* Why disabling implicit_rtcp_fb ? It is a local policy choice actually. It doesn't disturb to propose it again and again
-		 * even if the other end apparently doesn't support it.
-		 * The following line of code is causing trouble, while for example making an audio call, then adding video.
-		 * Due to the 200Ok response of the audio-only offer where no rtcp-fb attribute is present, implicit_rtcp_fb is set to
-		 * FALSE, which is then preventing it to be eventually used when video is later added to the call.
-		 * I did the choice of commenting it out.
-		 */
-		/*call->params->implicit_rtcp_fb &= sal_media_description_has_implicit_avpf(rmd);*/
-	}
-	rcp = linphone_call_get_remote_params(call);
-	if (rcp){
-		if (call->params->has_audio && !rcp->has_audio){
-			ms_message("Call [%p]: disabling audio in our call params because the remote doesn't want it.", call);
-			call->params->has_audio = FALSE;
-		}
-		if (call->params->has_video && !rcp->has_video){
-			ms_message("Call [%p]: disabling video in our call params because the remote doesn't want it.", call);
-			call->params->has_video = FALSE;
-		}
-
-		if (rcp->has_video && call->core->video_policy.automatically_accept && linphone_core_video_enabled(call->core) && !call->params->has_video){
-			ms_message("Call [%p]: re-enabling video in our call params because the remote wants it and the policy allows to automatically accept.", call);
-			linphone_call_params_enable_video(call->params, TRUE);
-		}
-
-		if (rcp->realtimetext_enabled && !call->params->realtimetext_enabled) {
-			call->params->realtimetext_enabled = TRUE;
-		}
-	}
-}
 
 const char *linphone_call_state_to_string(LinphoneCallState cs){
 	switch (cs){
@@ -1847,585 +74,6 @@
 	return "undefined state";
 }
 
-void linphone_call_set_state(LinphoneCall *call, LinphoneCallState cstate, const char *message){
-	LinphoneCore *lc=call->core;
-
-	if (call->state!=cstate){
-		call->prevstate=call->state;
-
-		/*Make sanity checks with call state changes. Any bad transition can result in unpredictable results
-		 *or irrecoverable errors in the application*/
-		if (call->state==LinphoneCallEnd || call->state==LinphoneCallError){
-			if (cstate!=LinphoneCallReleased){
-				ms_fatal("Abnormal call resurection from %s to %s, aborting."	,linphone_call_state_to_string(call->state)
-																				,linphone_call_state_to_string(cstate));
-				return;
-			}
-		}else if (cstate == LinphoneCallReleased && (call->prevstate != LinphoneCallError && call->prevstate != LinphoneCallEnd)){
-			ms_fatal("Attempt to move call [%p] to Released state while it was not previously in Error or End state. Aborting.", call);
-			return;
-		}
-		ms_message("Call %p: moving from state %s to %s",call
-														,linphone_call_state_to_string(call->state)
-														,linphone_call_state_to_string(cstate));
-
-		if (cstate!=LinphoneCallRefered){
-			/*LinphoneCallRefered is rather an event, not a state.
-			 Indeed it does not change the state of the call (still paused or running)*/
-			call->state=cstate;
-		}
-
-		switch (cstate) {
-		case LinphoneCallOutgoingInit:
-		case LinphoneCallIncomingReceived:
-			getPlatformHelpers(lc)->acquireWifiLock();
-			getPlatformHelpers(lc)->acquireMcastLock();
-			getPlatformHelpers(lc)->acquireCpuLock();
-			break;
-		case LinphoneCallEnd:
-		case LinphoneCallError:
-			switch(linphone_error_info_get_reason(linphone_call_get_error_info(call))) {
-			case LinphoneReasonDeclined:
-				if(call->log->status != LinphoneCallMissed) // Do not re-change the status of a call if it's already set
-					call->log->status = LinphoneCallDeclined;
-				break;
-			case LinphoneReasonNotAnswered:
-				if (call->log->dir == LinphoneCallIncoming)
-					call->log->status = LinphoneCallMissed;
-				break;
-			case LinphoneReasonNone:
-				if (call->log->dir == LinphoneCallIncoming){
-					const LinphoneErrorInfo *ei = linphone_call_get_error_info(call);
-					if (ei) {
-						int code = linphone_error_info_get_protocol_code(ei);
-						if((code >= 200 && code < 300)) {
-							// error between 200-299 means accepted elsewhere
-							call->log->status=LinphoneCallAcceptedElsewhere;
-							break;
-						}
-					}
-				}
-				break;
-			case LinphoneReasonDoNotDisturb:
-				if (call->log->dir == LinphoneCallIncoming){
-					const LinphoneErrorInfo *ei = linphone_call_get_error_info(call);
-					if (ei) {
-						int code = linphone_error_info_get_protocol_code(ei);
-						if(code >= 600 && code < 700) {
-							// error between 600-699 means declined elsewhere
-							call->log->status=LinphoneCallDeclinedElsewhere;
-							break;
-						}
-					}
-				}
-				break;
-			default:
-				break;
-			}
-			linphone_call_set_terminated(call);
-			break;
-		case LinphoneCallConnected:
-			call->log->status=LinphoneCallSuccess;
-			call->log->connected_date_time = ms_time(NULL);
-			break;
-		case LinphoneCallReleased:
-			getPlatformHelpers(lc)->releaseWifiLock();
-			getPlatformHelpers(lc)->releaseMcastLock();
-			getPlatformHelpers(lc)->releaseCpuLock();
-			break;
-		case LinphoneCallStreamsRunning:
-			if (call->prevstate == LinphoneCallUpdating || call->prevstate == LinphoneCallUpdatedByRemote) {
-				LinphoneReason reason = linphone_call_get_reason(call);
-				char *msg;
-				if (reason != LinphoneReasonNone) {
-					msg = ms_strdup_printf(_("Call parameters could not be modified: %s."), linphone_reason_to_string(reason));
-				} else {
-					msg = ms_strdup(_("Call parameters were successfully modified."));
-				}
-				linphone_core_notify_display_status(lc, msg);
-				ms_free(msg);
-			}
-			break;
-		default:
-			break;
-		}
-
-		if(cstate!=LinphoneCallStreamsRunning) {
-			if (call->dtmfs_timer!=NULL){
-				/*cancelling DTMF sequence, if any*/
-				linphone_call_cancel_dtmfs(call);
-			}
-		}
-		if (!message) {
-			ms_error("%s(): You must fill a reason when changing call state (from %s o %s)."
-					, __FUNCTION__
-					, linphone_call_state_to_string(call->prevstate)
-					, linphone_call_state_to_string(call->state));
-		}
-		linphone_call_notify_state_changed(call, cstate, message ? message : "");
-		linphone_reporting_call_state_updated(call);
-		if (cstate==LinphoneCallReleased) {/*shall be performed after  app notification*/
-			linphone_call_set_released(call);
-		}
-	}
-}
-
-static void linphone_call_destroy(LinphoneCall *obj){
-	ms_message("Call [%p] freed.",obj);
-	bctbx_list_free_with_data(obj->callbacks, (bctbx_list_free_func)linphone_call_cbs_unref);
-	if (obj->audiostream || obj->videostream){
-		linphone_call_free_media_resources(obj);
-	}
-	if (obj->audio_stats) {
-		linphone_call_stats_unref(obj->audio_stats);
-		obj->audio_stats = NULL;
-	}
-	if (obj->video_stats) {
-		linphone_call_stats_unref(obj->video_stats);
-		obj->video_stats = NULL;
-	}
-	if (obj->text_stats) {
-		linphone_call_stats_unref(obj->text_stats);
-		obj->text_stats = NULL;
-	}
-	if (obj->op!=NULL) {
-		sal_op_release(obj->op);
-		obj->op=NULL;
-	}
-	if (obj->biggestdesc!=NULL){
-		sal_media_description_unref(obj->biggestdesc);
-		obj->biggestdesc=NULL;
-	}
-	if (obj->resultdesc!=NULL) {
-		sal_media_description_unref(obj->resultdesc);
-		obj->resultdesc=NULL;
-	}
-	if (obj->localdesc!=NULL) {
-		sal_media_description_unref(obj->localdesc);
-		obj->localdesc=NULL;
-	}
-	if (obj->ping_op) {
-		sal_op_release(obj->ping_op);
-		obj->ping_op=NULL;
-	}
-	if (obj->refer_to){
-		ms_free(obj->refer_to);
-		obj->refer_to=NULL;
-	}
-	if (obj->referer){
-		linphone_call_unref(obj->referer);
-		obj->referer=NULL;
-	}
-	if (obj->transfer_target){
-		linphone_call_unref(obj->transfer_target);
-		obj->transfer_target=NULL;
-	}
-	if (obj->log) {
-		linphone_call_log_unref(obj->log);
-		obj->log=NULL;
-	}
-	if (obj->auth_token) {
-		ms_free(obj->auth_token);
-		obj->auth_token=NULL;
-	}
-	if (obj->dtls_certificate_fingerprint) {
-		ms_free(obj->dtls_certificate_fingerprint);
-		obj->dtls_certificate_fingerprint=NULL;
-	}
-	if (obj->dtmfs_timer) {
-		linphone_call_cancel_dtmfs(obj);
-	}
-	if (obj->params){
-		linphone_call_params_unref(obj->params);
-		obj->params=NULL;
-	}
-	if (obj->current_params){
-		linphone_call_params_unref(obj->current_params);
-		obj->current_params=NULL;
-	}
-	if (obj->remote_params != NULL) {
-		linphone_call_params_unref(obj->remote_params);
-		obj->remote_params=NULL;
-	}
-	if (obj->me) {
-		linphone_address_unref(obj->me);
-		obj->me = NULL;
-	}
-	if (obj->onhold_file) ms_free(obj->onhold_file);
-
-	if (obj->ei) linphone_error_info_unref(obj->ei);
-	if (obj->nat_policy)
-		linphone_nat_policy_unref(obj->nat_policy);
-}
-
-LinphoneCall * linphone_call_ref(LinphoneCall *obj){
-	belle_sip_object_ref(obj);
-	return obj;
-}
-
-void linphone_call_unref(LinphoneCall *obj){
-	belle_sip_object_unref(obj);
-}
-
-static unsigned int linphone_call_get_n_active_streams(const LinphoneCall *call) {
-	SalMediaDescription *md=NULL;
-	if (call->op)
-		md = sal_call_get_remote_media_description(call->op);
-	if (!md)
-		return 0;
-	return sal_media_description_nb_active_streams_of_type(md, SalAudio) + sal_media_description_nb_active_streams_of_type(md, SalVideo) + sal_media_description_nb_active_streams_of_type(md, SalText);
-}
-
-const LinphoneCallParams * linphone_call_get_current_params(LinphoneCall *call){
-	SalMediaDescription *md=call->resultdesc;
-	int all_streams_encrypted = 0;
-#ifdef VIDEO_ENABLED
-	VideoStream *vstream;
-#endif
-	MS_VIDEO_SIZE_ASSIGN(call->current_params->sent_vsize, UNKNOWN);
-	MS_VIDEO_SIZE_ASSIGN(call->current_params->recv_vsize, UNKNOWN);
-#ifdef VIDEO_ENABLED
-	if (call->current_params->sent_vdef != NULL) linphone_video_definition_unref(call->current_params->sent_vdef);
-	call->current_params->sent_vdef = NULL;
-	if (call->current_params->recv_vdef != NULL) linphone_video_definition_unref(call->current_params->recv_vdef);
-	call->current_params->recv_vdef = NULL;
-	vstream = call->videostream;
-	if (vstream != NULL) {
-		call->current_params->sent_vsize = video_stream_get_sent_video_size(vstream);
-		call->current_params->recv_vsize = video_stream_get_received_video_size(vstream);
-		call->current_params->sent_vdef = linphone_factory_create_video_definition(
-			linphone_factory_get(), call->current_params->sent_vsize.width, call->current_params->sent_vsize.height);
-		call->current_params->recv_vdef = linphone_factory_create_video_definition(
-			linphone_factory_get(), call->current_params->recv_vsize.width, call->current_params->recv_vsize.height);
-		call->current_params->sent_fps = video_stream_get_sent_framerate(vstream);
-		call->current_params->received_fps = video_stream_get_received_framerate(vstream);
-	}
-#endif
-
-	/* REVISITED
-	 * Previous code was buggy.
-	 * Relying on the mediastream's state (added by jehan: only) to know the current encryption is unreliable.
-	 * For (added by jehan: both DTLS and) ZRTP it is though necessary.
-	 * But for all others the current_params->media_encryption state should reflect (added by jehan: both) what is agreed by the offer/answer
-	 * mechanism  (added by jehan: and encryption status from media which is much stronger than only result of offer/answer )
-	 * Typically there can be inactive streams for which the media layer has no idea of whether they are encrypted or not.
-	 */
-
-	switch (call->params->media_encryption) {
-	case LinphoneMediaEncryptionZRTP:
-		if (at_least_one_stream_started(call)){
-			if ((all_streams_encrypted = linphone_call_all_streams_encrypted(call)) && linphone_call_get_authentication_token(call)) {
-				call->current_params->media_encryption=LinphoneMediaEncryptionZRTP;
-			} else {
-				/*to avoid to many traces*/
-				ms_debug("Encryption was requested to be %s, but isn't effective (all_streams_encrypted=%i, auth_token=%s)",
-					linphone_media_encryption_to_string(call->params->media_encryption), all_streams_encrypted, call->auth_token == NULL ? "" : call->auth_token);
-				call->current_params->media_encryption=LinphoneMediaEncryptionNone;
-			}
-		}//else don't update the state if all streams are shutdown.
-		break;
-	case LinphoneMediaEncryptionDTLS:
-	case LinphoneMediaEncryptionSRTP:
-		if (at_least_one_stream_started(call)){
-			if (linphone_call_get_n_active_streams(call)==0 || (all_streams_encrypted = linphone_call_all_streams_encrypted(call))) {
-				call->current_params->media_encryption = call->params->media_encryption;
-			} else {
-				/*to avoid to many traces*/
-				ms_debug("Encryption was requested to be %s, but isn't effective (all_streams_encrypted=%i)",
-					linphone_media_encryption_to_string(call->params->media_encryption), all_streams_encrypted);
-				call->current_params->media_encryption=LinphoneMediaEncryptionNone;
-			}
-		}//else don't update the state if all streams are shutdown.
-		break;
-	case LinphoneMediaEncryptionNone:
-		/* check if we actually switched to ZRTP */
-		if (at_least_one_stream_started(call) && (all_streams_encrypted = linphone_call_all_streams_encrypted(call)) && linphone_call_get_authentication_token(call)) {
-				call->current_params->media_encryption=LinphoneMediaEncryptionZRTP;
-		} else {
-			call->current_params->media_encryption=LinphoneMediaEncryptionNone;
-		}
-		break;
-	}
-	call->current_params->avpf_enabled = linphone_call_all_streams_avpf_enabled(call) && sal_media_description_has_avpf(md);
-	if (call->current_params->avpf_enabled == TRUE) {
-		call->current_params->avpf_rr_interval = linphone_call_get_avpf_rr_interval(call);
-	} else {
-		call->current_params->avpf_rr_interval = 0;
-	}
-	if (md){
-		const char *rtp_addr;
-
-		SalStreamDescription *sd=sal_media_description_find_best_stream(md,SalAudio);
-
-		call->current_params->audio_dir=sd ? media_direction_from_sal_stream_dir(sd->dir) : LinphoneMediaDirectionInactive;
-		if (call->current_params->audio_dir != LinphoneMediaDirectionInactive) {
-			rtp_addr = sd->rtp_addr[0]!='\0' ? sd->rtp_addr : call->resultdesc->addr;
-			call->current_params->audio_multicast_enabled = ms_is_multicast(rtp_addr);
-		} else
-			call->current_params->audio_multicast_enabled = FALSE;
-
-		sd=sal_media_description_find_best_stream(md,SalVideo);
-		call->current_params->implicit_rtcp_fb = sd ? sal_stream_description_has_implicit_avpf(sd): FALSE;
-		call->current_params->video_dir=sd ? media_direction_from_sal_stream_dir(sd->dir) : LinphoneMediaDirectionInactive;
-		if (call->current_params->video_dir != LinphoneMediaDirectionInactive) {
-			rtp_addr = sd->rtp_addr[0]!='\0' ? sd->rtp_addr : call->resultdesc->addr;
-			call->current_params->video_multicast_enabled = ms_is_multicast(rtp_addr);
-		} else
-			call->current_params->video_multicast_enabled = FALSE;
-
-	}
-
-	return call->current_params;
-}
-
-const LinphoneCallParams * linphone_call_get_remote_params(LinphoneCall *call){
-	if (call->op){
-		LinphoneCallParams *cp;
-		SalMediaDescription *md;
-		const SalCustomHeader *ch;
-
-		md=sal_call_get_remote_media_description(call->op);
-		if (md) {
-			SalStreamDescription *sd;
-			unsigned int i;
-			unsigned int nb_audio_streams = sal_media_description_nb_active_streams_of_type(md, SalAudio);
-			unsigned int nb_video_streams = sal_media_description_nb_active_streams_of_type(md, SalVideo);
-			unsigned int nb_text_streams = sal_media_description_nb_active_streams_of_type(md, SalText);
-			if (call->remote_params != NULL) linphone_call_params_unref(call->remote_params);
-			cp = call->remote_params = linphone_call_params_new();
-
-			for (i = 0; i < nb_video_streams; i++) {
-				sd = sal_media_description_get_active_stream_of_type(md, SalVideo, i);
-				if (sal_stream_description_active(sd) == TRUE) cp->has_video = TRUE;
-				if (sal_stream_description_has_srtp(sd) == TRUE) cp->media_encryption = LinphoneMediaEncryptionSRTP;
-			}
-			for (i = 0; i < nb_audio_streams; i++) {
-				sd = sal_media_description_get_active_stream_of_type(md, SalAudio, i);
-				if (sal_stream_description_has_srtp(sd) == TRUE) cp->media_encryption = LinphoneMediaEncryptionSRTP;
-			}
-			for (i = 0; i < nb_text_streams; i++) {
-				sd = sal_media_description_get_active_stream_of_type(md, SalText, i);
-				if (sal_stream_description_has_srtp(sd) == TRUE) cp->media_encryption = LinphoneMediaEncryptionSRTP;
-				cp->realtimetext_enabled = TRUE;
-			}
-			if (!cp->has_video){
-				if (md->bandwidth>0 && md->bandwidth<=linphone_core_get_edge_bw(call->core)){
-					cp->low_bandwidth=TRUE;
-				}
-			}
-			if (md->name[0]!='\0') linphone_call_params_set_session_name(cp,md->name);
-
-			linphone_call_params_set_custom_sdp_attributes(call->remote_params, md->custom_sdp_attributes);
-			linphone_call_params_set_custom_sdp_media_attributes(call->remote_params, LinphoneStreamTypeAudio, md->streams[call->main_audio_stream_index].custom_sdp_attributes);
-			linphone_call_params_set_custom_sdp_media_attributes(call->remote_params, LinphoneStreamTypeVideo, md->streams[call->main_video_stream_index].custom_sdp_attributes);
-			linphone_call_params_set_custom_sdp_media_attributes(call->remote_params, LinphoneStreamTypeText, md->streams[call->main_text_stream_index].custom_sdp_attributes);
-		}
-		ch = sal_op_get_recv_custom_header(call->op);
-		if (ch){
-			/*instanciate a remote_params only if a SIP message was received before (custom headers indicates this).*/
-			if (call->remote_params == NULL) call->remote_params = linphone_call_params_new();
-			linphone_call_params_set_custom_headers(call->remote_params, ch);
-		}
-		return call->remote_params;
-	}
-	return NULL;
-}
-
-const LinphoneAddress * linphone_call_get_remote_address(const LinphoneCall *call){
-	return call->dir==LinphoneCallIncoming ? call->log->from : call->log->to;
-}
-
-const LinphoneAddress * linphone_call_get_to_address(const LinphoneCall *call){
-  return (const LinphoneAddress *)sal_op_get_to_address(call->op);
-}
-
-const char *linphone_call_get_to_header(const LinphoneCall *call, const char *name){
-	return sal_custom_header_find(sal_op_get_recv_custom_header(call->op),name);
-}
-
-char *linphone_call_get_remote_address_as_string(const LinphoneCall *call){
-	return linphone_address_as_string(linphone_call_get_remote_address(call));
-}
-
-const LinphoneAddress * linphone_call_get_diversion_address(const LinphoneCall *call){
-	return call->op?(const LinphoneAddress *)sal_op_get_diversion_address(call->op):NULL;
-}
-
-LinphoneCallState linphone_call_get_state(const LinphoneCall *call){
-	return call->state;
-}
-
-LinphoneReason linphone_call_get_reason(const LinphoneCall *call){
-	return linphone_error_info_get_reason(linphone_call_get_error_info(call));
-}
-
-const LinphoneErrorInfo *linphone_call_get_error_info(const LinphoneCall *call){
-	if (!call->non_op_error){
-		linphone_error_info_from_sal_op(call->ei, call->op);
-	}
-	return call->ei;
-}
-
-void *linphone_call_get_user_data(const LinphoneCall *call)
-{
-	return call->user_data;
-}
-
-void linphone_call_set_user_data(LinphoneCall *call, void *user_pointer)
-{
-	call->user_data = user_pointer;
-}
-
-LinphoneCallLog *linphone_call_get_call_log(const LinphoneCall *call){
-	return call->log;
-}
-
-const char *linphone_call_get_refer_to(const LinphoneCall *call){
-	return call->refer_to;
-}
-
-LinphoneCall *linphone_call_get_transferer_call(const LinphoneCall *call){
-	return call->referer;
-}
-
-LinphoneCall *linphone_call_get_transfer_target_call(const LinphoneCall *call){
-	return call->transfer_target;
-}
-
-LinphoneCallDir linphone_call_get_dir(const LinphoneCall *call){
-	return call->log->dir;
-}
-
-const char *linphone_call_get_remote_user_agent(LinphoneCall *call){
-	if (call->op){
-		return sal_op_get_remote_ua (call->op);
-	}
-	return NULL;
-}
-
-const char *linphone_call_get_remote_contact(LinphoneCall *call){
-	if( call->op ){
-		/*sal_op_get_remote_contact preserves header params*/
-		return sal_op_get_remote_contact(call->op);
-	}
-	return NULL;
-}
-
-bool_t linphone_call_has_transfer_pending(const LinphoneCall *call){
-	return call->refer_pending;
-}
-
-static int _linphone_call_compute_duration (const LinphoneCall *call) {
-	if (call->log->connected_date_time == 0) return 0;
-	else return (int)(ms_time(NULL) - call->log->connected_date_time);
-}
-
-int linphone_call_get_duration(const LinphoneCall *call) {
-	switch (call->state) {
-	  case LinphoneCallEnd:
-	  case LinphoneCallError:
-	  case LinphoneCallReleased:
-	    return call->log->duration;
-	  default:
-		return _linphone_call_compute_duration(call);
-	}
-}
-
-LinphoneCall *linphone_call_get_replaced_call(LinphoneCall *call){
-	SalOp *op=sal_call_get_replaces(call->op);
-	if (op){
-		return (LinphoneCall*)sal_op_get_user_pointer(op);
-	}
-	return NULL;
-}
-
-void linphone_call_enable_camera (LinphoneCall *call, bool_t enable){
-#ifdef VIDEO_ENABLED
-	call->camera_enabled=enable;
-	switch(call->state) {
-		case LinphoneCallStreamsRunning:
-		case LinphoneCallOutgoingEarlyMedia:
-		case LinphoneCallIncomingEarlyMedia:
-		case LinphoneCallConnected:
-			if(call->videostream!=NULL
-				&& video_stream_started(call->videostream)
-				&& video_stream_get_camera(call->videostream) != linphone_call_get_video_device(call)) {
-				const char *cur_cam, *new_cam;
-				cur_cam = video_stream_get_camera(call->videostream) ? ms_web_cam_get_name(video_stream_get_camera(call->videostream)) : "NULL";
-				new_cam = linphone_call_get_video_device(call) ? ms_web_cam_get_name(linphone_call_get_video_device(call)) : "NULL";
-				ms_message("Switching video cam from [%s] to [%s] on call [%p]"	, cur_cam, new_cam, call);
-				video_stream_change_camera(call->videostream, linphone_call_get_video_device(call));
-			}
-			break;
-
-		default: break;
-	}
-#endif
-}
-
-void linphone_call_send_vfu_request(LinphoneCall *call) {
-#ifdef VIDEO_ENABLED
-	const LinphoneCallParams *current_params = linphone_call_get_current_params(call);
-	
-	if (call->videostream && call->videostream->ms.decoder) {
-		ms_filter_call_method_noarg(call->videostream->ms.decoder, MS_VIDEO_DECODER_RESET_FIRST_IMAGE_NOTIFICATION);
-	}
-
-	if ((current_params->avpf_enabled || current_params->implicit_rtcp_fb  )&& call->videostream && media_stream_get_state((const MediaStream *)call->videostream) == MSStreamStarted) { // || sal_media_description_has_implicit_avpf((const SalMediaDescription *)call->resultdesc)
-		ms_message("Request Full Intra Request on call [%p]", call);
-		video_stream_send_fir(call->videostream);
-	} else if (call->core->sip_conf.vfu_with_info) {
-		ms_message("Request SIP INFO FIR on call [%p]", call);
-		if (LinphoneCallStreamsRunning == linphone_call_get_state(call))
-			sal_call_send_vfu_request(call->op);
-	} else {
-		ms_message("vfu request using sip disabled from config [sip,vfu_with_info]");
-	}
-#endif
-}
-
-#ifdef VIDEO_ENABLED
-static void snapshot_taken(void *userdata, struct _MSFilter *f, unsigned int id, void *arg) {
-	if (id == MS_JPEG_WRITER_SNAPSHOT_TAKEN) {
-		LinphoneCall *call = (LinphoneCall *)userdata;
-		if (call) {
-			const char *filepath = (const char *) arg;
-			linphone_call_notify_snapshot_taken(call, filepath);
-		}
-		linphone_call_unref(call);
-	}
-}
-#endif
-
-LinphoneStatus linphone_call_take_video_snapshot(LinphoneCall *call, const char *file) {
-#ifdef VIDEO_ENABLED
-	if (call->videostream!=NULL && call->videostream->jpegwriter!=NULL){
-		ms_filter_clear_notify_callback(call->videostream->jpegwriter);
-		ms_filter_add_notify_callback(call->videostream->jpegwriter, snapshot_taken, linphone_call_ref(call), TRUE);
-		return ms_filter_call_method(call->videostream->jpegwriter,MS_JPEG_WRITER_TAKE_SNAPSHOT,(void*)file);
-	}
-	ms_warning("Cannot take snapshot: no currently running video stream on this call.");
-#endif
-	return -1;
-}
-
-LinphoneStatus linphone_call_take_preview_snapshot(LinphoneCall *call, const char *file) {
-#ifdef VIDEO_ENABLED
-	if (call->videostream!=NULL && call->videostream->local_jpegwriter!=NULL){
-		ms_filter_clear_notify_callback(call->videostream->local_jpegwriter);
-		ms_filter_add_notify_callback(call->videostream->local_jpegwriter, snapshot_taken, linphone_call_ref(call), TRUE);
-		return ms_filter_call_method(call->videostream->local_jpegwriter,MS_JPEG_WRITER_TAKE_SNAPSHOT,(void*)file);
-	}
-	ms_warning("Cannot take local snapshot: no currently running video stream on this call.");
-	return -1;
-#endif
-	return -1;
-}
-
-bool_t linphone_call_camera_enabled (const LinphoneCall *call){
-	return call->camera_enabled;
-}
-
 /**
  * @ingroup call_control
  * @return string value of LinphonePrivacy enum
@@ -2443,3805 +91,8 @@
 	}
 }
 
-
-#ifdef TEST_EXT_RENDERER
-static void rendercb(void *data, const MSPicture *local, const MSPicture *remote){
-	ms_message("rendercb, local buffer=%p, remote buffer=%p",
-			   local ? local->planes[0] : NULL, remote? remote->planes[0] : NULL);
-}
-#endif
-
-#ifdef VIDEO_ENABLED
-static void video_stream_event_cb(void *user_pointer, const MSFilter *f, const unsigned int event_id, const void *args){
-	LinphoneCall* call = (LinphoneCall*) user_pointer;
-	switch (event_id) {
-		case MS_VIDEO_DECODER_DECODING_ERRORS:
-			ms_warning("MS_VIDEO_DECODER_DECODING_ERRORS");
-			if (call->videostream && (video_stream_is_decoding_error_to_be_reported(call->videostream, 5000) == TRUE)) {
-				video_stream_decoding_error_reported(call->videostream);
-				linphone_call_send_vfu_request(call);
-			}
-			break;
-		case MS_VIDEO_DECODER_RECOVERED_FROM_ERRORS:
-			ms_message("MS_VIDEO_DECODER_RECOVERED_FROM_ERRORS");
-			if (call->videostream) {
-				video_stream_decoding_error_recovered(call->videostream);
-			}
-			break;
-		case MS_VIDEO_DECODER_FIRST_IMAGE_DECODED:
-			ms_message("First video frame decoded successfully");
-			if (call->nextVideoFrameDecoded._func != NULL){
-				call->nextVideoFrameDecoded._func(call, call->nextVideoFrameDecoded._user_data);
-				call->nextVideoFrameDecoded._func = NULL;
-				call->nextVideoFrameDecoded._user_data = NULL;
-			}
-			linphone_call_notify_next_video_frame_decoded(call);
-			break;
-		case MS_VIDEO_DECODER_SEND_PLI:
-		case MS_VIDEO_DECODER_SEND_SLI:
-		case MS_VIDEO_DECODER_SEND_RPSI:
-			/* Handled internally by mediastreamer2. */
-			break;
-		default:
-			ms_warning("Unhandled event %i", event_id);
-			break;
-	}
-}
-#endif
-
-static void _linphone_call_set_next_video_frame_decoded_trigger(LinphoneCall *call){
-#ifdef VIDEO_ENABLED
-	if (call->videostream && call->videostream->ms.decoder)
-		ms_filter_call_method_noarg(call->videostream->ms.decoder, MS_VIDEO_DECODER_RESET_FIRST_IMAGE_NOTIFICATION);
-#endif
-}
-
-void linphone_call_set_next_video_frame_decoded_callback(LinphoneCall *call, LinphoneCallCbFunc cb, void* user_data) {
-	call->nextVideoFrameDecoded._func = cb;
-	call->nextVideoFrameDecoded._user_data = user_data;
-	_linphone_call_set_next_video_frame_decoded_trigger(call);
-}
-
-static void port_config_set_random_choosed(LinphoneCall *call, int stream_index, RtpSession *session){
-	call->media_ports[stream_index].rtp_port=rtp_session_get_local_port(session);
-	call->media_ports[stream_index].rtcp_port=rtp_session_get_local_rtcp_port(session);
-}
-
-static void _linphone_call_prepare_ice_for_stream(LinphoneCall *call, int stream_index, bool_t create_checklist){
-	MediaStream *ms = stream_index == call->main_audio_stream_index ? (MediaStream*)call->audiostream : stream_index == call->main_video_stream_index ? (MediaStream*)call->videostream : (MediaStream*)call->textstream;
-	if (linphone_nat_policy_ice_enabled(call->nat_policy) && (call->ice_session != NULL)){
-		IceCheckList *cl;
-		rtp_session_set_pktinfo(ms->sessions.rtp_session, TRUE);
-		cl=ice_session_check_list(call->ice_session, stream_index);
-		if (cl == NULL && create_checklist) {
-			cl=ice_check_list_new();
-			ice_session_add_check_list(call->ice_session, cl, stream_index);
-			ms_message("Created new ICE check list for stream [%i]",stream_index);
-		}
-		if (cl) {
-			media_stream_set_ice_check_list(ms, cl);
-		}
-	}
-}
-
-int linphone_call_prepare_ice(LinphoneCall *call, bool_t incoming_offer){
-	SalMediaDescription *remote = NULL;
-	int err;
-	bool_t has_video=FALSE;
-
-	if (linphone_nat_policy_ice_enabled(call->nat_policy) && (call->ice_session != NULL)){
-		if (incoming_offer){
-			remote=sal_call_get_remote_media_description(call->op);
-			has_video=linphone_core_video_enabled(call->core) && linphone_core_media_description_contains_video_stream(remote);
-		}else has_video=call->params->has_video;
-
-		_linphone_call_prepare_ice_for_stream(call,call->main_audio_stream_index,TRUE);
-		if (has_video) _linphone_call_prepare_ice_for_stream(call,call->main_video_stream_index,TRUE);
-		if (call->params->realtimetext_enabled) _linphone_call_prepare_ice_for_stream(call,call->main_text_stream_index,TRUE);
-		/*start ICE gathering*/
-		if (incoming_offer)
-			linphone_call_update_ice_from_remote_media_description(call, remote, TRUE); /*this may delete the ice session*/
-		if (call->ice_session && !ice_session_candidates_gathered(call->ice_session)){
-			if (call->audiostream->ms.state==MSStreamInitialized)
-				audio_stream_prepare_sound(call->audiostream, NULL, NULL);
-#ifdef VIDEO_ENABLED
-			if (has_video && call->videostream && call->videostream->ms.state==MSStreamInitialized) {
-				video_stream_prepare_video(call->videostream);
-			}
-#endif
-			if (call->params->realtimetext_enabled && call->textstream->ms.state==MSStreamInitialized) {
-				text_stream_prepare_text(call->textstream);
-			}
-			err = linphone_core_gather_ice_candidates(call->core,call);
-			if (err == 0) {
-				/* Ice candidates gathering wasn't started, but we can proceed with the call anyway. */
-				linphone_call_stop_media_streams_for_ice_gathering(call);
-			}else if (err == -1) {
-				linphone_call_stop_media_streams_for_ice_gathering(call);
-				linphone_call_delete_ice_session(call);
-			}
-			return err;/* 1= gathering in progress, wait; 0=proceed*/
-		}
-	}
-	return 0;
-}
-
-/*eventually join to a multicast group if told to do so*/
-static void linphone_call_join_multicast_group(LinphoneCall *call, int stream_index, MediaStream *ms){
-	if (call->media_ports[stream_index].multicast_ip[stream_index]!='\0'){
-		media_stream_join_multicast_group(ms, call->media_ports[stream_index].multicast_ip);
-	} else
-		ms_error("Cannot join multicast group if multicast ip is not set for call [%p]",call);
-}
-
-static SalMulticastRole linphone_call_get_multicast_role(const LinphoneCall *call,SalStreamType type) {
-	SalMulticastRole multicast_role=SalMulticastInactive;
-	SalMediaDescription *remotedesc, *localdesc;
-	SalStreamDescription *stream_desc = NULL;
-	if (!call->op) goto end;
-	remotedesc = sal_call_get_remote_media_description(call->op);
-	localdesc = call->localdesc;
-	if (!localdesc && !remotedesc && call->dir == LinphoneCallOutgoing) {
-		/*well using call dir*/
-		if ((type == SalAudio && linphone_call_params_audio_multicast_enabled(call->params))
-			|| (type == SalVideo && linphone_call_params_video_multicast_enabled(call->params)))
-			multicast_role=SalMulticastSender;
-	} else	if (localdesc && (!remotedesc || sal_call_is_offerer(call->op))) {
-		stream_desc = sal_media_description_find_best_stream(localdesc, type);
-	} else if (!sal_call_is_offerer(call->op) && remotedesc)
-		stream_desc = sal_media_description_find_best_stream(remotedesc, type);
-
-	if (stream_desc)
-		multicast_role = stream_desc->multicast_role;
-
-	end:
-	ms_message("Call [%p], stream type [%s], multicast role is [%s]",call, sal_stream_type_to_string(type),
-		sal_multicast_role_to_string(multicast_role));
-	return multicast_role;
-}
-
-static void setup_dtls_params(LinphoneCall *call, MediaStream* stream) {
-	LinphoneCore *lc=call->core;
-	if (call->params->media_encryption==LinphoneMediaEncryptionDTLS) {
-		MSDtlsSrtpParams params;
-		char *certificate, *key;
-		memset(&params,0,sizeof(MSDtlsSrtpParams));
-		/* TODO : search for a certificate with CNAME=sip uri(retrieved from variable me) or default : linphone-dtls-default-identity */
-		/* This will parse the directory to find a matching fingerprint or generate it if not found */
-		/* returned string must be freed */
-		sal_certificates_chain_parse_directory(&certificate, &key, &call->dtls_certificate_fingerprint, lc->user_certificates_path, "linphone-dtls-default-identity", SAL_CERTIFICATE_RAW_FORMAT_PEM, TRUE, TRUE);
-
-		if (key!= NULL && certificate!=NULL) {
-			params.pem_certificate = (char *)certificate;
-			params.pem_pkey = (char *)key;
-			params.role = MSDtlsSrtpRoleUnset; /* default is unset, then check if we have a result SalMediaDescription */
-			media_stream_enable_dtls(stream,&params);
-			ms_free(certificate);
-			ms_free(key);
-		} else {
-			ms_error("Unable to retrieve or generate DTLS certificate and key - DTLS disabled");
-			/* TODO : check if encryption forced, if yes, stop call */
-		}
-	}
-}
-
-static void setZrtpCryptoTypesParameters(MSZrtpParams *params, LinphoneCore *lc)
-{
-	int i;
-	const MSCryptoSuite *srtp_suites;
-	MsZrtpCryptoTypesCount ciphersCount, authTagsCount;
-
-	if (params == NULL) return;
-	if (lc == NULL) return;
-
-	srtp_suites = linphone_core_get_srtp_crypto_suites(lc);
-	if (srtp_suites!=NULL) {
-		for(i=0; srtp_suites[i]!=MS_CRYPTO_SUITE_INVALID && i<SAL_CRYPTO_ALGO_MAX && i<MS_MAX_ZRTP_CRYPTO_TYPES; ++i){
-			switch (srtp_suites[i]) {
-				case MS_AES_128_SHA1_32:
-					params->ciphers[params->ciphersCount++] = MS_ZRTP_CIPHER_AES1;
-					params->authTags[params->authTagsCount++] = MS_ZRTP_AUTHTAG_HS32;
-					break;
-				case MS_AES_128_NO_AUTH:
-					params->ciphers[params->ciphersCount++] = MS_ZRTP_CIPHER_AES1;
-					break;
-				case MS_NO_CIPHER_SHA1_80:
-					params->authTags[params->authTagsCount++] = MS_ZRTP_AUTHTAG_HS80;
-					break;
-				case MS_AES_128_SHA1_80:
-					params->ciphers[params->ciphersCount++] = MS_ZRTP_CIPHER_AES1;
-					params->authTags[params->authTagsCount++] = MS_ZRTP_AUTHTAG_HS80;
-					break;
-				case MS_AES_CM_256_SHA1_80:
-				    ms_warning("Deprecated crypto suite MS_AES_CM_256_SHA1_80, use MS_AES_256_SHA1_80 instead");
-					BCTBX_NO_BREAK;
-				case MS_AES_256_SHA1_80:
-				    params->ciphers[params->ciphersCount++] = MS_ZRTP_CIPHER_AES3;
-                    params->authTags[params->authTagsCount++] = MS_ZRTP_AUTHTAG_HS80;
-                    break;
-				case MS_AES_256_SHA1_32:
-					params->ciphers[params->ciphersCount++] = MS_ZRTP_CIPHER_AES3;
-					params->authTags[params->authTagsCount++] = MS_ZRTP_AUTHTAG_HS32;
-					break;
-				case MS_CRYPTO_SUITE_INVALID:
-					break;
-			}
-		}
-	}
-
-	/* linphone_core_get_srtp_crypto_suites is used to determine sensible defaults; here each can be overridden */
-	ciphersCount = linphone_core_get_zrtp_cipher_suites(lc, params->ciphers); /* if not present in config file, params->ciphers is not modified */
-	if (ciphersCount!=0) { /* use zrtp_cipher_suites config only when present, keep config from srtp_crypto_suite otherwise */
-		params->ciphersCount = ciphersCount;
-	}
-	params->hashesCount = linphone_core_get_zrtp_hash_suites(lc, params->hashes);
-	authTagsCount = linphone_core_get_zrtp_auth_suites(lc, params->authTags); /* if not present in config file, params->authTags is not modified */
-	if (authTagsCount!=0) {
-		params->authTagsCount = authTagsCount; /* use zrtp_auth_suites config only when present, keep config from srtp_crypto_suite otherwise */
-	}
-	params->sasTypesCount = linphone_core_get_zrtp_sas_suites(lc, params->sasTypes);
-	params->keyAgreementsCount = linphone_core_get_zrtp_key_agreement_suites(lc, params->keyAgreements);
-}
-
-static OrtpJitterBufferAlgorithm name_to_jb_algo(const char *value){
-	if (value){
-		if (strcasecmp(value, "basic") == 0) return OrtpJitterBufferBasic;
-		else if (strcasecmp(value, "rls") == 0) return OrtpJitterBufferRecursiveLeastSquare;
-	}
-	ms_error("Invalid jitter buffer algorithm: %s", value);
-	return OrtpJitterBufferRecursiveLeastSquare;
-}
-
-static void apply_jitter_buffer_params(LinphoneCore *lc, RtpSession *session, LinphoneStreamType type){
-	JBParameters params;
-
-	rtp_session_get_jitter_buffer_params(session, &params);
-	params.min_size = lp_config_get_int(lc->config, "rtp", "jitter_buffer_min_size", 40);
-	params.max_size = lp_config_get_int(lc->config, "rtp", "jitter_buffer_max_size", 500);
-	params.max_packets = params.max_size * 200 / 1000; /*allow 200 packet per seconds, quite large*/
-	params.buffer_algorithm = name_to_jb_algo(lp_config_get_string(lc->config, "rtp", "jitter_buffer_algorithm", "rls"));
-	params.refresh_ms = lp_config_get_int(lc->config, "rtp", "jitter_buffer_refresh_period", 5000);
-	params.ramp_refresh_ms = lp_config_get_int(lc->config, "rtp", "jitter_buffer_ramp_refresh_period", 5000);
-	params.ramp_step_ms = lp_config_get_int(lc->config, "rtp", "jitter_buffer_ramp_step", 20);
-	params.ramp_threshold = lp_config_get_int(lc->config, "rtp", "jitter_buffer_ramp_threshold", 70);
-
-	switch (type){
-		case LinphoneStreamTypeAudio:
-		case LinphoneStreamTypeText: /*let's use the same params for text as for audio.*/
-			params.nom_size = linphone_core_get_audio_jittcomp(lc);
-			params.adaptive = linphone_core_audio_adaptive_jittcomp_enabled(lc);
-		break;
-		case LinphoneStreamTypeVideo:
-			params.nom_size = linphone_core_get_video_jittcomp(lc);
-			params.adaptive = linphone_core_video_adaptive_jittcomp_enabled(lc);
-		break;
-		case LinphoneStreamTypeUnknown:
-			ms_fatal("apply_jitter_buffer_params: should not happen");
-		break;
-	}
-	params.enabled = params.nom_size > 0;
-	if (params.enabled){
-		if (params.min_size > params.nom_size){
-			params.min_size = params.nom_size;
-		}
-		if (params.max_size < params.nom_size){
-			params.max_size = params.nom_size;
-		}
-	}
-	rtp_session_set_jitter_buffer_params(session, &params);
-}
-
-void linphone_call_init_audio_stream(LinphoneCall *call){
-	LinphoneCore *lc=call->core;
-	AudioStream *audiostream;
-	const char *location;
-	int dscp;
-	const char *rtcp_tool=linphone_core_get_user_agent(call->core);
-	char* cname;
-
-	if (call->audiostream != NULL) return;
-	
-	if (call->sessions[call->main_audio_stream_index].rtp_session==NULL){
-		SalMulticastRole multicast_role = linphone_call_get_multicast_role(call,SalAudio);
-		SalMediaDescription *remotedesc=NULL;
-		SalStreamDescription *stream_desc = NULL;
-		if (call->op) remotedesc = sal_call_get_remote_media_description(call->op);
-		if (remotedesc)
-				stream_desc = sal_media_description_find_best_stream(remotedesc, SalAudio);
-
-		call->audiostream=audiostream=audio_stream_new2(lc->factory, linphone_call_get_bind_ip_for_stream(call,call->main_audio_stream_index),
-				multicast_role ==  SalMulticastReceiver ? stream_desc->rtp_port : call->media_ports[call->main_audio_stream_index].rtp_port,
-				multicast_role ==  SalMulticastReceiver ? 0 /*disabled for now*/ : call->media_ports[call->main_audio_stream_index].rtcp_port);
-		if (multicast_role == SalMulticastReceiver)
-			linphone_call_join_multicast_group(call, call->main_audio_stream_index, &audiostream->ms);
-		rtp_session_enable_network_simulation(call->audiostream->ms.sessions.rtp_session, &lc->net_conf.netsim_params);
-		apply_jitter_buffer_params(lc, call->audiostream->ms.sessions.rtp_session, LinphoneStreamTypeAudio);
-		cname = linphone_address_as_string_uri_only(call->me);
-		audio_stream_set_rtcp_information(call->audiostream, cname, rtcp_tool);
-		ms_free(cname);
-		rtp_session_set_symmetric_rtp(audiostream->ms.sessions.rtp_session,linphone_core_symmetric_rtp_enabled(lc));
-		setup_dtls_params(call, &audiostream->ms);
-
-		/* init zrtp even if we didn't explicitely set it, just in case peer offers it */
-		if (linphone_core_media_encryption_supported(lc, LinphoneMediaEncryptionZRTP)) {
-			LinphoneAddress *peerAddr = (call->dir==LinphoneCallIncoming) ? call->log->from : call->log->to;
-			LinphoneAddress *selfAddr = (call->dir==LinphoneCallIncoming) ? call->log->to : call->log->from;
-			char *peerUri = ms_strdup_printf("%s:%s@%s"	, linphone_address_get_scheme(peerAddr)
-											 			, linphone_address_get_username(peerAddr)
-											 			, linphone_address_get_domain(peerAddr));
-			char *selfUri = ms_strdup_printf("%s:%s@%s"	, linphone_address_get_scheme(selfAddr)
-											 			, linphone_address_get_username(selfAddr)
-											 			, linphone_address_get_domain(selfAddr));
-			MSZrtpParams params;
-			memset(&params,0,sizeof(MSZrtpParams));
-			/*call->current_params.media_encryption will be set later when zrtp is activated*/
-			params.zidCacheDB = linphone_core_get_zrtp_cache_db(lc);
-			params.peerUri=peerUri;
-			params.selfUri=selfUri;
-			params.limeKeyTimeSpan = bctbx_time_string_to_sec(lp_config_get_string(lc->config, "sip", "lime_key_validity", "0")); /* get key lifespan from config file, default is 0:forever valid */
-			setZrtpCryptoTypesParameters(&params,call->core);
-			audio_stream_enable_zrtp(call->audiostream,&params);
-			if (peerUri != NULL) ms_free(peerUri);
-			if (selfUri != NULL) ms_free(selfUri);
-		}
-
-		media_stream_reclaim_sessions(&audiostream->ms, &call->sessions[call->main_audio_stream_index]);
-	}else{
-		call->audiostream=audio_stream_new_with_sessions(lc->factory, &call->sessions[call->main_audio_stream_index]);
-
-	}
-	audiostream=call->audiostream;
-	if (call->media_ports[call->main_audio_stream_index].rtp_port==-1){
-		port_config_set_random_choosed(call,call->main_audio_stream_index,audiostream->ms.sessions.rtp_session);
-	}
-	dscp=linphone_core_get_audio_dscp(lc);
-	if (dscp!=-1)
-		audio_stream_set_dscp(audiostream,dscp);
-	if (linphone_core_echo_limiter_enabled(lc)){
-		const char *type=lp_config_get_string(lc->config,"sound","el_type","mic");
-		if (strcasecmp(type,"mic")==0)
-			audio_stream_enable_echo_limiter(audiostream,ELControlMic);
-		else if (strcasecmp(type,"full")==0)
-			audio_stream_enable_echo_limiter(audiostream,ELControlFull);
-	}
-
-	/* equalizer location in the graph: 'mic' = in input graph, otherwise in output graph.
-		Any other value than mic will default to output graph for compatibility */
-	location = lp_config_get_string(lc->config,"sound","eq_location","hp");
-	audiostream->eq_loc = (strcasecmp(location,"mic") == 0) ? MSEqualizerMic : MSEqualizerHP;
-	ms_message("Equalizer location: %s", location);
-
-	audio_stream_enable_gain_control(audiostream,TRUE);
-	if (linphone_core_echo_cancellation_enabled(lc)){
-		int len,delay,framesize;
-		len=lp_config_get_int(lc->config,"sound","ec_tail_len",0);
-		delay=lp_config_get_int(lc->config,"sound","ec_delay",0);
-		framesize=lp_config_get_int(lc->config,"sound","ec_framesize",0);
-		audio_stream_set_echo_canceller_params(audiostream,len,delay,framesize);
-		if (audiostream->ec) {
-			char *statestr=reinterpret_cast<char *>(ms_malloc0(EC_STATE_MAX_LEN));
-			if (lp_config_relative_file_exists(lc->config, EC_STATE_STORE)
-				 && lp_config_read_relative_file(lc->config, EC_STATE_STORE, statestr, EC_STATE_MAX_LEN) == 0) {
-				ms_filter_call_method(audiostream->ec, MS_ECHO_CANCELLER_SET_STATE_STRING, statestr);
-			}
-			ms_free(statestr);
-		}
-	}
-	audio_stream_enable_automatic_gain_control(audiostream,linphone_core_agc_enabled(lc));
-	{
-		int enabled=lp_config_get_int(lc->config,"sound","noisegate",0);
-		audio_stream_enable_noise_gate(audiostream,enabled);
-	}
-
-	audio_stream_set_features(audiostream,linphone_core_get_audio_features(lc));
-
-	if (lc->rtptf){
-		RtpTransport *meta_rtp;
-		RtpTransport *meta_rtcp;
-
-		rtp_session_get_transports(audiostream->ms.sessions.rtp_session,&meta_rtp,&meta_rtcp);
-		if (meta_rtp_transport_get_endpoint(meta_rtp) == NULL) {
-			ms_message("LinphoneCall[%p]: using custom audio RTP transport endpoint.", call);
-			meta_rtp_transport_set_endpoint(meta_rtp,lc->rtptf->audio_rtp_func(lc->rtptf->audio_rtp_func_data, call->media_ports[call->main_audio_stream_index].rtp_port));
-		}
-		if (meta_rtp_transport_get_endpoint(meta_rtcp) == NULL) {
-			meta_rtp_transport_set_endpoint(meta_rtcp,lc->rtptf->audio_rtcp_func(lc->rtptf->audio_rtcp_func_data, call->media_ports[call->main_audio_stream_index].rtcp_port));
-		}
-	}
-
-	call->audiostream_app_evq = ortp_ev_queue_new();
-	rtp_session_register_event_queue(audiostream->ms.sessions.rtp_session,call->audiostream_app_evq);
-
-	_linphone_call_prepare_ice_for_stream(call,call->main_audio_stream_index,FALSE);
-}
-
-void linphone_call_init_video_stream(LinphoneCall *call){
-#ifdef VIDEO_ENABLED
-	LinphoneCore *lc=call->core;
-	char* cname;
-	const char *rtcp_tool = linphone_core_get_user_agent(call->core);
-
-	if (call->videostream == NULL){
-		int video_recv_buf_size=lp_config_get_int(lc->config,"video","recv_buf_size",0);
-		int dscp=linphone_core_get_video_dscp(lc);
-		const char *display_filter=linphone_core_get_video_display_filter(lc);
-
-		if (call->sessions[call->main_video_stream_index].rtp_session==NULL){
-			SalMulticastRole multicast_role = linphone_call_get_multicast_role(call,SalVideo);
-			SalMediaDescription *remotedesc=NULL;
-			SalStreamDescription *stream_desc = NULL;
-			if (call->op) remotedesc = sal_call_get_remote_media_description(call->op);
-			if (remotedesc)
-					stream_desc = sal_media_description_find_best_stream(remotedesc, SalVideo);
-
-			call->videostream=video_stream_new2(lc->factory, linphone_call_get_bind_ip_for_stream(call,call->main_video_stream_index),
-					multicast_role ==  SalMulticastReceiver ? stream_desc->rtp_port : call->media_ports[call->main_video_stream_index].rtp_port,
-					multicast_role ==  SalMulticastReceiver ?  0 /*disabled for now*/ : call->media_ports[call->main_video_stream_index].rtcp_port);
-			if (multicast_role == SalMulticastReceiver)
-				linphone_call_join_multicast_group(call, call->main_video_stream_index, &call->videostream->ms);
-			rtp_session_enable_network_simulation(call->videostream->ms.sessions.rtp_session, &lc->net_conf.netsim_params);
-			apply_jitter_buffer_params(lc, call->videostream->ms.sessions.rtp_session, LinphoneStreamTypeVideo);
-			cname = linphone_address_as_string_uri_only(call->me);
-			video_stream_set_rtcp_information(call->videostream, cname, rtcp_tool);
-			ms_free(cname);
-			rtp_session_set_symmetric_rtp(call->videostream->ms.sessions.rtp_session,linphone_core_symmetric_rtp_enabled(lc));
-			setup_dtls_params(call, &call->videostream->ms);
-			/* init zrtp even if we didn't explicitely set it, just in case peer offers it */
-			if (linphone_core_media_encryption_supported(lc, LinphoneMediaEncryptionZRTP)) {
-				video_stream_enable_zrtp(call->videostream, call->audiostream);
-			}
-
-			media_stream_reclaim_sessions(&call->videostream->ms, &call->sessions[call->main_video_stream_index]);
-		}else{
-			call->videostream=video_stream_new_with_sessions(lc->factory, &call->sessions[call->main_video_stream_index]);
-		}
-
-		if (call->media_ports[call->main_video_stream_index].rtp_port==-1){
-			port_config_set_random_choosed(call,call->main_video_stream_index,call->videostream->ms.sessions.rtp_session);
-		}
-		if (dscp!=-1)
-			video_stream_set_dscp(call->videostream,dscp);
-		video_stream_enable_display_filter_auto_rotate(call->videostream, lp_config_get_int(lc->config,"video","display_filter_auto_rotate",0));
-		if (video_recv_buf_size>0) rtp_session_set_recv_buf_size(call->videostream->ms.sessions.rtp_session,video_recv_buf_size);
-
-		if (display_filter != NULL)
-			video_stream_set_display_filter_name(call->videostream,display_filter);
-		video_stream_set_event_callback(call->videostream,video_stream_event_cb, call);
-
-		if (lc->rtptf){
-			RtpTransport *meta_rtp;
-			RtpTransport *meta_rtcp;
-
-			rtp_session_get_transports(call->videostream->ms.sessions.rtp_session,&meta_rtp,&meta_rtcp);
-			if (meta_rtp_transport_get_endpoint(meta_rtp) == NULL) {
-				ms_message("LinphoneCall[%p]: using custom video RTP transport endpoint.", call);
-				meta_rtp_transport_set_endpoint(meta_rtp,lc->rtptf->video_rtp_func(lc->rtptf->video_rtp_func_data, call->media_ports[call->main_video_stream_index].rtp_port));
-			}
-			if (meta_rtp_transport_get_endpoint(meta_rtcp) == NULL) {
-				meta_rtp_transport_set_endpoint(meta_rtcp,lc->rtptf->video_rtcp_func(lc->rtptf->video_rtcp_func_data, call->media_ports[call->main_video_stream_index].rtcp_port));
-			}
-		}
-		call->videostream_app_evq = ortp_ev_queue_new();
-		rtp_session_register_event_queue(call->videostream->ms.sessions.rtp_session,call->videostream_app_evq);
-		_linphone_call_prepare_ice_for_stream(call,call->main_video_stream_index,FALSE);
-#ifdef TEST_EXT_RENDERER
-		video_stream_set_render_callback(call->videostream,rendercb,NULL);
-#endif
-	}
-#else
-	call->videostream=NULL;
-#endif
-}
-
-void linphone_call_init_text_stream(LinphoneCall *call){
-	TextStream *textstream;
-	LinphoneCore *lc=call->core;
-	char* cname;
-
-	if (call->textstream != NULL) return;
-	if (call->sessions[call->main_text_stream_index].rtp_session == NULL) {
-		SalMulticastRole multicast_role = linphone_call_get_multicast_role(call, SalText);
-		SalMediaDescription *remotedesc = NULL;
-		SalStreamDescription *stream_desc = NULL;
-		if (call->op) remotedesc = sal_call_get_remote_media_description(call->op);
-		if (remotedesc) stream_desc = sal_media_description_find_best_stream(remotedesc, SalText);
-
-		call->textstream = textstream = text_stream_new2(lc->factory, linphone_call_get_bind_ip_for_stream(call,call->main_text_stream_index),
-				multicast_role ==  SalMulticastReceiver ? stream_desc->rtp_port : call->media_ports[call->main_text_stream_index].rtp_port,
-				multicast_role ==  SalMulticastReceiver ? 0 /*disabled for now*/ : call->media_ports[call->main_text_stream_index].rtcp_port);
-		if (multicast_role == SalMulticastReceiver)
-			linphone_call_join_multicast_group(call, call->main_text_stream_index, &textstream->ms);
-		rtp_session_enable_network_simulation(call->textstream->ms.sessions.rtp_session, &lc->net_conf.netsim_params);
-		apply_jitter_buffer_params(lc, call->textstream->ms.sessions.rtp_session, LinphoneStreamTypeText);
-		cname = linphone_address_as_string_uri_only(call->me);
-		ms_free(cname);
-		rtp_session_set_symmetric_rtp(textstream->ms.sessions.rtp_session,linphone_core_symmetric_rtp_enabled(lc));
-		setup_dtls_params(call, &textstream->ms);
-		media_stream_reclaim_sessions(&textstream->ms, &call->sessions[call->main_text_stream_index]);
-	} else {
-		call->textstream = text_stream_new_with_sessions(lc->factory, &call->sessions[call->main_text_stream_index]);
-	}
-	textstream = call->textstream;
-	if (call->media_ports[call->main_text_stream_index].rtp_port == -1) {
-		port_config_set_random_choosed(call, call->main_text_stream_index, textstream->ms.sessions.rtp_session);
-	}
-
-	if (lc->rtptf){
-		RtpTransport *meta_rtp;
-		RtpTransport *meta_rtcp;
-
-		rtp_session_get_transports(textstream->ms.sessions.rtp_session, &meta_rtp, &meta_rtcp);
-		if (meta_rtp_transport_get_endpoint(meta_rtp) == NULL) {
-			meta_rtp_transport_set_endpoint(meta_rtp,lc->rtptf->audio_rtp_func(lc->rtptf->audio_rtp_func_data, call->media_ports[call->main_text_stream_index].rtp_port));
-		}
-		if (meta_rtp_transport_get_endpoint(meta_rtcp) == NULL) {
-			meta_rtp_transport_set_endpoint(meta_rtcp,lc->rtptf->audio_rtcp_func(lc->rtptf->audio_rtcp_func_data, call->media_ports[call->main_text_stream_index].rtcp_port));
-		}
-	}
-
-	call->textstream_app_evq = ortp_ev_queue_new();
-	rtp_session_register_event_queue(textstream->ms.sessions.rtp_session, call->textstream_app_evq);
-
-	_linphone_call_prepare_ice_for_stream(call, call->main_text_stream_index, FALSE);
-}
-
-void linphone_call_init_media_streams(LinphoneCall *call){
-	linphone_call_init_audio_stream(call);
-	linphone_call_init_video_stream(call);
-	linphone_call_init_text_stream(call);
-}
-
-
-static int dtmf_tab[16]={'0','1','2','3','4','5','6','7','8','9','*','#','A','B','C','D'};
-
-static void linphone_core_dtmf_received(LinphoneCall *call, int dtmf){
-	if (dtmf<0 || dtmf>15){
-		ms_warning("Bad dtmf value %i",dtmf);
-		return;
-	}
-	linphone_call_notify_dtmf_received(call, dtmf_tab[dtmf]);
-}
-
-static void parametrize_equalizer(LinphoneCore *lc, AudioStream *st){
-	const char *eq_active = lp_config_get_string(lc->config, "sound", "eq_active", NULL);
-	const char *eq_gains = lp_config_get_string(lc->config, "sound", "eq_gains", NULL);
-
-	if(eq_active) ms_warning("'eq_active' linphonerc parameter has not effect anymore. Please use 'mic_eq_active' or 'spk_eq_active' instead");
-	if(eq_gains) ms_warning("'eq_gains' linphonerc parameter has not effect anymore. Please use 'mic_eq_gains' or 'spk_eq_gains' instead");
-	if (st->mic_equalizer){
-		MSFilter *f=st->mic_equalizer;
-		int enabled=lp_config_get_int(lc->config,"sound","mic_eq_active",0);
-		const char *gains=lp_config_get_string(lc->config,"sound","mic_eq_gains",NULL);
-		ms_filter_call_method(f,MS_EQUALIZER_SET_ACTIVE,&enabled);
-		if (enabled && gains){
-			bctbx_list_t *gains_list = ms_parse_equalizer_string(gains);
-			bctbx_list_t *it;
-			for(it=gains_list; it; it=it->next) {
-				MSEqualizerGain *g = (MSEqualizerGain *)it->data;
-				ms_message("Read microphone equalizer gains: %f(~%f) --> %f",g->frequency,g->width,g->gain);
-				ms_filter_call_method(f,MS_EQUALIZER_SET_GAIN, g);
-			}
-			if(gains_list) bctbx_list_free_with_data(gains_list, ms_free);
-		}
-	}
-	if (st->spk_equalizer){
-		MSFilter *f=st->spk_equalizer;
-		int enabled=lp_config_get_int(lc->config,"sound","spk_eq_active",0);
-		const char *gains=lp_config_get_string(lc->config,"sound","spk_eq_gains",NULL);
-		ms_filter_call_method(f,MS_EQUALIZER_SET_ACTIVE,&enabled);
-		if (enabled && gains){
-			bctbx_list_t *gains_list = ms_parse_equalizer_string(gains);
-			bctbx_list_t *it;
-			for(it=gains_list; it; it=it->next) {
-				MSEqualizerGain *g = (MSEqualizerGain *)it->data;
-				ms_message("Read speaker equalizer gains: %f(~%f) --> %f",g->frequency,g->width,g->gain);
-				ms_filter_call_method(f,MS_EQUALIZER_SET_GAIN, g);
-			}
-			if(gains_list) bctbx_list_free_with_data(gains_list, ms_free);
-		}
-	}
-}
-
-void set_mic_gain_db(AudioStream *st, float gain){
-	audio_stream_set_mic_gain_db(st, gain);
-}
-
 void set_playback_gain_db(AudioStream *st, float gain){
 	if (st->volrecv){
 		ms_filter_call_method(st->volrecv,MS_VOLUME_SET_DB_GAIN,&gain);
 	}else ms_warning("Could not apply playback gain: gain control wasn't activated.");
-}
-
-/*This function is not static because used internally in linphone-daemon project*/
-void _post_configure_audio_stream(AudioStream *st, LinphoneCore *lc, bool_t muted){
-	float mic_gain=lc->sound_conf.soft_mic_lev;
-	float thres = 0;
-	float recv_gain;
-	float ng_thres=lp_config_get_float(lc->config,"sound","ng_thres",0.05f);
-	float ng_floorgain=lp_config_get_float(lc->config,"sound","ng_floorgain",0);
-	int dc_removal=lp_config_get_int(lc->config,"sound","dc_removal",0);
-	float speed;
-	float force;
-	int sustain;
-	float transmit_thres;
-	MSFilter *f=NULL;
-	float floorgain;
-	int spk_agc;
-
-	if (!muted)
-		set_mic_gain_db(st,mic_gain);
-	else
-		audio_stream_set_mic_gain(st,0);
-
-	recv_gain = lc->sound_conf.soft_play_lev;
-	if (recv_gain != 0) {
-		set_playback_gain_db(st,recv_gain);
-	}
-
-	if (st->volsend){
-		ms_filter_call_method(st->volsend,MS_VOLUME_REMOVE_DC,&dc_removal);
-		speed=lp_config_get_float(lc->config,"sound","el_speed",-1);
-		thres=lp_config_get_float(lc->config,"sound","el_thres",-1);
-		force=lp_config_get_float(lc->config,"sound","el_force",-1);
-		sustain=lp_config_get_int(lc->config,"sound","el_sustain",-1);
-		transmit_thres=lp_config_get_float(lc->config,"sound","el_transmit_thres",-1);
-		f=st->volsend;
-		if (speed==-1) speed=0.03f;
-		if (force==-1) force=25;
-		ms_filter_call_method(f,MS_VOLUME_SET_EA_SPEED,&speed);
-		ms_filter_call_method(f,MS_VOLUME_SET_EA_FORCE,&force);
-		if (thres!=-1)
-			ms_filter_call_method(f,MS_VOLUME_SET_EA_THRESHOLD,&thres);
-		if (sustain!=-1)
-			ms_filter_call_method(f,MS_VOLUME_SET_EA_SUSTAIN,&sustain);
-		if (transmit_thres!=-1)
-				ms_filter_call_method(f,MS_VOLUME_SET_EA_TRANSMIT_THRESHOLD,&transmit_thres);
-
-		ms_filter_call_method(st->volsend,MS_VOLUME_SET_NOISE_GATE_THRESHOLD,&ng_thres);
-		ms_filter_call_method(st->volsend,MS_VOLUME_SET_NOISE_GATE_FLOORGAIN,&ng_floorgain);
-	}
-	if (st->volrecv){
-		/* parameters for a limited noise-gate effect, using echo limiter threshold */
-		floorgain = (float)(1/pow(10,mic_gain/10));
-		spk_agc=lp_config_get_int(lc->config,"sound","speaker_agc_enabled",0);
-		ms_filter_call_method(st->volrecv, MS_VOLUME_ENABLE_AGC, &spk_agc);
-		ms_filter_call_method(st->volrecv,MS_VOLUME_SET_NOISE_GATE_THRESHOLD,&ng_thres);
-		ms_filter_call_method(st->volrecv,MS_VOLUME_SET_NOISE_GATE_FLOORGAIN,&floorgain);
-	}
-	parametrize_equalizer(lc,st);
-}
-
-static void post_configure_audio_streams(LinphoneCall *call, bool_t muted){
-	AudioStream *st=call->audiostream;
-	LinphoneCore *lc=call->core;
-	_post_configure_audio_stream(st,lc,muted);
-	if (linphone_core_dtmf_received_has_listener(lc)){
-		audio_stream_play_received_dtmfs(call->audiostream,FALSE);
-	}
-	if (call->record_active)
-		linphone_call_start_recording(call);
-}
-
-static int get_ideal_audio_bw(LinphoneCall *call, const SalMediaDescription *md, const SalStreamDescription *desc){
-	int remote_bw=0;
-	int upload_bw;
-	int total_upload_bw=linphone_core_get_upload_bandwidth(call->core);
-	const LinphoneCallParams *params=call->params;
-	bool_t will_use_video=linphone_core_media_description_contains_video_stream(md);
-	bool_t forced=FALSE;
-
-	if (desc->bandwidth>0) remote_bw=desc->bandwidth;
-	else if (md->bandwidth>0) {
-		/*case where b=AS is given globally, not per stream*/
-		remote_bw=md->bandwidth;
-	}
-	if (params->up_bw>0){
-		forced=TRUE;
-		upload_bw=params->up_bw;
-	}else upload_bw=total_upload_bw;
-	upload_bw=get_min_bandwidth(upload_bw,remote_bw);
-	if (!will_use_video || forced) return upload_bw;
-
-	if (bandwidth_is_greater(upload_bw,512)){
-		upload_bw=100;
-	}else if (bandwidth_is_greater(upload_bw,256)){
-		upload_bw=64;
-	}else if (bandwidth_is_greater(upload_bw,128)){
-		upload_bw=40;
-	}else if (bandwidth_is_greater(upload_bw,0)){
-		upload_bw=24;
-	}
-	return upload_bw;
-}
-
-static int get_video_bw(LinphoneCall *call, const SalMediaDescription *md, const SalStreamDescription *desc){
-	int remote_bw=0;
-	int bw;
-	if (desc->bandwidth>0) remote_bw=desc->bandwidth;
-	else if (md->bandwidth>0) {
-		/*case where b=AS is given globally, not per stream*/
-		remote_bw=get_remaining_bandwidth_for_video(md->bandwidth,call->audio_bw);
-	}
-	
-	bw=get_min_bandwidth(get_remaining_bandwidth_for_video(linphone_core_get_upload_bandwidth(call->core),call->audio_bw),remote_bw);
-	return bw;
-}
-
-static RtpProfile *make_profile(LinphoneCall *call, const SalMediaDescription *md, const SalStreamDescription *desc, int *used_pt){
-	int bw=0;
-	const bctbx_list_t *elem;
-	RtpProfile *prof=rtp_profile_new("Call profile");
-	bool_t first=TRUE;
-	LinphoneCore *lc=call->core;
-	int up_ptime=0;
-	const LinphoneCallParams *params=call->params;
-
-	*used_pt=-1;
-
-	if (desc->type==SalAudio)
-		bw=get_ideal_audio_bw(call,md,desc);
-	else if (desc->type==SalVideo)
-		bw=get_video_bw(call,md,desc);
-	//else if (desc->type== SalText)
-
-
-	for(elem=desc->payloads;elem!=NULL;elem=elem->next){
-		PayloadType *pt=(PayloadType*)elem->data;
-		int number;
-		/* make a copy of the payload type, so that we left the ones from the SalStreamDescription unchanged.
-		 If the SalStreamDescription is freed, this will have no impact on the running streams*/
-		pt=payload_type_clone(pt);
-
-		if ((pt->flags & PAYLOAD_TYPE_FLAG_CAN_SEND) && first) {
-			/*first codec in list is the selected one*/
-			if (desc->type==SalAudio){
-				/*this will update call->audio_bw*/
-				linphone_core_update_allocated_audio_bandwidth_in_call(call,pt,bw);
-				bw=call->audio_bw;
-				if (params->up_ptime)
-					up_ptime=params->up_ptime;
-				else up_ptime=linphone_core_get_upload_ptime(lc);
-			}
-			first=FALSE;
-		}
-		if (*used_pt == -1){
-			/*don't select telephone-event as a payload type*/
-			if (strcasecmp(pt->mime_type, "telephone-event") != 0){
-				*used_pt = payload_type_get_number(pt);
-			}
-		}
-
-		if (pt->flags & PAYLOAD_TYPE_BITRATE_OVERRIDE){
-			ms_message("Payload type [%s/%i] has explicit bitrate [%i] kbit/s", pt->mime_type, pt->clock_rate, pt->normal_bitrate/1000);
-			pt->normal_bitrate=get_min_bandwidth(pt->normal_bitrate,bw*1000);
-		} else pt->normal_bitrate=bw*1000;
-		if (desc->ptime>0){
-			up_ptime=desc->ptime;
-		}
-		if (up_ptime>0){
-			char tmp[40];
-			snprintf(tmp,sizeof(tmp),"ptime=%i",up_ptime);
-			payload_type_append_send_fmtp(pt,tmp);
-		}
-		number=payload_type_get_number(pt);
-		if (rtp_profile_get_payload(prof,number)!=NULL){
-			ms_warning("A payload type with number %i already exists in profile !",number);
-		}else
-			rtp_profile_set_payload(prof,number,pt);
-	}
-	return prof;
-}
-
-static void setup_ring_player(LinphoneCore *lc, LinphoneCall *call){
-	int pause_time=3000;
-	audio_stream_play(call->audiostream,lc->sound_conf.ringback_tone);
-	ms_filter_call_method(call->audiostream->soundread,MS_FILE_PLAYER_LOOP,&pause_time);
-}
-
-static bool_t linphone_call_sound_resources_available(LinphoneCall *call){
-	LinphoneCore *lc=call->core;
-	LinphoneCall *current=linphone_core_get_current_call(lc);
-	return !linphone_core_is_in_conference(lc) &&
-		(current==NULL || current==call);
-}
-
-static int find_crypto_index_from_tag(const SalSrtpCryptoAlgo crypto[],unsigned char tag) {
-	int i;
-	for(i=0; i<SAL_CRYPTO_ALGO_MAX; i++) {
-		if (crypto[i].tag == tag) {
-			return i;
-		}
-	}
-	return -1;
-}
-
-static void configure_rtp_session_for_rtcp_fb(LinphoneCall *call, const SalStreamDescription *stream) {
-	RtpSession *session = NULL;
-
-	if (stream->type == SalAudio) {
-		session = call->audiostream->ms.sessions.rtp_session;
-	} else if (stream->type == SalVideo) {
-		session = call->videostream->ms.sessions.rtp_session;
-	} else {
-		// Do nothing for streams that are not audio or video
-		return;
-	}
-	if (stream->rtcp_fb.generic_nack_enabled)
-		rtp_session_enable_avpf_feature(session, ORTP_AVPF_FEATURE_GENERIC_NACK, TRUE);
-	else
-		rtp_session_enable_avpf_feature(session, ORTP_AVPF_FEATURE_GENERIC_NACK, FALSE);
-	if (stream->rtcp_fb.tmmbr_enabled)
-		rtp_session_enable_avpf_feature(session, ORTP_AVPF_FEATURE_TMMBR, TRUE);
-	else
-		rtp_session_enable_avpf_feature(session, ORTP_AVPF_FEATURE_TMMBR, FALSE);
-}
-
-static void configure_rtp_session_for_rtcp_xr(LinphoneCore *lc, LinphoneCall *call, SalStreamType type) {
-	RtpSession *session = NULL;
-	const OrtpRtcpXrConfiguration *localconfig;
-	const OrtpRtcpXrConfiguration *remoteconfig;
-	OrtpRtcpXrConfiguration currentconfig;
-	const SalStreamDescription *localstream;
-	const SalStreamDescription *remotestream;
-	SalMediaDescription *remotedesc = sal_call_get_remote_media_description(call->op);
-
-	if (!remotedesc) return;
-
-	localstream = sal_media_description_find_best_stream(call->localdesc, type);
-	if (!localstream) return;
-	localconfig = &localstream->rtcp_xr;
-	remotestream = sal_media_description_find_best_stream(remotedesc, type);
-	if (!remotestream) return;
-	remoteconfig = &remotestream->rtcp_xr;
-
-	if (localstream->dir == SalStreamInactive) return;
-	else if (localstream->dir == SalStreamRecvOnly) {
-		/* Use local config for unilateral parameters and remote config for collaborative parameters. */
-		memcpy(&currentconfig, localconfig, sizeof(currentconfig));
-		currentconfig.rcvr_rtt_mode = remoteconfig->rcvr_rtt_mode;
-		currentconfig.rcvr_rtt_max_size = remoteconfig->rcvr_rtt_max_size;
-	} else {
-		memcpy(&currentconfig, remoteconfig, sizeof(currentconfig));
-	}
-	if (type == SalAudio) {
-		session = call->audiostream->ms.sessions.rtp_session;
-	} else if (type == SalVideo) {
-		session = call->videostream->ms.sessions.rtp_session;
-	} else if (type == SalText) {
-		session = call->textstream->ms.sessions.rtp_session;
-	}
-	rtp_session_configure_rtcp_xr(session, &currentconfig);
-}
-
-static void start_dtls( MSMediaStreamSessions *sessions,  const SalStreamDescription *sd,const SalStreamDescription *remote) {
-	if (sal_stream_description_has_dtls(sd) == TRUE) {
-		/*DTLS*/
-		SalDtlsRole salRole = sd->dtls_role;
-		if (salRole!=SalDtlsRoleInvalid) { /* if DTLS is available at both end points */
-			/* give the peer certificate fingerprint to dtls context */
-			ms_dtls_srtp_set_peer_fingerprint(sessions->dtls_context, remote->dtls_fingerprint);
-			ms_dtls_srtp_set_role(sessions->dtls_context, (salRole == SalDtlsRoleIsClient)?MSDtlsSrtpRoleIsClient:MSDtlsSrtpRoleIsServer); /* set the role to client */
-			ms_dtls_srtp_start(sessions->dtls_context);  /* then start the engine, it will send the DTLS client Hello */
-		} else {
-			ms_warning("unable to start DTLS engine on stream session [%p], Dtls role in resulting media description is invalid",sessions);
-		}
-	}
-}
-
-static void start_dtls_on_all_streams(LinphoneCall *call) {
-	SalMediaDescription *remote_desc = sal_call_get_remote_media_description(call->op);
-	SalMediaDescription *result_desc = sal_call_get_final_media_description(call->op);
-	if( remote_desc == NULL || result_desc == NULL ){
-		/* this can happen in some tricky cases (early-media without SDP in the 200). In that case, simply skip DTLS code */
-		return;
-	}
-
-	if (call->audiostream && (media_stream_get_state((const MediaStream *)call->audiostream) == MSStreamStarted))/*dtls must start at the end of ice*/
-			start_dtls(&call->audiostream->ms.sessions
-							,sal_media_description_find_best_stream(result_desc,SalAudio)
-							,sal_media_description_find_best_stream(remote_desc,SalAudio));
-#if VIDEO_ENABLED
-	if (call->videostream && (media_stream_get_state((const MediaStream *)call->videostream) == MSStreamStarted))/*dtls must start at the end of ice*/
-			start_dtls(&call->videostream->ms.sessions
-						,sal_media_description_find_best_stream(result_desc,SalVideo)
-						,sal_media_description_find_best_stream(remote_desc,SalVideo));
-#endif
-	if (call->textstream && (media_stream_get_state((const MediaStream *)call->textstream) == MSStreamStarted))/*dtls must start at the end of ice*/
-	start_dtls(&call->textstream->ms.sessions
-					,sal_media_description_find_best_stream(result_desc,SalText)
-					,sal_media_description_find_best_stream(remote_desc,SalText));
-	return;
-}
-
-static void set_dtls_fingerprint( MSMediaStreamSessions *sessions,  const SalStreamDescription *sd,const SalStreamDescription *remote) {
-	if (sal_stream_description_has_dtls(sd) == TRUE) {
-		/*DTLS*/
-		SalDtlsRole salRole = sd->dtls_role;
-		if (salRole!=SalDtlsRoleInvalid) { /* if DTLS is available at both end points */
-			/* give the peer certificate fingerprint to dtls context */
-			ms_dtls_srtp_set_peer_fingerprint(sessions->dtls_context, remote->dtls_fingerprint);
-		} else {
-			ms_warning("unable to start DTLS engine on stream session [%p], Dtls role in resulting media description is invalid",sessions);
-		}
-	}
-}
-
-static void set_dtls_fingerprint_on_all_streams(LinphoneCall *call) {
-	SalMediaDescription *remote_desc = sal_call_get_remote_media_description(call->op);
-	SalMediaDescription *result_desc = sal_call_get_final_media_description(call->op);
-
-	if( remote_desc == NULL || result_desc == NULL ){
-		/* this can happen in some tricky cases (early-media without SDP in the 200). In that case, simply skip DTLS code */
-		return;
-	}
-
-	if (call->audiostream && (media_stream_get_state((const MediaStream *)call->audiostream) == MSStreamStarted))/*dtls must start at the end of ice*/
-			set_dtls_fingerprint(&call->audiostream->ms.sessions
-							,sal_media_description_find_best_stream(result_desc,SalAudio)
-							,sal_media_description_find_best_stream(remote_desc,SalAudio));
-#if VIDEO_ENABLED
-	if (call->videostream && (media_stream_get_state((const MediaStream *)call->videostream) == MSStreamStarted))/*dtls must start at the end of ice*/
-			set_dtls_fingerprint(&call->videostream->ms.sessions
-						,sal_media_description_find_best_stream(result_desc,SalVideo)
-						,sal_media_description_find_best_stream(remote_desc,SalVideo));
-#endif
-	if (call->textstream && (media_stream_get_state((const MediaStream *)call->textstream) == MSStreamStarted))/*dtls must start at the end of ice*/
-	set_dtls_fingerprint(&call->textstream->ms.sessions
-					,sal_media_description_find_best_stream(result_desc,SalText)
-					,sal_media_description_find_best_stream(remote_desc,SalText));
-	return;
-}
-
-static RtpSession * create_audio_rtp_io_session(LinphoneCall *call) {
-	PayloadType *pt;
-	LinphoneCore *lc = call->core;
-	const char *local_ip = lp_config_get_string(lc->config, "sound", "rtp_local_addr", "127.0.0.1");
-	const char *remote_ip = lp_config_get_string(lc->config, "sound", "rtp_remote_addr", "127.0.0.1");
-	int local_port = lp_config_get_int(lc->config, "sound", "rtp_local_port", 17076);
-	int remote_port = lp_config_get_int(lc->config, "sound", "rtp_remote_port", 17078);
-	int ptnum = lp_config_get_int(lc->config, "sound", "rtp_ptnum", 0);
-	const char *rtpmap = lp_config_get_string(lc->config, "sound", "rtp_map", "pcmu/8000/1");
-	int symmetric = lp_config_get_int(lc->config, "sound", "rtp_symmetric", 0);
-	int jittcomp = lp_config_get_int(lc->config, "sound", "rtp_jittcomp", 0); /* 0 means no jitter buffer*/
-	RtpSession *rtp_session = NULL;
-	pt = rtp_profile_get_payload_from_rtpmap(call->audio_profile, rtpmap);
-	if (pt != NULL) {
-		call->rtp_io_audio_profile = rtp_profile_new("RTP IO audio profile");
-		rtp_profile_set_payload(call->rtp_io_audio_profile, ptnum, payload_type_clone(pt));
-		rtp_session = ms_create_duplex_rtp_session(local_ip, local_port, -1, ms_factory_get_mtu(lc->factory));
-		rtp_session_set_profile(rtp_session, call->rtp_io_audio_profile);
-		rtp_session_set_remote_addr_and_port(rtp_session, remote_ip, remote_port, -1);
-		rtp_session_enable_rtcp(rtp_session, FALSE);
-		rtp_session_set_payload_type(rtp_session, ptnum);
-		rtp_session_set_jitter_compensation(rtp_session, jittcomp);
-		rtp_session_enable_jitter_buffer(rtp_session, jittcomp>0);
-		rtp_session_set_symmetric_rtp(rtp_session, (bool_t)symmetric);
-	}
-	return rtp_session;
-}
-
-static void linphone_call_set_on_hold_file(LinphoneCall *call, const char *file){
-	if (call->onhold_file){
-		ms_free(call->onhold_file);
-		call->onhold_file = NULL;
-	}
-	if (file){
-		call->onhold_file = ms_strdup(file);
-	}
-}
-
-static void configure_adaptive_rate_control(LinphoneCall *call, MediaStream *ms, PayloadType *pt, bool_t video_will_be_used){
-	LinphoneCore *lc = call->core;
-	bool_t enabled = linphone_core_adaptive_rate_control_enabled(lc);
-
-	if (enabled){
-		const char *algo = linphone_core_get_adaptive_rate_algorithm(lc);
-		bool_t is_advanced = TRUE;
-		if (strcasecmp(algo, "basic") == 0) is_advanced = FALSE;
-		else if (strcasecmp(algo, "advanced") == 0) is_advanced = TRUE;
-
-		if (is_advanced){
-			/*we can't use media_stream_avpf_enabled() here because the active PayloadType is not set yet in the MediaStream.*/
-			if (!pt || !(pt->flags & PAYLOAD_TYPE_RTCP_FEEDBACK_ENABLED)){
-				ms_warning("LinphoneCall[%p] - advanced adaptive rate control requested but avpf is not activated in this stream. Reverting to basic rate control instead.", call);
-				is_advanced = FALSE;
-			}else{
-				ms_message("LinphoneCall[%p] - setting up advanced rate control.", call);
-			}
-		}
-
-		if (is_advanced){
-			ms_bandwidth_controller_add_stream(lc->bw_controller, ms);
-			media_stream_enable_adaptive_bitrate_control(ms, FALSE);
-		}else{
-			media_stream_set_adaptive_bitrate_algorithm(ms, MSQosAnalyzerAlgorithmSimple);
-			if (ms->type == MSAudio && video_will_be_used){
-				enabled = FALSE; /*if this is an audio stream but video is going to be used, there is
-				no need to perform basic rate control on the audio stream, just the video stream.*/
-			}
-			media_stream_enable_adaptive_bitrate_control(ms, enabled);
-		}
-	}else{
-		media_stream_enable_adaptive_bitrate_control(ms, FALSE);
-	}
-}
-
-static void linphone_call_start_audio_stream(LinphoneCall *call, LinphoneCallState next_state, bool_t video_will_be_used){
-	LinphoneCore *lc=call->core;
-	int used_pt=-1;
-	const SalStreamDescription *stream;
-	MSSndCard *playcard;
-	MSSndCard *captcard;
-	bool_t use_ec;
-	bool_t mute;
-	const char *playfile;
-	const char *recfile;
-	const char *file_to_play = NULL;
-	const SalStreamDescription *local_st_desc;
-	int crypto_idx;
-	MSMediaStreamIO io = MS_MEDIA_STREAM_IO_INITIALIZER;
-	bool_t use_rtp_io = lp_config_get_int(lc->config, "sound", "rtp_io", FALSE);
-	bool_t use_rtp_io_enable_local_output = lp_config_get_int(lc->config, "sound", "rtp_io_enable_local_output", FALSE);
-
-	stream = sal_media_description_find_best_stream(call->resultdesc, SalAudio);
-	if (stream && stream->dir!=SalStreamInactive && stream->rtp_port!=0){
-		/* get remote stream description to check for zrtp-hash presence */
-		SalMediaDescription *remote_desc = sal_call_get_remote_media_description(call->op);
-		const SalStreamDescription *remote_stream = sal_media_description_find_best_stream(remote_desc, SalAudio);
-
-		const char *rtp_addr=stream->rtp_addr[0]!='\0' ? stream->rtp_addr : call->resultdesc->addr;
-		bool_t is_multicast=ms_is_multicast(rtp_addr);
-		playcard=lc->sound_conf.lsd_card ?
-			lc->sound_conf.lsd_card : lc->sound_conf.play_sndcard;
-		captcard=lc->sound_conf.capt_sndcard;
-		playfile=lc->play_file;
-		recfile=lc->rec_file;
-		call->audio_profile=make_profile(call,call->resultdesc,stream,&used_pt);
-
-		if (used_pt!=-1){
-			bool_t ok = TRUE;
-			call->current_params->audio_codec = rtp_profile_get_payload(call->audio_profile, used_pt);
-			call->current_params->has_audio = TRUE;
-			if (playcard==NULL) {
-				ms_warning("No card defined for playback !");
-			}
-			if (captcard==NULL) {
-				ms_warning("No card defined for capture !");
-			}
-			/*Don't use file or soundcard capture when placed in recv-only mode*/
-			if (stream->rtp_port==0
-					|| stream->dir==SalStreamRecvOnly
-					|| (stream->multicast_role == SalMulticastReceiver && is_multicast)){
-				captcard=NULL;
-				playfile=NULL;
-			}
-			if (next_state == LinphoneCallPaused){
-				/*in paused state, we never use soundcard*/
-				playcard=NULL;
-				captcard=NULL;
-				recfile=NULL;
-				/*And we will eventually play "playfile" if set by the user*/
-			}
-			if (call->playing_ringbacktone){
-				captcard=NULL;
-				playfile=NULL;/* it is setup later*/
-				if (lp_config_get_int(lc->config,"sound","send_ringback_without_playback", 0) == 1){
-					playcard = NULL;
-					recfile = NULL;
-				}
-			}
-			/*if playfile are supplied don't use soundcards*/
-			if (lc->use_files || (use_rtp_io && !use_rtp_io_enable_local_output)) {
-				captcard=NULL;
-				playcard=NULL;
-			}
-			if (call->params->in_conference){
-				/* first create the graph without soundcard resources*/
-				captcard=playcard=NULL;
-			}
-			if (!linphone_call_sound_resources_available(call)){
-				ms_message("Sound resources are used by another call, not using soundcard.");
-				captcard=playcard=NULL;
-			}
-			media_stream_set_max_network_bitrate(&call->audiostream->ms, linphone_core_get_upload_bandwidth(lc) * 1000);
-			use_ec=captcard==NULL ? FALSE : linphone_core_echo_cancellation_enabled(lc);
-			audio_stream_enable_echo_canceller(call->audiostream, use_ec);
-			if (playcard &&  stream->max_rate>0) ms_snd_card_set_preferred_sample_rate(playcard, stream->max_rate);
-			if (captcard &&  stream->max_rate>0) ms_snd_card_set_preferred_sample_rate(captcard, stream->max_rate);
-
-			rtp_session_enable_rtcp_mux(call->audiostream->ms.sessions.rtp_session, stream->rtcp_mux);
-			if (!call->params->in_conference && call->params->record_file){
-				audio_stream_mixed_record_open(call->audiostream,call->params->record_file);
-				call->current_params->record_file=ms_strdup(call->params->record_file);
-			}
-			/* valid local tags are > 0 */
-			if (sal_stream_description_has_srtp(stream) == TRUE) {
-				local_st_desc=sal_media_description_find_stream(call->localdesc,stream->proto,SalAudio);
-				crypto_idx = find_crypto_index_from_tag(local_st_desc->crypto, stream->crypto_local_tag);
-
-				if (crypto_idx >= 0) {
-					ms_media_stream_sessions_set_srtp_recv_key_b64(&call->audiostream->ms.sessions, stream->crypto[0].algo,stream->crypto[0].master_key);
-					ms_media_stream_sessions_set_srtp_send_key_b64(&call->audiostream->ms.sessions, stream->crypto[0].algo,local_st_desc->crypto[crypto_idx].master_key);
-				} else {
-					ms_warning("Failed to find local crypto algo with tag: %d", stream->crypto_local_tag);
-				}
-			}
-			configure_rtp_session_for_rtcp_fb(call, stream);
-			configure_rtp_session_for_rtcp_xr(lc, call, SalAudio);
-			configure_adaptive_rate_control(call, (MediaStream*)call->audiostream, call->current_params->audio_codec, video_will_be_used);
-			if (is_multicast)
-				rtp_session_set_multicast_ttl(call->audiostream->ms.sessions.rtp_session,stream->ttl);
-
-			if (use_rtp_io) {
-				if(use_rtp_io_enable_local_output){
-					io.input.type = MSResourceRtp;
-					io.input.session = create_audio_rtp_io_session(call);
-
-					if (playcard){
-						io.output.type = MSResourceSoundcard;
-						io.output.soundcard = playcard;
-					}else{
-						io.output.type = MSResourceFile;
-						io.output.file = recfile;
-					}
-				}
-				else {
-					io.input.type = io.output.type = MSResourceRtp;
-					io.input.session = io.output.session = create_audio_rtp_io_session(call);
-				}
-
-				if (io.input.session == NULL) {
-					ok = FALSE;
-				}
-			}else  {
-				if (playcard){
-					io.output.type = MSResourceSoundcard;
-					io.output.soundcard = playcard;
-				}else{
-					io.output.type = MSResourceFile;
-					io.output.file = recfile;
-				}
-				if (captcard){
-					io.input.type = MSResourceSoundcard;
-					io.input.soundcard = captcard;
-				}else{
-					io.input.type = MSResourceFile;
-					file_to_play = playfile;
-					io.input.file = NULL; /*we prefer to use the remote_play api, that allows to play multimedia files */
-				}
-
-			}
-			if (playcard){
-				ms_snd_card_set_stream_type(playcard, MS_SND_CARD_STREAM_VOICE);
-			}
-			if (ok == TRUE) {
-				int err = audio_stream_start_from_io(call->audiostream,
-					call->audio_profile,
-					rtp_addr,
-					stream->rtp_port,
-					stream->rtcp_addr[0]!='\0' ? stream->rtcp_addr : call->resultdesc->addr,
-					(linphone_core_rtcp_enabled(lc) && !is_multicast) ? (stream->rtcp_port ? stream->rtcp_port : stream->rtp_port+1) : 0,
-					used_pt,
-					&io);
-				if (err == 0){
-					post_configure_audio_streams(call, (call->all_muted || call->audio_muted) && !call->playing_ringbacktone);
-				}
-			}
-
-			ms_media_stream_sessions_set_encryption_mandatory(&call->audiostream->ms.sessions, linphone_call_encryption_mandatory(call));
-
-			if (next_state == LinphoneCallPaused && captcard == NULL && playfile != NULL){
-				int pause_time=500;
-				ms_filter_call_method(call->audiostream->soundread,MS_FILE_PLAYER_LOOP,&pause_time);
-			}
-			if (call->playing_ringbacktone){
-				setup_ring_player(lc,call);
-			}
-
-			if (call->params->in_conference && lc->conf_ctx){
-				/*transform the graph to connect it to the conference filter */
-				mute = stream->dir==SalStreamRecvOnly;
-				linphone_conference_on_call_stream_starting(lc->conf_ctx, call, mute);
-			}
-			call->current_params->in_conference=call->params->in_conference;
-			call->current_params->low_bandwidth=call->params->low_bandwidth;
-
-			/* start ZRTP engine if needed : set here or remote have a zrtp-hash attribute */
-			if (linphone_core_media_encryption_supported(lc, LinphoneMediaEncryptionZRTP) &&
-				(call->params->media_encryption == LinphoneMediaEncryptionZRTP || remote_stream->haveZrtpHash==1) ){
-				audio_stream_start_zrtp(call->audiostream);
-				if (remote_stream->haveZrtpHash == 1) {
-					int retval;
-					if ((retval = ms_zrtp_setPeerHelloHash(call->audiostream->ms.sessions.zrtp_context, (uint8_t *)remote_stream->zrtphash, strlen((const char *)(remote_stream->zrtphash)))) != 0) {
-						ms_error("Zrtp hash mismatch 0x%x", retval);
-					}
-				}
-			}
-		}else ms_warning("No audio stream accepted ?");
-	}
-	linphone_call_set_on_hold_file(call, file_to_play);
-}
-
-#ifdef VIDEO_ENABLED
-static RtpSession * create_video_rtp_io_session(LinphoneCall *call) {
-	PayloadType *pt;
-	LinphoneCore *lc = call->core;
-	const char *local_ip = lp_config_get_string(lc->config, "video", "rtp_local_addr", "127.0.0.1");
-	const char *remote_ip = lp_config_get_string(lc->config, "video", "rtp_remote_addr", "127.0.0.1");
-	int local_port = lp_config_get_int(lc->config, "video", "rtp_local_port", 19076);
-	int remote_port = lp_config_get_int(lc->config, "video", "rtp_remote_port", 19078);
-	int ptnum = lp_config_get_int(lc->config, "video", "rtp_ptnum", 0);
-	const char *rtpmap = lp_config_get_string(lc->config, "video", "rtp_map", "vp8/90000/1");
-	int symmetric = lp_config_get_int(lc->config, "video", "rtp_symmetric", 0);
-	int jittcomp = lp_config_get_int(lc->config, "video", "rtp_jittcomp", 0); /* 0 means no jitter buffer*/
-	RtpSession *rtp_session = NULL;
-	pt = rtp_profile_get_payload_from_rtpmap(call->video_profile, rtpmap);
-	if (pt != NULL) {
-		call->rtp_io_video_profile = rtp_profile_new("RTP IO video profile");
-		rtp_profile_set_payload(call->rtp_io_video_profile, ptnum, payload_type_clone(pt));
-		rtp_session = ms_create_duplex_rtp_session(local_ip, local_port, -1, ms_factory_get_mtu(lc->factory));
-		rtp_session_set_profile(rtp_session, call->rtp_io_video_profile);
-		rtp_session_set_remote_addr_and_port(rtp_session, remote_ip, remote_port, -1);
-		rtp_session_enable_rtcp(rtp_session, FALSE);
-		rtp_session_set_payload_type(rtp_session, ptnum);
-		rtp_session_set_symmetric_rtp(rtp_session, (bool_t)symmetric);
-		rtp_session_set_jitter_compensation(rtp_session, jittcomp);
-		rtp_session_enable_jitter_buffer(rtp_session, jittcomp>0);
-	}
-	return rtp_session;
-}
-#endif
-
-static void linphone_call_start_video_stream(LinphoneCall *call, LinphoneCallState next_state){
-#ifdef VIDEO_ENABLED
-	LinphoneCore *lc=call->core;
-	int used_pt=-1;
-	const SalStreamDescription *vstream;
-	MSFilter* source = NULL;
-	bool_t reused_preview = FALSE;
-	bool_t use_rtp_io = lp_config_get_int(lc->config, "video", "rtp_io", FALSE);
-	MSMediaStreamIO io = MS_MEDIA_STREAM_IO_INITIALIZER;
-
-	/* shutdown preview */
-	if (lc->previewstream!=NULL) {
-		if( lc->video_conf.reuse_preview_source == FALSE) video_preview_stop(lc->previewstream);
-		else source = video_preview_stop_reuse_source(lc->previewstream);
-		lc->previewstream=NULL;
-	}
-
-	vstream = sal_media_description_find_best_stream(call->resultdesc, SalVideo);
-	if (vstream!=NULL && vstream->dir!=SalStreamInactive && vstream->rtp_port!=0) {
-		const char *rtp_addr=vstream->rtp_addr[0]!='\0' ? vstream->rtp_addr : call->resultdesc->addr;
-		const char *rtcp_addr=vstream->rtcp_addr[0]!='\0' ? vstream->rtcp_addr : call->resultdesc->addr;
-		const SalStreamDescription *local_st_desc=sal_media_description_find_stream(call->localdesc,vstream->proto,SalVideo);
-		bool_t is_multicast=ms_is_multicast(rtp_addr);
-		call->video_profile=make_profile(call,call->resultdesc,vstream,&used_pt);
-
-		if (used_pt!=-1){
-			MediaStreamDir dir= MediaStreamSendRecv;
-			bool_t is_inactive=FALSE;
-			MSWebCam *cam;
-
-			call->current_params->video_codec = rtp_profile_get_payload(call->video_profile, used_pt);
-			call->current_params->has_video=TRUE;
-			
-			media_stream_set_max_network_bitrate(&call->videostream->ms, linphone_core_get_upload_bandwidth(lc) * 1000);
-			rtp_session_enable_rtcp_mux(call->videostream->ms.sessions.rtp_session, vstream->rtcp_mux);
-			if (lc->video_conf.preview_vsize.width!=0)
-				video_stream_set_preview_size(call->videostream,lc->video_conf.preview_vsize);
-			video_stream_set_fps(call->videostream,linphone_core_get_preferred_framerate(lc));
-			if (lp_config_get_int(lc->config, "video", "nowebcam_uses_normal_fps", 0))
-				call->videostream->staticimage_webcam_fps_optimization = FALSE;
-			video_stream_set_sent_video_size(call->videostream,linphone_core_get_preferred_video_size(lc));
-			video_stream_enable_self_view(call->videostream,lc->video_conf.selfview);
-			if (call->video_window_id != NULL)
-				video_stream_set_native_window_id(call->videostream, call->video_window_id);
-			else if (lc->video_window_id != NULL)
-				video_stream_set_native_window_id(call->videostream, lc->video_window_id);
-			if (lc->preview_window_id != NULL)
-				video_stream_set_native_preview_window_id(call->videostream, lc->preview_window_id);
-			video_stream_use_preview_video_window (call->videostream,lc->use_preview_window);
-
-			if (is_multicast){
-				if (vstream->multicast_role == SalMulticastReceiver)
-					dir=MediaStreamRecvOnly;
-				else
-					dir=MediaStreamSendOnly;
-			} else if (vstream->dir==SalStreamSendOnly && lc->video_conf.capture ){
-				dir=MediaStreamSendOnly;
-			}else if (vstream->dir==SalStreamRecvOnly && lc->video_conf.display ){
-				dir=MediaStreamRecvOnly;
-			}else if (vstream->dir==SalStreamSendRecv){
-				if (lc->video_conf.display && lc->video_conf.capture)
-					dir=MediaStreamSendRecv;
-				else if (lc->video_conf.display)
-					dir=MediaStreamRecvOnly;
-				else
-					dir=MediaStreamSendOnly;
-			}else{
-				ms_warning("video stream is inactive.");
-				/*either inactive or incompatible with local capabilities*/
-				is_inactive=TRUE;
-			}
-			cam = linphone_call_get_video_device(call);
-			if (!is_inactive){
-				/* get remote stream description to check for zrtp-hash presence */
-				SalMediaDescription *remote_desc = sal_call_get_remote_media_description(call->op);
-				const SalStreamDescription *remote_stream = sal_media_description_find_best_stream(remote_desc, SalVideo);
-
-				if (sal_stream_description_has_srtp(vstream) == TRUE) {
-					int crypto_idx = find_crypto_index_from_tag(local_st_desc->crypto, vstream->crypto_local_tag);
-					if (crypto_idx >= 0) {
-						ms_media_stream_sessions_set_srtp_recv_key_b64(&call->videostream->ms.sessions, vstream->crypto[0].algo,vstream->crypto[0].master_key);
-						ms_media_stream_sessions_set_srtp_send_key_b64(&call->videostream->ms.sessions, vstream->crypto[0].algo,local_st_desc->crypto[crypto_idx].master_key);
-					}
-				}
-				configure_rtp_session_for_rtcp_fb(call, vstream);
-				configure_rtp_session_for_rtcp_xr(lc, call, SalVideo);
-				configure_adaptive_rate_control(call, (MediaStream*)call->videostream, call->current_params->video_codec, TRUE);
-
-				call->log->video_enabled = TRUE;
-				video_stream_set_direction (call->videostream, dir);
-				ms_message("%s lc rotation:%d\n", __FUNCTION__, lc->device_rotation);
-				video_stream_set_device_rotation(call->videostream, lc->device_rotation);
-				video_stream_set_freeze_on_error(call->videostream, lp_config_get_int(lc->config, "video", "freeze_on_error", 1));
-				if (is_multicast)
-					rtp_session_set_multicast_ttl(call->videostream->ms.sessions.rtp_session,vstream->ttl);
-
-				video_stream_use_video_preset(call->videostream, lp_config_get_string(lc->config, "video", "preset", NULL));
-				if (lc->video_conf.reuse_preview_source && source) {
-					ms_message("video_stream_start_with_source kept: %p", source);
-					video_stream_start_with_source(call->videostream,
-												   call->video_profile, rtp_addr, vstream->rtp_port,
-												   rtcp_addr,
-												   linphone_core_rtcp_enabled(lc) ? (vstream->rtcp_port ? vstream->rtcp_port : vstream->rtp_port+1) : 0,
-												   used_pt, -1, cam, source);
-					reused_preview = TRUE;
-				} else {
-					bool_t ok = TRUE;
-					if (use_rtp_io) {
-						io.input.type = io.output.type = MSResourceRtp;
-						io.input.session = io.output.session = create_video_rtp_io_session(call);
-						if (io.input.session == NULL) {
-							ok = FALSE;
-							ms_warning("Cannot create video RTP IO session");
-						}
-					} else {
-						io.input.type = MSResourceCamera;
-						io.input.camera = cam;
-						io.output.type = MSResourceDefault;
-					}
-					if (ok) {
-						video_stream_start_from_io(call->videostream,
-							call->video_profile, rtp_addr, vstream->rtp_port,
-							rtcp_addr,
-							(linphone_core_rtcp_enabled(lc) && !is_multicast)  ? (vstream->rtcp_port ? vstream->rtcp_port : vstream->rtp_port+1) : 0,
-							used_pt, &io);
-					}
-				}
-				ms_media_stream_sessions_set_encryption_mandatory(&call->videostream->ms.sessions,
-				linphone_call_encryption_mandatory(call));
-				_linphone_call_set_next_video_frame_decoded_trigger(call);
-
-				/* start ZRTP engine if needed : set here or remote have a zrtp-hash attribute */
-				if (call->params->media_encryption==LinphoneMediaEncryptionZRTP || remote_stream->haveZrtpHash==1) {
-					/*audio stream is already encrypted and video stream is active*/
-					if (media_stream_secured((MediaStream *)call->audiostream) && media_stream_get_state((MediaStream *)call->videostream) == MSStreamStarted) {
-						video_stream_start_zrtp(call->videostream);
-						if (remote_stream->haveZrtpHash == 1) {
-							int retval;
-							if ((retval = ms_zrtp_setPeerHelloHash(call->videostream->ms.sessions.zrtp_context, (uint8_t *)remote_stream->zrtphash, strlen((const char *)(remote_stream->zrtphash)))) != 0) {
-								ms_error("video stream ZRTP hash mismatch 0x%x", retval);
-							}
-						}
-					}
-				}
-			}
-		}else ms_warning("No video stream accepted.");
-	}else{
-		ms_message("No valid video stream defined.");
-	}
-	if( reused_preview == FALSE && source != NULL ){
-		/* destroy not-reused source filter */
-		ms_warning("Video preview (%p) not reused: destroying it.", source);
-		ms_filter_destroy(source);
-	}
-
-#endif
-}
-
-static void real_time_text_character_received(void *userdata, struct _MSFilter *f, unsigned int id, void *arg) {
-	if (id == MS_RTT_4103_RECEIVED_CHAR) {
-		LinphoneCall *call = (LinphoneCall *)userdata;
-		RealtimeTextReceivedCharacter *data = (RealtimeTextReceivedCharacter *)arg;
-		LinphoneChatRoom * chat_room = linphone_call_get_chat_room(call);
-		linphone_core_real_time_text_received(call->core, chat_room, data->character, call);
-	}
-}
-
-static void linphone_call_start_text_stream(LinphoneCall *call) {
-	LinphoneCore *lc = call->core;
-	int used_pt = -1;
-	const SalStreamDescription *tstream;
-
-	tstream = sal_media_description_find_best_stream(call->resultdesc, SalText);
-	if (tstream != NULL && tstream->dir != SalStreamInactive && tstream->rtp_port != 0) {
-		const char *rtp_addr = tstream->rtp_addr[0] != '\0' ? tstream->rtp_addr : call->resultdesc->addr;
-		const char *rtcp_addr = tstream->rtcp_addr[0] != '\0' ? tstream->rtcp_addr : call->resultdesc->addr;
-		const SalStreamDescription *local_st_desc = sal_media_description_find_stream(call->localdesc, tstream->proto, SalText);
-		bool_t is_multicast = ms_is_multicast(rtp_addr);
-		call->text_profile = make_profile(call, call->resultdesc, tstream, &used_pt);
-
-		if (used_pt != -1) {
-			call->current_params->text_codec = rtp_profile_get_payload(call->text_profile, used_pt);
-			call->current_params->realtimetext_enabled = TRUE;
-
-			if (sal_stream_description_has_srtp(tstream) == TRUE) {
-				int crypto_idx = find_crypto_index_from_tag(local_st_desc->crypto, tstream->crypto_local_tag);
-				if (crypto_idx >= 0) {
-					ms_media_stream_sessions_set_srtp_recv_key_b64(&call->textstream->ms.sessions, tstream->crypto[0].algo, tstream->crypto[0].master_key);
-					ms_media_stream_sessions_set_srtp_send_key_b64(&call->textstream->ms.sessions, tstream->crypto[0].algo, local_st_desc->crypto[crypto_idx].master_key);
-				}
-			}
-
-			configure_rtp_session_for_rtcp_fb(call, tstream);
-			configure_rtp_session_for_rtcp_xr(lc, call, SalText);
-			rtp_session_enable_rtcp_mux(call->textstream->ms.sessions.rtp_session, tstream->rtcp_mux);
-
-			if (is_multicast) rtp_session_set_multicast_ttl(call->textstream->ms.sessions.rtp_session,tstream->ttl);
-
-			text_stream_start(call->textstream, call->text_profile, rtp_addr, tstream->rtp_port, rtcp_addr, (linphone_core_rtcp_enabled(lc) && !is_multicast)  ? (tstream->rtcp_port ? tstream->rtcp_port : tstream->rtp_port + 1) : 0, used_pt);
-			ms_filter_add_notify_callback(call->textstream->rttsink, real_time_text_character_received, call, FALSE);
-
-			ms_media_stream_sessions_set_encryption_mandatory(&call->textstream->ms.sessions,
-				linphone_call_encryption_mandatory(call));
-		} else ms_warning("No text stream accepted.");
-	} else {
-		ms_message("No valid text stream defined.");
-	}
-}
-
-void linphone_call_set_symmetric_rtp(LinphoneCall *call, bool_t val){
-	int i;
-	for (i = 0; i < SAL_MEDIA_DESCRIPTION_MAX_STREAMS; ++i){
-		MSMediaStreamSessions *mss = &call->sessions[i];
-		if (mss->rtp_session){
-			rtp_session_set_symmetric_rtp(mss->rtp_session, val);
-		}
-	}
-}
-
-void linphone_call_start_media_streams(LinphoneCall *call, LinphoneCallState next_state){
-	LinphoneCore *lc=call->core;
-	bool_t video_will_be_used = FALSE;
-#ifdef VIDEO_ENABLED
-	const SalStreamDescription *vstream=sal_media_description_find_best_stream(call->resultdesc,SalVideo);
-#endif
-
-	switch (next_state){
-		case LinphoneCallIncomingEarlyMedia:
-			if (linphone_core_get_remote_ringback_tone(lc)){
-				call->playing_ringbacktone = TRUE;
-			}
-			BCTBX_NO_BREAK;
-		case LinphoneCallOutgoingEarlyMedia:
-			if (!call->params->real_early_media){
-				call->all_muted = TRUE;
-			}
-		break;
-		default:
-			call->playing_ringbacktone = FALSE;
-			call->all_muted = FALSE;
-		break;
-	}
-
-	call->current_params->audio_codec = NULL;
-	call->current_params->video_codec = NULL;
-	call->current_params->text_codec = NULL;
-
-	if ((call->audiostream == NULL) && (call->videostream == NULL)) {
-		ms_fatal("start_media_stream() called without prior init !");
-		return;
-	}
-
-	if (call->ice_session != NULL){
-		/*if there is an ICE session when we are about to start streams, then ICE will conduct the media path checking and authentication properly.
-		 * Symmetric RTP must be turned off*/
-		linphone_call_set_symmetric_rtp(call, FALSE);
-	}
-
-	call->nb_media_starts++;
-#if defined(VIDEO_ENABLED)
-	if (vstream!=NULL && vstream->dir!=SalStreamInactive && vstream->payloads!=NULL){
-		/*when video is used, do not make adaptive rate control on audio, it is stupid.*/
-		video_will_be_used = TRUE;
-	}
-#endif
-	ms_message("linphone_call_start_media_streams() call=[%p] local upload_bandwidth=[%i] kbit/s; local download_bandwidth=[%i] kbit/s",
-		   call, linphone_core_get_upload_bandwidth(lc),linphone_core_get_download_bandwidth(lc));
-
-	call->current_params->has_audio = FALSE;
-	if (call->audiostream!=NULL) {
-		linphone_call_start_audio_stream(call, next_state, video_will_be_used);
-	} else {
-		ms_warning("linphone_call_start_media_streams(): no audio stream!");
-	}
-	call->current_params->has_video=FALSE;
-	if (call->videostream!=NULL) {
-		if (call->audiostream) audio_stream_link_video(call->audiostream,call->videostream);
-		linphone_call_start_video_stream(call, next_state);
-	}
-	/*the onhold file is to be played once both audio and video are ready.*/
-	if (call->onhold_file && !call->params->in_conference && call->audiostream){
-		MSFilter *player = audio_stream_open_remote_play(call->audiostream, call->onhold_file);
-		if (player){
-			int pause_time=500;
-			ms_filter_call_method(player, MS_PLAYER_SET_LOOP, &pause_time);
-			ms_filter_call_method_noarg(player, MS_PLAYER_START);
-		}
-	}
-
-	call->up_bw=linphone_core_get_upload_bandwidth(lc);
-
-	if (call->params->realtimetext_enabled) {
-		linphone_call_start_text_stream(call);
-	}
-
-	set_dtls_fingerprint_on_all_streams(call);
-
-	if ((call->ice_session != NULL) && (ice_session_state(call->ice_session) != IS_Completed)) {
-		if (call->params->media_encryption==LinphoneMediaEncryptionDTLS) {
-			call->current_params->update_call_when_ice_completed = FALSE;
-			ms_message("Disabling update call when ice completed on call [%p]",call);
-		}
-		ice_session_start_connectivity_checks(call->ice_session);
-	} else {
-		/*should not start dtls until ice is completed*/
-		start_dtls_on_all_streams(call);
-	}
-
-}
-
-void linphone_call_stop_media_streams_for_ice_gathering(LinphoneCall *call){
-	if(call->audiostream && call->audiostream->ms.state==MSStreamPreparing)
-		audio_stream_unprepare_sound(call->audiostream);
-#ifdef VIDEO_ENABLED
-	if (call->videostream && call->videostream->ms.state==MSStreamPreparing)
-		video_stream_unprepare_video(call->videostream);
-#endif
-	if (call->textstream && call->textstream->ms.state == MSStreamPreparing)
-		text_stream_unprepare_text(call->textstream);
-}
-
-static bool_t update_stream_crypto_params(LinphoneCall *call, const SalStreamDescription *local_st_desc, SalStreamDescription *old_stream, SalStreamDescription *new_stream, MediaStream *ms){
-	int crypto_idx = find_crypto_index_from_tag(local_st_desc->crypto, new_stream->crypto_local_tag);
-	if (crypto_idx >= 0) {
-		if (call->localdesc_changed & SAL_MEDIA_DESCRIPTION_CRYPTO_KEYS_CHANGED)
-			ms_media_stream_sessions_set_srtp_send_key_b64(&ms->sessions, new_stream->crypto[0].algo,local_st_desc->crypto[crypto_idx].master_key);
-		if (strcmp(old_stream->crypto[0].master_key,new_stream->crypto[0].master_key)!=0){
-			ms_media_stream_sessions_set_srtp_recv_key_b64(&ms->sessions, new_stream->crypto[0].algo,new_stream->crypto[0].master_key);
-		}
-		return TRUE;
-	} else {
-		ms_warning("Failed to find local crypto algo with tag: %d", new_stream->crypto_local_tag);
-	}
-	return FALSE;
-}
-
-void linphone_call_update_crypto_parameters(LinphoneCall *call, SalMediaDescription *old_md, SalMediaDescription *new_md) {
-	SalStreamDescription *old_stream;
-	SalStreamDescription *new_stream;
-	const SalStreamDescription *local_st_desc;
-
-	local_st_desc = sal_media_description_find_secure_stream_of_type(call->localdesc, SalAudio);
-	old_stream = sal_media_description_find_secure_stream_of_type(old_md, SalAudio);
-	new_stream = sal_media_description_find_secure_stream_of_type(new_md, SalAudio);
-	if (call->audiostream && local_st_desc && old_stream && new_stream &&
-		update_stream_crypto_params(call,local_st_desc,old_stream,new_stream,&call->audiostream->ms)){
-	}
-
-	local_st_desc = sal_media_description_find_secure_stream_of_type(call->localdesc, SalText);
-	old_stream = sal_media_description_find_secure_stream_of_type(old_md, SalText);
-	new_stream = sal_media_description_find_secure_stream_of_type(new_md, SalText);
-	if (call->textstream && local_st_desc && old_stream && new_stream &&
-		update_stream_crypto_params(call,local_st_desc,old_stream,new_stream,&call->textstream->ms)){
-	}
-
-	start_dtls_on_all_streams(call);
-
-#ifdef VIDEO_ENABLED
-	local_st_desc = sal_media_description_find_secure_stream_of_type(call->localdesc, SalVideo);
-	old_stream = sal_media_description_find_secure_stream_of_type(old_md, SalVideo);
-	new_stream = sal_media_description_find_secure_stream_of_type(new_md, SalVideo);
-	if (call->videostream && local_st_desc && old_stream && new_stream &&
-		update_stream_crypto_params(call,local_st_desc,old_stream,new_stream,&call->videostream->ms)){
-	}
-#endif
-}
-
-void linphone_call_update_remote_session_id_and_ver(LinphoneCall *call) {
-	SalMediaDescription *remote_desc = sal_call_get_remote_media_description(call->op);
-	if (remote_desc) {
-		call->remote_session_id = remote_desc->session_id;
-		call->remote_session_ver = remote_desc->session_ver;
-	}
-}
-
-void linphone_call_delete_ice_session(LinphoneCall *call){
-	if (call->ice_session != NULL) {
-		ice_session_destroy(call->ice_session);
-		call->ice_session = NULL;
-		if (call->audiostream != NULL) call->audiostream->ms.ice_check_list = NULL;
-		if (call->videostream != NULL) call->videostream->ms.ice_check_list = NULL;
-		if (call->textstream != NULL) call->textstream->ms.ice_check_list = NULL;
-		call->audio_stats->ice_state = LinphoneIceStateNotActivated;
-		call->video_stats->ice_state = LinphoneIceStateNotActivated;
-		call->text_stats->ice_state = LinphoneIceStateNotActivated;
-	}
-}
-
-void linphone_call_delete_upnp_session(LinphoneCall *call){
-#ifdef BUILD_UPNP
-	if(call->upnp_session!=NULL) {
-		linphone_upnp_session_destroy(call->upnp_session);
-		call->upnp_session=NULL;
-	}
-#endif //BUILD_UPNP
-}
-
-static void linphone_call_log_fill_stats(LinphoneCallLog *log, MediaStream *st){
-	float quality=media_stream_get_average_quality_rating(st);
-	if (quality>=0){
-		if (log->quality!=-1){
-			log->quality*=quality/5.0f;
-		}else log->quality=quality;
-	}
-}
-
-static void update_rtp_stats(LinphoneCall *call, int stream_index) {
-	if (call->sessions[stream_index].rtp_session) {
-		const rtp_stats_t *stats = rtp_session_get_stats(call->sessions[stream_index].rtp_session);
-		LinphoneCallStats *call_stats = NULL;
-		if (stream_index == call->main_audio_stream_index) {
-			call_stats = call->audio_stats;
-		} else if (stream_index == call->main_video_stream_index) {
-			call_stats = call->video_stats;
-		} else {
-			call_stats = call->text_stats;
-		}
-		if (call_stats) memcpy(&(call_stats->rtp_stats), stats, sizeof(*stats));
-	}
-}
-
-static void linphone_call_stop_audio_stream(LinphoneCall *call) {
-	LinphoneCore *lc = call->core;
-	if (call->audiostream!=NULL) {
-		linphone_reporting_update_media_info(call, LINPHONE_CALL_STATS_AUDIO);
-		media_stream_reclaim_sessions(&call->audiostream->ms,&call->sessions[call->main_audio_stream_index]);
-
-		if (call->audiostream->ec){
-			char *state_str=NULL;
-			ms_filter_call_method(call->audiostream->ec,MS_ECHO_CANCELLER_GET_STATE_STRING,&state_str);
-			if (state_str){
-				ms_message("Writing echo canceler state, %i bytes",(int)strlen(state_str));
-				lp_config_write_relative_file(call->core->config, EC_STATE_STORE, state_str);
-			}
-		}
-		audio_stream_get_local_rtp_stats(call->audiostream,&call->log->local_stats);
-		linphone_call_log_fill_stats (call->log,(MediaStream*)call->audiostream);
-		if (call->endpoint){
-			linphone_conference_on_call_stream_stopping(lc->conf_ctx, call);
-		}
-		ms_bandwidth_controller_remove_stream(lc->bw_controller, (MediaStream*)call->audiostream);
-		audio_stream_stop(call->audiostream);
-		update_rtp_stats(call, call->main_audio_stream_index);
-		call->audiostream=NULL;
-		linphone_call_handle_stream_events(call, call->main_audio_stream_index);
-		rtp_session_unregister_event_queue(call->sessions[call->main_audio_stream_index].rtp_session, call->audiostream_app_evq);
-		ortp_ev_queue_flush(call->audiostream_app_evq);
-		ortp_ev_queue_destroy(call->audiostream_app_evq);
-		call->audiostream_app_evq=NULL;
-
-		call->current_params->audio_codec = NULL;
-	}
-}
-
-static void linphone_call_stop_video_stream(LinphoneCall *call) {
-#ifdef VIDEO_ENABLED
-	if (call->videostream!=NULL){
-		linphone_reporting_update_media_info(call, LINPHONE_CALL_STATS_VIDEO);
-		media_stream_reclaim_sessions(&call->videostream->ms,&call->sessions[call->main_video_stream_index]);
-		linphone_call_log_fill_stats(call->log,(MediaStream*)call->videostream);
-		ms_bandwidth_controller_remove_stream(call->core->bw_controller, (MediaStream*)call->videostream);
-		video_stream_stop(call->videostream);
-		update_rtp_stats(call, call->main_video_stream_index);
-		call->videostream=NULL;
-		linphone_call_handle_stream_events(call, call->main_video_stream_index);
-		rtp_session_unregister_event_queue(call->sessions[call->main_video_stream_index].rtp_session, call->videostream_app_evq);
-		ortp_ev_queue_flush(call->videostream_app_evq);
-		ortp_ev_queue_destroy(call->videostream_app_evq);
-		call->videostream_app_evq=NULL;
-		call->current_params->video_codec = NULL;
-	}
-#endif
-}
-
-static void unset_rtp_profile(LinphoneCall *call, int i){
-	if (call->sessions[i].rtp_session)
-		rtp_session_set_profile(call->sessions[i].rtp_session,&av_profile);
-}
-
-static void linphone_call_stop_text_stream(LinphoneCall *call) {
-	if (call->textstream != NULL) {
-		linphone_reporting_update_media_info(call, LINPHONE_CALL_STATS_TEXT);
-		media_stream_reclaim_sessions(&call->textstream->ms, &call->sessions[call->main_text_stream_index]);
-		linphone_call_log_fill_stats(call->log, (MediaStream*)call->textstream);
-		text_stream_stop(call->textstream);
-		update_rtp_stats(call, call->main_text_stream_index);
-		call->textstream = NULL;
-		linphone_call_handle_stream_events(call, call->main_text_stream_index);
-		rtp_session_unregister_event_queue(call->sessions[call->main_text_stream_index].rtp_session, call->textstream_app_evq);
-		ortp_ev_queue_flush(call->textstream_app_evq);
-		ortp_ev_queue_destroy(call->textstream_app_evq);
-		call->textstream_app_evq = NULL;
-		call->current_params->text_codec = NULL;
-	}
-}
-
-void linphone_call_stop_media_streams(LinphoneCall *call){
-	if (call->audiostream || call->videostream || call->textstream) {
-		if (call->audiostream && call->videostream)
-			audio_stream_unlink_video(call->audiostream, call->videostream);
-		linphone_call_stop_audio_stream(call);
-		linphone_call_stop_video_stream(call);
-		linphone_call_stop_text_stream(call);
-
-		if (call->core->msevq != NULL) {
-			ms_event_queue_skip(call->core->msevq);
-		}
-	}
-
-	if (call->audio_profile){
-		rtp_profile_destroy(call->audio_profile);
-		call->audio_profile=NULL;
-		unset_rtp_profile(call,call->main_audio_stream_index);
-	}
-	if (call->video_profile){
-		rtp_profile_destroy(call->video_profile);
-		call->video_profile=NULL;
-		unset_rtp_profile(call,call->main_video_stream_index);
-	}
-	if (call->text_profile){
-		rtp_profile_destroy(call->text_profile);
-		call->text_profile=NULL;
-		unset_rtp_profile(call,call->main_text_stream_index);
-	}
-	if (call->rtp_io_audio_profile) {
-		rtp_profile_destroy(call->rtp_io_audio_profile);
-		call->rtp_io_audio_profile = NULL;
-	}
-	if (call->rtp_io_video_profile) {
-		rtp_profile_destroy(call->rtp_io_video_profile);
-		call->rtp_io_video_profile = NULL;
-	}
-
-	linphone_core_soundcard_hint_check(call->core);
-}
-
-void linphone_call_enable_echo_cancellation(LinphoneCall *call, bool_t enable) {
-	if (call!=NULL && call->audiostream!=NULL && call->audiostream->ec){
-		bool_t bypass_mode = !enable;
-		ms_filter_call_method(call->audiostream->ec,MS_ECHO_CANCELLER_SET_BYPASS_MODE,&bypass_mode);
-	}
-}
-
-bool_t linphone_call_echo_cancellation_enabled(LinphoneCall *call) {
-	if (call!=NULL && call->audiostream!=NULL && call->audiostream->ec){
-		bool_t val;
-		ms_filter_call_method(call->audiostream->ec,MS_ECHO_CANCELLER_GET_BYPASS_MODE,&val);
-		return !val;
-	} else {
-		return linphone_core_echo_cancellation_enabled(call->core);
-	}
-}
-
-void linphone_call_enable_echo_limiter(LinphoneCall *call, bool_t val){
-	if (call!=NULL && call->audiostream!=NULL ) {
-		if (val) {
-		const char *type=lp_config_get_string(call->core->config,"sound","el_type","mic");
-		if (strcasecmp(type,"mic")==0)
-			audio_stream_enable_echo_limiter(call->audiostream,ELControlMic);
-		else if (strcasecmp(type,"full")==0)
-			audio_stream_enable_echo_limiter(call->audiostream,ELControlFull);
-		} else {
-			audio_stream_enable_echo_limiter(call->audiostream,ELInactive);
-		}
-	}
-}
-
-bool_t linphone_call_echo_limiter_enabled(const LinphoneCall *call){
-	if (call!=NULL && call->audiostream!=NULL ){
-		return call->audiostream->el_type !=ELInactive ;
-	} else {
-		return linphone_core_echo_limiter_enabled(call->core);
-	}
-}
-
-float linphone_call_get_play_volume(LinphoneCall *call){
-	AudioStream *st=call->audiostream;
-	if (st && st->volrecv){
-		float vol=0;
-		ms_filter_call_method(st->volrecv,MS_VOLUME_GET,&vol);
-		return vol;
-
-	}
-	return LINPHONE_VOLUME_DB_LOWEST;
-}
-
-float linphone_call_get_record_volume(LinphoneCall *call){
-	AudioStream *st=call->audiostream;
-	if (st && st->volsend && !call->audio_muted && call->state==LinphoneCallStreamsRunning){
-		float vol=0;
-		ms_filter_call_method(st->volsend,MS_VOLUME_GET,&vol);
-		return vol;
-
-	}
-	return LINPHONE_VOLUME_DB_LOWEST;
-}
-
-float linphone_call_get_speaker_volume_gain(const LinphoneCall *call) {
-	if(call->audiostream) return audio_stream_get_sound_card_output_gain(call->audiostream);
-	else {
-		ms_error("Could not get playback volume: no audio stream");
-		return -1.0f;
-	}
-}
-
-void linphone_call_set_speaker_volume_gain(LinphoneCall *call, float volume) {
-	if(call->audiostream) audio_stream_set_sound_card_output_gain(call->audiostream, volume);
-	else ms_error("Could not set playback volume: no audio stream");
-}
-
-float linphone_call_get_microphone_volume_gain(const LinphoneCall *call) {
-	if(call->audiostream) return audio_stream_get_sound_card_input_gain(call->audiostream);
-	else {
-		ms_error("Could not get record volume: no audio stream");
-		return -1.0f;
-	}
-}
-
-void linphone_call_set_microphone_volume_gain(LinphoneCall *call, float volume) {
-	if(call->audiostream) audio_stream_set_sound_card_input_gain(call->audiostream, volume);
-	else ms_error("Could not set record volume: no audio stream");
-}
-
-static float agregate_ratings(float audio_rating, float video_rating){
-	float result;
-	if (audio_rating<0 && video_rating<0) result=-1;
-	else if (audio_rating<0) result=video_rating*5.0f;
-	else if (video_rating<0) result=audio_rating*5.0f;
-	else result=audio_rating*video_rating*5.0f;
-	return result;
-}
-
-float linphone_call_get_current_quality(LinphoneCall *call){
-	float audio_rating=-1.f;
-	float video_rating=-1.f;
-
-	if (call->audiostream){
-		audio_rating=media_stream_get_quality_rating((MediaStream*)call->audiostream)/5.0f;
-	}
-	if (call->videostream){
-		video_rating=media_stream_get_quality_rating((MediaStream*)call->videostream)/5.0f;
-	}
-	return agregate_ratings(audio_rating, video_rating);
-}
-
-float linphone_call_get_average_quality(LinphoneCall *call){
-	float audio_rating=-1.f;
-	float video_rating=-1.f;
-
-	if (call->audiostream){
-		audio_rating = media_stream_get_average_quality_rating((MediaStream*)call->audiostream)/5.0f;
-	}
-	if (call->videostream){
-		video_rating = media_stream_get_average_quality_rating((MediaStream*)call->videostream)/5.0f;
-	}
-	return agregate_ratings(audio_rating, video_rating);
-}
-
-static void update_local_stats(LinphoneCallStats *stats, MediaStream *stream) {
-	PayloadType *pt;
-	RtpSession *session = stream->sessions.rtp_session;
-	const MSQualityIndicator *qi = media_stream_get_quality_indicator(stream);
-	if (qi) {
-		stats->local_late_rate=ms_quality_indicator_get_local_late_rate(qi);
-		stats->local_loss_rate=ms_quality_indicator_get_local_loss_rate(qi);
-	}
-	media_stream_get_local_rtp_stats(stream, &stats->rtp_stats);
-	pt = rtp_profile_get_payload(rtp_session_get_profile(session), rtp_session_get_send_payload_type(session));
-	stats->clockrate = pt ? pt->clock_rate : 8000;
-}
-
-static MediaStream *linphone_call_get_stream(LinphoneCall *call, LinphoneStreamType type){
-	switch(type){
-		case LinphoneStreamTypeAudio:
-			return &call->audiostream->ms;
-		case LinphoneStreamTypeVideo:
-			return &call->videostream->ms;
-		case LinphoneStreamTypeText:
-			return &call->textstream->ms;
-		case LinphoneStreamTypeUnknown:
-			break;
-	}
-	return NULL;
-}
-
-static void _linphone_call_stats_clone(LinphoneCallStats *dst, const LinphoneCallStats *src) {
-	/*
-	 * Save the belle_sip_object_t part, copy the entire structure and restore the belle_sip_object_t part
-	 */
-	belle_sip_object_t tmp = dst->base;
-	memcpy(dst, src, sizeof(LinphoneCallStats));
-	dst->base = tmp;
-
-	dst->received_rtcp = NULL;
-	dst->sent_rtcp = NULL;
-}
-
-LinphoneCallStats *linphone_call_get_stats(LinphoneCall *call, LinphoneStreamType type){
-	if ((int)type >=0 && type<=LinphoneStreamTypeText){
-		LinphoneCallStats *stats = NULL;
-		LinphoneCallStats *stats_copy = linphone_call_stats_new();
-		if (type == LinphoneStreamTypeAudio) {
-			stats = call->audio_stats;
-		} else if (type == LinphoneStreamTypeVideo) {
-			stats = call->video_stats;
-		} else if (type == LinphoneStreamTypeText) {
-			stats = call->text_stats;
-		}
-		MediaStream *ms = linphone_call_get_stream(call, type);
-		if (ms && stats) update_local_stats(stats, ms);
-		_linphone_call_stats_clone(stats_copy, stats);
-		return stats_copy;
-	}
-	ms_error("Invalid stream type %i", (int)type);
-	return NULL;
-}
-
-LinphoneCallStats *linphone_call_get_audio_stats(LinphoneCall *call) {
-	return linphone_call_get_stats(call, LinphoneStreamTypeAudio);
-}
-
-LinphoneCallStats *linphone_call_get_video_stats(LinphoneCall *call) {
-	return linphone_call_get_stats(call, LinphoneStreamTypeVideo);
-}
-
-LinphoneCallStats *linphone_call_get_text_stats(LinphoneCall *call) {
-	return linphone_call_get_stats(call, LinphoneStreamTypeText);
-}
-
-static bool_t ice_in_progress(LinphoneCallStats *stats){
-	return stats->ice_state==LinphoneIceStateInProgress;
-}
-
-bool_t linphone_call_media_in_progress(LinphoneCall *call){
-	bool_t ret=FALSE;
-	if (ice_in_progress(call->audio_stats) || ice_in_progress(call->video_stats) || ice_in_progress(call->text_stats))
-		ret=TRUE;
-	/*TODO: could check zrtp state, upnp state*/
-	return ret;
-}
-
-BELLE_SIP_DECLARE_NO_IMPLEMENTED_INTERFACES(LinphoneCallStats);
-
-BELLE_SIP_INSTANCIATE_VPTR(LinphoneCallStats, belle_sip_object_t,
-	NULL, // destroy
-	_linphone_call_stats_clone, // clone
-	NULL, // marshal
-	TRUE
-);
-
-LinphoneCallStats *linphone_call_stats_new() {
-	LinphoneCallStats *stats = belle_sip_object_new(LinphoneCallStats);
-	return stats;
-}
-
-LinphoneCallStats* linphone_call_stats_ref(LinphoneCallStats* stats) {
-	return (LinphoneCallStats*) belle_sip_object_ref(stats);
-}
-
-void linphone_call_stats_unref(LinphoneCallStats* stats) {
-	belle_sip_object_unref(stats);
-}
-
-void *linphone_call_stats_get_user_data(const LinphoneCallStats *stats) {
-	return stats->user_data;
-}
-
-void linphone_call_stats_set_user_data(LinphoneCallStats *stats, void *data) {
-	stats->user_data = data;
-}
-
-LinphoneStreamType linphone_call_stats_get_type(const LinphoneCallStats *stats) {
-	return stats->type;
-}
-
-float linphone_call_stats_get_sender_loss_rate(const LinphoneCallStats *stats) {
-	const report_block_t *srb = NULL;
-
-	if (!stats || !stats->sent_rtcp)
-		return 0.0;
-	/* Perform msgpullup() to prevent crashes in rtcp_is_SR() or rtcp_is_RR() if the RTCP packet is composed of several mblk_t structure */
-	if (stats->sent_rtcp->b_cont != NULL)
-		msgpullup(stats->sent_rtcp, -1);
-
-	do{
-		if (rtcp_is_SR(stats->sent_rtcp))
-			srb = rtcp_SR_get_report_block(stats->sent_rtcp, 0);
-		else if (rtcp_is_RR(stats->sent_rtcp))
-			srb = rtcp_RR_get_report_block(stats->sent_rtcp, 0);
-		if (srb) break;
-	}while (rtcp_next_packet(stats->sent_rtcp));
-	rtcp_rewind(stats->sent_rtcp);
-	if (!srb)
-		return 0.0;
-	return 100.0f * report_block_get_fraction_lost(srb) / 256.0f;
-}
-
-float linphone_call_stats_get_receiver_loss_rate(const LinphoneCallStats *stats) {
-	const report_block_t *rrb = NULL;
-
-	if (!stats || !stats->received_rtcp)
-		return 0.0;
-	/* Perform msgpullup() to prevent crashes in rtcp_is_SR() or rtcp_is_RR() if the RTCP packet is composed of several mblk_t structure */
-	if (stats->received_rtcp->b_cont != NULL)
-		msgpullup(stats->received_rtcp, -1);
-
-	do{
-		if (rtcp_is_RR(stats->received_rtcp))
-			rrb = rtcp_RR_get_report_block(stats->received_rtcp, 0);
-		else if (rtcp_is_SR(stats->received_rtcp))
-			rrb = rtcp_SR_get_report_block(stats->received_rtcp, 0);
-		if (rrb) break;
-	}while (rtcp_next_packet(stats->received_rtcp));
-	rtcp_rewind(stats->received_rtcp);
-	if (!rrb)
-		return 0.0;
-	return 100.0f * report_block_get_fraction_lost(rrb) / 256.0f;
-}
-
-float linphone_call_stats_get_local_loss_rate(const LinphoneCallStats *stats) {
-	return stats->local_loss_rate;
-}
-
-float linphone_call_stats_get_local_late_rate(const LinphoneCallStats *stats) {
-	return stats->local_late_rate;
-}
-
-float linphone_call_stats_get_sender_interarrival_jitter(const LinphoneCallStats *stats) {
-	const report_block_t *srb = NULL;
-
-	if (!stats || !stats->sent_rtcp)
-		return 0.0;
-	/* Perform msgpullup() to prevent crashes in rtcp_is_SR() or rtcp_is_RR() if the RTCP packet is composed of several mblk_t structure */
-	if (stats->sent_rtcp->b_cont != NULL)
-		msgpullup(stats->sent_rtcp, -1);
-	if (rtcp_is_SR(stats->sent_rtcp))
-		srb = rtcp_SR_get_report_block(stats->sent_rtcp, 0);
-	else if (rtcp_is_RR(stats->sent_rtcp))
-		srb = rtcp_RR_get_report_block(stats->sent_rtcp, 0);
-	if (!srb)
-		return 0.0;
-	if (stats->clockrate == 0)
-		return 0.0;
-	return (float)report_block_get_interarrival_jitter(srb) / (float)stats->clockrate;
-}
-
-float linphone_call_stats_get_receiver_interarrival_jitter(const LinphoneCallStats *stats) {
-	const report_block_t *rrb = NULL;
-
-	if (!stats || !stats->received_rtcp)
-		return 0.0;
-	/* Perform msgpullup() to prevent crashes in rtcp_is_SR() or rtcp_is_RR() if the RTCP packet is composed of several mblk_t structure */
-	if (stats->received_rtcp->b_cont != NULL)
-		msgpullup(stats->received_rtcp, -1);
-	if (rtcp_is_SR(stats->received_rtcp))
-		rrb = rtcp_SR_get_report_block(stats->received_rtcp, 0);
-	else if (rtcp_is_RR(stats->received_rtcp))
-		rrb = rtcp_RR_get_report_block(stats->received_rtcp, 0);
-	if (!rrb)
-		return 0.0;
-	if (stats->clockrate == 0)
-		return 0.0;
-	return (float)report_block_get_interarrival_jitter(rrb) / (float)stats->clockrate;
-}
-
-const rtp_stats_t *linphone_call_stats_get_rtp_stats(const LinphoneCallStats *stats) {
-	return &stats->rtp_stats;
-}
-
-uint64_t linphone_call_stats_get_late_packets_cumulative_number(const LinphoneCallStats *stats) {
-	return linphone_call_stats_get_rtp_stats(stats)->outoftime;
-}
-
-float linphone_call_stats_get_download_bandwidth(const LinphoneCallStats *stats) {
-	return stats->download_bandwidth;
-}
-
-float linphone_call_stats_get_upload_bandwidth(const LinphoneCallStats *stats) {
-	return stats->upload_bandwidth;
-}
-
-float linphone_call_stats_get_estimated_download_bandwidth(const LinphoneCallStats *stats) {
-	return stats->estimated_download_bandwidth;
-}
-
-LinphoneIceState linphone_call_stats_get_ice_state(const LinphoneCallStats *stats) {
-	return stats->ice_state;
-}
-
-LinphoneUpnpState linphone_call_stats_get_upnp_state(const LinphoneCallStats *stats) {
-	return stats->upnp_state;
-}
-
-LinphoneAddressFamily linphone_call_stats_get_ip_family_of_remote(const LinphoneCallStats *stats) {
-	return (LinphoneAddressFamily)stats->rtp_remote_family;
-}
-
-float linphone_call_stats_get_jitter_buffer_size_ms(const LinphoneCallStats *stats) {
-	return stats->jitter_stats.jitter_buffer_size_ms;
-}
-
-float linphone_call_stats_get_round_trip_delay(const LinphoneCallStats *stats) {
-	return stats->round_trip_delay;
-}
-
-void linphone_call_start_recording(LinphoneCall *call){
-	if (!call->params->record_file){
-		ms_error("linphone_call_start_recording(): no output file specified. Use linphone_call_params_set_record_file().");
-		return;
-	}
-	if (call->audiostream && !call->params->in_conference){
-		audio_stream_mixed_record_start(call->audiostream);
-	}
-	call->record_active=TRUE;
-}
-
-void linphone_call_stop_recording(LinphoneCall *call){
-	if (call->audiostream && !call->params->in_conference){
-		audio_stream_mixed_record_stop(call->audiostream);
-	}
-	call->record_active=FALSE;
-}
-
-static void report_bandwidth_for_stream(LinphoneCall *call, MediaStream *ms, LinphoneStreamType type){
-	bool_t active = ms ?  (media_stream_get_state(ms) == MSStreamStarted) : FALSE;
-	LinphoneCallStats *stats = NULL;
-	if (type == LinphoneStreamTypeAudio) {
-		stats = call->audio_stats;
-	} else if (type == LinphoneStreamTypeVideo) {
-		stats = call->video_stats;
-	} else if (type == LinphoneStreamTypeText) {
-		stats = call->text_stats;
-	} else {
-		return;
-	}
-
-	stats->download_bandwidth=(active) ? (float)(media_stream_get_down_bw(ms)*1e-3) : 0.f;
-	stats->upload_bandwidth=(active) ? (float)(media_stream_get_up_bw(ms)*1e-3) : 0.f;
-	stats->rtcp_download_bandwidth=(active) ? (float)(media_stream_get_rtcp_down_bw(ms)*1e-3) : 0.f;
-	stats->rtcp_upload_bandwidth=(active) ? (float)(media_stream_get_rtcp_up_bw(ms)*1e-3) : 0.f;
-	stats->rtp_remote_family=(active)
-		? (ortp_stream_is_ipv6(&ms->sessions.rtp_session->rtp.gs) ? LinphoneAddressFamilyInet6 : LinphoneAddressFamilyInet) : LinphoneAddressFamilyUnspec;
-
-	if (call->core->send_call_stats_periodical_updates){
-		if (active) update_local_stats(stats, ms);
-		stats->updated |= LINPHONE_CALL_STATS_PERIODICAL_UPDATE;
-		linphone_call_notify_stats_updated(call, stats);
-		stats->updated=0;
-	}
-}
-
-static void report_bandwidth(LinphoneCall *call, MediaStream *as, MediaStream *vs, MediaStream *ts){
-	report_bandwidth_for_stream(call, as, LinphoneStreamTypeAudio);
-	report_bandwidth_for_stream(call, vs, LinphoneStreamTypeVideo);
-	report_bandwidth_for_stream(call, ts, LinphoneStreamTypeText);
-
-	ms_message(	"Bandwidth usage for call [%p]:\n"
-				"\tRTP  audio=[d=%5.1f,u=%5.1f], video=[d=%5.1f,u=%5.1f, ed=%5.1f], text=[d=%5.1f,u=%5.1f] kbits/sec\n"
-				"\tRTCP audio=[d=%5.1f,u=%5.1f], video=[d=%5.1f,u=%5.1f], text=[d=%5.1f,u=%5.1f] kbits/sec",
-				call,
-				call->audio_stats->download_bandwidth,
-				call->audio_stats->upload_bandwidth,
-				call->video_stats->download_bandwidth,
-				call->video_stats->upload_bandwidth,
-				call->video_stats->estimated_download_bandwidth,
-				call->text_stats->download_bandwidth,
-				call->text_stats->upload_bandwidth,
-				call->audio_stats->rtcp_download_bandwidth,
-				call->audio_stats->rtcp_upload_bandwidth,
-				call->video_stats->rtcp_download_bandwidth,
-				call->video_stats->rtcp_upload_bandwidth,
-				call->text_stats->rtcp_download_bandwidth,
-				call->text_stats->rtcp_upload_bandwidth
-	);
-}
-
-static void linphone_call_lost(LinphoneCall *call){
-	LinphoneCore *lc = call->core;
-	char *temp = NULL;
-	char *from = NULL;
-
-	from = linphone_call_get_remote_address_as_string(call);
-	temp = ms_strdup_printf("Media connectivity with %s is lost, call is going to be closed.", from ? from : "?");
-	if (from) ms_free(from);
-	ms_message("LinphoneCall [%p]: %s", call, temp);
-	linphone_core_notify_display_warning(lc, temp);
-	call->non_op_error = TRUE;
-	linphone_error_info_set(call->ei,NULL, LinphoneReasonIOError, 503, "Media lost", NULL);
-	linphone_call_terminate(call);
-	linphone_core_play_named_tone(lc, LinphoneToneCallLost);
-	ms_free(temp);
-}
-
-static void linphone_call_on_ice_gathering_finished(LinphoneCall *call){
-	int ping_time;
-	const SalMediaDescription *rmd = sal_call_get_remote_media_description(call->op);
-	if (rmd){
-		linphone_call_clear_unused_ice_candidates(call, rmd);
-	}
-	ice_session_compute_candidates_foundations(call->ice_session);
-	ice_session_eliminate_redundant_candidates(call->ice_session);
-	ice_session_choose_default_candidates(call->ice_session);
-	ping_time = ice_session_average_gathering_round_trip_time(call->ice_session);
-	if (ping_time >=0) {
-		call->ping_time=ping_time;
-	}
-}
-
-static void handle_ice_events(LinphoneCall *call, OrtpEvent *ev){
-	OrtpEventType evt=ortp_event_get_type(ev);
-	OrtpEventData *evd=ortp_event_get_data(ev);
-
-	if (evt == ORTP_EVENT_ICE_SESSION_PROCESSING_FINISHED) {
-		switch (ice_session_state(call->ice_session)) {
-			case IS_Completed:
-			case IS_Failed:
-				/* At least one ICE check list has succeeded, so perform a call update. */
-				if (ice_session_has_completed_check_list(call->ice_session) == TRUE) {
-					const LinphoneCallParams *current_param =  linphone_call_get_current_params(call);
-					if (ice_session_role(call->ice_session) == IR_Controlling && current_param->update_call_when_ice_completed ) {
-						LinphoneCallParams *params = linphone_core_create_call_params(call->core, call);
-						params->internal_call_update = TRUE;
-						linphone_call_update(call, params);
-						linphone_call_params_unref(params);
-					}else if (ice_session_role(call->ice_session) == IR_Controlled && call->incoming_ice_reinvite_pending){
-						linphone_call_accept_update(call, NULL);
-						call->incoming_ice_reinvite_pending = FALSE;
-					}
-					start_dtls_on_all_streams(call);
-				}
-				break;
-			default:
-				break;
-		}
-		linphone_call_update_ice_state_in_call_stats(call);
-	} else if (evt == ORTP_EVENT_ICE_GATHERING_FINISHED) {
-		if (evd->info.ice_processing_successful==FALSE) {
-			ms_warning("No STUN answer from [%s], continuing without STUN",linphone_core_get_stun_server(call->core));
-		}
-		linphone_call_on_ice_gathering_finished(call);
-		switch (call->state) {
-			case LinphoneCallUpdating:
-				linphone_call_start_update(call);
-				break;
-			case LinphoneCallUpdatedByRemote:
-				linphone_call_start_accept_update(call, call->prevstate,linphone_call_state_to_string(call->prevstate));
-				break;
-			case LinphoneCallOutgoingInit:
-				linphone_call_stop_media_streams_for_ice_gathering(call);
-				linphone_call_proceed_with_invite_if_ready(call, NULL);
-				break;
-			case LinphoneCallIdle:
-				linphone_call_stop_media_streams_for_ice_gathering(call);
-				linphone_call_update_local_media_description_from_ice_or_upnp(call);
-				sal_call_set_local_media_description(call->op,call->localdesc);
-				linphone_core_notify_incoming_call(call->core, call);
-				break;
-			default:
-				break;
-		}
-	} else if (evt == ORTP_EVENT_ICE_LOSING_PAIRS_COMPLETED) {
-		if (call->state==LinphoneCallUpdatedByRemote){
-			linphone_call_start_accept_update(call, call->prevstate, linphone_call_state_to_string(call->prevstate));
-			linphone_call_update_ice_state_in_call_stats(call);
-		}
-	} else if (evt == ORTP_EVENT_ICE_RESTART_NEEDED) {
-		ice_session_restart(call->ice_session, IR_Controlling);
-		linphone_call_update(call, call->current_params);
-	} else if (evt == ORTP_EVENT_ICE_DEACTIVATION_NEEDED) {
-		if (ice_session_role(call->ice_session) == IR_Controlling) {
-			ice_session_destroy(call->ice_session);
-			call->ice_session = NULL;
-			LinphoneCallParams *params = linphone_core_create_call_params(call->core, call);
-			params->internal_call_update = TRUE;
-			linphone_call_update(call, params);
-			linphone_call_params_unref(params);
-		}
-	}
-}
-
-/*do not change the prototype of this function, it is also used internally in linphone-daemon.*/
-void linphone_call_stats_fill(LinphoneCallStats *stats, MediaStream *ms, OrtpEvent *ev){
-	OrtpEventType evt=ortp_event_get_type(ev);
-	OrtpEventData *evd=ortp_event_get_data(ev);
-
-	if (evt == ORTP_EVENT_RTCP_PACKET_RECEIVED) {
-		stats->round_trip_delay = rtp_session_get_round_trip_propagation(ms->sessions.rtp_session);
-		if(stats->received_rtcp != NULL)
-			freemsg(stats->received_rtcp);
-		stats->received_rtcp = evd->packet;
-		stats->rtcp_received_via_mux = evd->info.socket_type == OrtpRTPSocket;
-		evd->packet = NULL;
-		stats->updated = LINPHONE_CALL_STATS_RECEIVED_RTCP_UPDATE;
-		update_local_stats(stats,ms);
-	} else if (evt == ORTP_EVENT_RTCP_PACKET_EMITTED) {
-		memcpy(&stats->jitter_stats, rtp_session_get_jitter_stats(ms->sessions.rtp_session), sizeof(jitter_stats_t));
-		if (stats->sent_rtcp != NULL)
-			freemsg(stats->sent_rtcp);
-		stats->sent_rtcp = evd->packet;
-		evd->packet = NULL;
-		stats->updated = LINPHONE_CALL_STATS_SENT_RTCP_UPDATE;
-		update_local_stats(stats,ms);
-	}
-}
-
-void linphone_call_stats_uninit(LinphoneCallStats *stats){
-	if (stats->received_rtcp) {
-		freemsg(stats->received_rtcp);
-		stats->received_rtcp=NULL;
-	}
-	if (stats->sent_rtcp){
-		freemsg(stats->sent_rtcp);
-		stats->sent_rtcp=NULL;
-	}
-}
-
-void linphone_call_notify_stats_updated_with_stream_index(LinphoneCall *call, int stream_index){
-	LinphoneCallStats *stats = NULL;
-	if (stream_index == call->main_audio_stream_index) {
-		stats = call->audio_stats;
-	} else if (stream_index == call->main_video_stream_index) {
-		stats = call->video_stats;
-	} else {
-		stats = call->text_stats;
-	}
-	if (stats->updated){
-		switch(stats->updated) {
-			case LINPHONE_CALL_STATS_RECEIVED_RTCP_UPDATE:
-			case LINPHONE_CALL_STATS_SENT_RTCP_UPDATE:
-				linphone_reporting_on_rtcp_update(call, stream_index == call->main_audio_stream_index ? SalAudio : stream_index == call->main_video_stream_index ? SalVideo : SalText);
-				break;
-			default:
-				break;
-		}
-		linphone_call_notify_stats_updated(call, stats);
-		stats->updated = 0;
-	}
-}
-
-static MediaStream * linphone_call_get_media_stream(LinphoneCall *call, int stream_index){
-	if (stream_index == call->main_audio_stream_index)
-		return (MediaStream*)call->audiostream;
-	if (stream_index == call->main_video_stream_index)
-		return (MediaStream*)call->videostream;
-	if (stream_index == call->main_text_stream_index)
-		return (MediaStream*)call->textstream;
-	ms_error("linphone_call_get_media_stream(): no stream index %i", stream_index);
-	return NULL;
-}
-
-static OrtpEvQueue *linphone_call_get_event_queue(LinphoneCall *call, int stream_index){
-	if (stream_index == call->main_audio_stream_index)
-		return call->audiostream_app_evq;
-	if (stream_index == call->main_video_stream_index)
-		return call->videostream_app_evq;
-	if (stream_index == call->main_text_stream_index)
-		return call->textstream_app_evq;
-	ms_error("linphone_call_get_event_queue(): no stream index %i", stream_index);
-	return NULL;
-}
-
-void linphone_call_handle_stream_events(LinphoneCall *call, int stream_index){
-	MediaStream *ms = stream_index == call->main_audio_stream_index ? (MediaStream *)call->audiostream : (stream_index == call->main_video_stream_index ? (MediaStream *)call->videostream : (MediaStream *)call->textstream);
-	OrtpEvQueue *evq;
-	OrtpEvent *ev;
-
-	if (ms){
-		/* Ensure there is no dangling ICE check list. */
-		if (call->ice_session == NULL) {
-			media_stream_set_ice_check_list(ms, NULL);
-		}
-
-		switch(ms->type){
-			case MSAudio:
-				audio_stream_iterate((AudioStream*)ms);
-			break;
-			case MSVideo:
-	#ifdef VIDEO_ENABLED
-				video_stream_iterate((VideoStream*)ms);
-	#endif
-			break;
-			case MSText:
-				text_stream_iterate((TextStream*)ms);
-			break;
-			default:
-				ms_error("linphone_call_handle_stream_events(): unsupported stream type.");
-				return;
-			break;
-		}
-	}
-	/*yes the event queue has to be taken at each iteration, because ice events may perform operations re-creating the streams*/
-	while((evq = linphone_call_get_event_queue(call, stream_index)) != NULL && NULL != (ev=ortp_ev_queue_get(evq))){
-		OrtpEventType evt=ortp_event_get_type(ev);
-		OrtpEventData *evd=ortp_event_get_data(ev);
-		int stats_index;
-		LinphoneCallStats *stats = NULL;
-
-		if (stream_index == call->main_audio_stream_index) {
-			stats_index = LINPHONE_CALL_STATS_AUDIO;
-			stats = call->audio_stats;
-		} else if (stream_index == call->main_video_stream_index) {
-			stats_index = LINPHONE_CALL_STATS_VIDEO;
-			stats = call->video_stats;
-		} else {
-			stats_index = LINPHONE_CALL_STATS_TEXT;
-			stats = call->text_stats;
-		}
-		
-		/*This MUST be done before any call to "linphone_call_stats_fill" since it has ownership over evd->packet*/
-		if (evt == ORTP_EVENT_RTCP_PACKET_RECEIVED) {
-			do {
-				if (rtcp_is_RTPFB(evd->packet)) {
-					if (rtcp_RTPFB_get_type(evd->packet) == RTCP_RTPFB_TMMBR) {
-						linphone_call_notify_tmmbr_received(call, stream_index, (int)rtcp_RTPFB_tmmbr_get_max_bitrate(evd->packet));
-					}
-				}
-			} while (rtcp_next_packet(evd->packet));
-			rtcp_rewind(evd->packet);
-		}
-
-		/*and yes the MediaStream must be taken at each iteration, because it may have changed due to the handling of events
-		 * in this loop*/
-		ms = linphone_call_get_media_stream(call, stream_index);
-
-		if (ms) linphone_call_stats_fill(stats,ms,ev);
-		linphone_call_notify_stats_updated_with_stream_index(call,stats_index);
-
-		if (evt == ORTP_EVENT_ZRTP_ENCRYPTION_CHANGED){
-			if (stream_index == call->main_audio_stream_index)
-				linphone_call_audiostream_encryption_changed(call, evd->info.zrtp_stream_encrypted);
-			else if (stream_index == call->main_video_stream_index) {
-				propagate_encryption_changed(call);
-			}
-		} else if (evt == ORTP_EVENT_ZRTP_SAS_READY) {
-			if (stream_index == call->main_audio_stream_index)
-				linphone_call_audiostream_auth_token_ready(call, evd->info.zrtp_info.sas, evd->info.zrtp_info.verified);
-		} else if (evt == ORTP_EVENT_DTLS_ENCRYPTION_CHANGED) {
-			if (stream_index == call->main_audio_stream_index)
-				linphone_call_audiostream_encryption_changed(call, evd->info.dtls_stream_encrypted);
-			else if (stream_index == call->main_video_stream_index)
-				propagate_encryption_changed(call);
-		}else if ((evt == ORTP_EVENT_ICE_SESSION_PROCESSING_FINISHED) || (evt == ORTP_EVENT_ICE_GATHERING_FINISHED)
-			|| (evt == ORTP_EVENT_ICE_LOSING_PAIRS_COMPLETED) || (evt == ORTP_EVENT_ICE_RESTART_NEEDED)
-			|| (evt == ORTP_EVENT_ICE_DEACTIVATION_NEEDED)) {
-			if (ms) handle_ice_events(call, ev);
-		} else if (evt==ORTP_EVENT_TELEPHONE_EVENT){
-			linphone_core_dtmf_received(call,evd->info.telephone_event);
-		} else if (evt == ORTP_EVENT_NEW_VIDEO_BANDWIDTH_ESTIMATION_AVAILABLE) {
-			ms_message("Video bandwidth estimation is %i kbit/s", (int)evd->info.video_bandwidth_available / 1000);
-			/* If this event happens then it should be a video stream */
-			if (stream_index == call->main_video_stream_index)
-				stats->estimated_download_bandwidth = (float)(evd->info.video_bandwidth_available)*(float)1e-3;
-		}
-		ortp_event_destroy(ev);
-	}
-}
-
-void linphone_call_background_tasks(LinphoneCall *call, bool_t one_second_elapsed){
-	int disconnect_timeout = linphone_core_get_nortp_timeout(call->core);
-	bool_t disconnected=FALSE;
-
-	switch (call->state) {
-	case LinphoneCallStreamsRunning:
-	case LinphoneCallOutgoingEarlyMedia:
-	case LinphoneCallIncomingEarlyMedia:
-	case LinphoneCallPausedByRemote:
-	case LinphoneCallPaused:
-		if (one_second_elapsed){
-			float audio_load=0, video_load=0, text_load=0;
-			if (call->audiostream != NULL) {
-				if (call->audiostream->ms.sessions.ticker)
-					audio_load = ms_ticker_get_average_load(call->audiostream->ms.sessions.ticker);
-			}
-			if (call->videostream != NULL) {
-				if (call->videostream->ms.sessions.ticker)
-					video_load = ms_ticker_get_average_load(call->videostream->ms.sessions.ticker);
-			}
-			if (call->textstream != NULL) {
-				if (call->textstream->ms.sessions.ticker)
-					text_load = ms_ticker_get_average_load(call->textstream->ms.sessions.ticker);
-			}
-			report_bandwidth(call, (MediaStream*)call->audiostream, (MediaStream*)call->videostream,  (MediaStream*)call->textstream);
-			ms_message("Thread processing load: audio=%f\tvideo=%f\ttext=%f", audio_load, video_load, text_load);
-		}
-		break;
-	default:
-		/*no stats for other states*/
-		break;
-	}
-
-#ifdef BUILD_UPNP
-	linphone_upnp_call_process(call);
-#endif //BUILD_UPNP
-
-	linphone_call_handle_stream_events(call, call->main_audio_stream_index);
-	linphone_call_handle_stream_events(call, call->main_video_stream_index);
-	linphone_call_handle_stream_events(call, call->main_text_stream_index);
-	if ((call->state == LinphoneCallStreamsRunning ||
-		call->state == LinphoneCallPausedByRemote) && one_second_elapsed && call->audiostream!=NULL
-		&& call->audiostream->ms.state==MSStreamStarted && disconnect_timeout>0 ) {
-		disconnected=!audio_stream_alive(call->audiostream,disconnect_timeout);
-	}
-	if (disconnected) linphone_call_lost(call);
-}
-
-void linphone_call_log_completed(LinphoneCall *call){
-	LinphoneCore *lc=call->core;
-
-	call->log->duration= _linphone_call_compute_duration(call); /*store duration since connected*/
-	call->log->error_info = linphone_error_info_ref((LinphoneErrorInfo*)linphone_call_get_error_info(call));
-
-	if (call->log->status==LinphoneCallMissed){
-		char *info;
-		lc->missed_calls++;
-		info=ortp_strdup_printf(ngettext("You have missed %i call.",
-										 "You have missed %i calls.", lc->missed_calls),
-								lc->missed_calls);
-		linphone_core_notify_display_status(lc,info);
-		ms_free(info);
-	}
-	linphone_core_report_call_log(lc, call->log);
-}
-
-LinphoneCallState linphone_call_get_transfer_state(LinphoneCall *call) {
-	return call->transfer_state;
-}
-
-void linphone_call_set_transfer_state(LinphoneCall* call, LinphoneCallState state) {
-	if (state != call->transfer_state) {
-		ms_message("Transfer state for call [%p] changed  from [%s] to [%s]",call
-						,linphone_call_state_to_string(call->transfer_state)
-						,linphone_call_state_to_string(state));
-		call->transfer_state = state;
-		linphone_call_notify_transfer_state_changed(call, state);
-	}
-}
-
-bool_t linphone_call_is_in_conference(const LinphoneCall *call) {
-	return call->params->in_conference;
-}
-
-LinphoneConference *linphone_call_get_conference(const LinphoneCall *call) {
-	return call->conf_ref;
-}
-
-void linphone_call_zoom_video(LinphoneCall* call, float zoom_factor, float* cx, float* cy) {
-	VideoStream* vstream = call->videostream;
-	if (vstream && vstream->output) {
-		float zoom[3];
-		float halfsize;
-
-		if (zoom_factor < 1)
-			zoom_factor = 1;
-		halfsize = 0.5f * 1.0f / zoom_factor;
-
-		if ((*cx - halfsize) < 0)
-			*cx = 0 + halfsize;
-		if ((*cx + halfsize) > 1)
-			*cx = 1 - halfsize;
-		if ((*cy - halfsize) < 0)
-			*cy = 0 + halfsize;
-		if ((*cy + halfsize) > 1)
-			*cy = 1 - halfsize;
-
-		zoom[0] = zoom_factor;
-		zoom[1] = *cx;
-		zoom[2] = *cy;
-		ms_filter_call_method(vstream->output, MS_VIDEO_DISPLAY_ZOOM, &zoom);
-	}else ms_warning("Could not apply zoom: video output wasn't activated.");
-}
-
-static LinphoneAddress *get_fixed_contact(LinphoneCore *lc, LinphoneCall *call , LinphoneProxyConfig *dest_proxy){
-	LinphoneAddress *ctt=NULL;
-	LinphoneAddress *ret=NULL;
-	//const char *localip=call->localip;
-
-	/* first use user's supplied ip address if asked*/
-	if (linphone_core_get_firewall_policy(lc)==LinphonePolicyUseNatAddress){
-		ctt=linphone_core_get_primary_contact_parsed(lc);
-		linphone_address_set_domain(ctt,linphone_core_get_nat_address_resolved(lc));
-		ret=ctt;
-	} else if (call->op && sal_op_get_contact_address(call->op)!=NULL){
-		/* if already choosed, don't change it */
-		return NULL;
-	} else if (call->ping_op && sal_op_get_contact_address(call->ping_op)) {
-		/* if the ping OPTIONS request succeeded use the contact guessed from the
-		 received, rport*/
-		ms_message("Contact has been fixed using OPTIONS"/* to %s",guessed*/);
-		ret=linphone_address_clone(sal_op_get_contact_address(call->ping_op));;
-	} else 	if (dest_proxy && dest_proxy->op && sal_op_get_contact_address(dest_proxy->op)){
-	/*if using a proxy, use the contact address as guessed with the REGISTERs*/
-		ms_message("Contact has been fixed using proxy" /*to %s",fixed_contact*/);
-		ret=linphone_address_clone(sal_op_get_contact_address(dest_proxy->op));
-	} else {
-		ctt=linphone_core_get_primary_contact_parsed(lc);
-		if (ctt!=NULL){
-			/*otherwise use supplied localip*/
-			linphone_address_set_domain(ctt,NULL/*localip*/);
-			linphone_address_set_port(ctt,-1/*linphone_core_get_sip_port(lc)*/);
-			ms_message("Contact has not been fixed stack will do"/* to %s",ret*/);
-			ret=ctt;
-		}
-	}
-	return ret;
-}
-
-void linphone_call_set_contact_op(LinphoneCall* call) {
-	LinphoneAddress *contact;
-	if ((contact=get_fixed_contact(call->core,call,call->dest_proxy)))
-		sal_op_set_and_clean_contact_address(call->op, (SalAddress *)contact);
-	/*else, we already have a contact so keep it "as is"*/
-}
-
-LinphonePlayer *linphone_call_get_player(LinphoneCall *call){
-	if (call->player==NULL)
-		call->player=linphone_call_build_player(call);
-	return call->player;
-}
-
-
-void linphone_call_set_params(LinphoneCall *call, const LinphoneCallParams *params){
-	if ( call->state == LinphoneCallOutgoingInit || call->state == LinphoneCallIncomingReceived){
-		_linphone_call_set_new_params(call, params);
-	}
-	else {
-		ms_error("linphone_call_set_params() invalid state %s to call this function", linphone_call_state_to_string(call->state));
-	}
-}
-
-
-void _linphone_call_set_new_params(LinphoneCall *call, const LinphoneCallParams *params){
-	LinphoneCallParams *cp=NULL;
-	if (params) cp=linphone_call_params_copy(params);
-	if (call->params) linphone_call_params_unref(call->params);
-	call->params=cp;
-}
-
-const LinphoneCallParams * linphone_call_get_params(LinphoneCall *call){
-	return call->params;
-}
-
-
-static int send_dtmf_handler(void *data, unsigned int revents){
-	LinphoneCall *call = (LinphoneCall*)data;
-	/*By default we send DTMF RFC2833 if we do not have enabled SIP_INFO but we can also send RFC2833 and SIP_INFO*/
-	if (linphone_core_get_use_rfc2833_for_dtmf(call->core)!=0 || linphone_core_get_use_info_for_dtmf(call->core)==0)
-	{
-		/* In Band DTMF */
-		if (call->audiostream!=NULL){
-			audio_stream_send_dtmf(call->audiostream,*call->dtmf_sequence);
-		}
-		else
-		{
-			ms_error("Cannot send RFC2833 DTMF when we are not in communication.");
-			return FALSE;
-		}
-	}
-	if (linphone_core_get_use_info_for_dtmf(call->core)!=0){
-		/* Out of Band DTMF (use INFO method) */
-		sal_call_send_dtmf(call->op,*call->dtmf_sequence);
-	}
-
-	/*this check is needed because linphone_call_send_dtmf does not set the timer since its a single character*/
-	if (call->dtmfs_timer!=NULL) {
-		memmove(call->dtmf_sequence, call->dtmf_sequence+1, strlen(call->dtmf_sequence));
-	}
-	/* continue only if the dtmf sequence is not empty*/
-	if (call->dtmf_sequence!=NULL&&*call->dtmf_sequence!='\0') {
-		return TRUE;
-	} else {
-		linphone_call_cancel_dtmfs(call);
-		return FALSE;
-	}
-}
-
-LinphoneStatus linphone_call_send_dtmf(LinphoneCall *call, char dtmf) {
-	if (call==NULL){
-		ms_warning("linphone_call_send_dtmf(): invalid call, canceling DTMF.");
-		return -1;
-	}
-	call->dtmf_sequence = &dtmf;
-	send_dtmf_handler(call,0);
-	call->dtmf_sequence = NULL;
-	return 0;
-}
-
-LinphoneStatus linphone_call_send_dtmfs(LinphoneCall *call,const char *dtmfs) {
-	if (call==NULL){
-		ms_warning("linphone_call_send_dtmfs(): invalid call, canceling DTMF sequence.");
-		return -1;
-	}
-	if (call->dtmfs_timer!=NULL){
-		ms_warning("linphone_call_send_dtmfs(): a DTMF sequence is already in place, canceling DTMF sequence.");
-		return -2;
-	}
-	if (dtmfs != NULL) {
-		int delay_ms = lp_config_get_int(call->core->config,"net","dtmf_delay_ms",200);
-		call->dtmf_sequence = ms_strdup(dtmfs);
-		call->dtmfs_timer = sal_create_timer(call->core->sal, send_dtmf_handler, call, delay_ms, "DTMF sequence timer");
-	}
-	return 0;
-}
-
-void linphone_call_cancel_dtmfs(LinphoneCall *call) {
-	/*nothing to do*/
-	if (!call || !call->dtmfs_timer) return;
-
-	sal_cancel_timer(call->core->sal, call->dtmfs_timer);
-	belle_sip_object_unref(call->dtmfs_timer);
-	call->dtmfs_timer = NULL;
-	if (call->dtmf_sequence != NULL) {
-		ms_free(call->dtmf_sequence);
-		call->dtmf_sequence = NULL;
-	}
-}
-
-void * linphone_call_get_native_video_window_id(const LinphoneCall *call) {
-	if (call->video_window_id) {
-		/* The video id was previously set by the app. */
-		return call->video_window_id;
-	}
-#ifdef VIDEO_ENABLED
-	else if (call->videostream) {
-		/* It was not set but we want to get the one automatically created by mediastreamer2 (desktop versions only). */
-		return video_stream_get_native_window_id(call->videostream);
-	}
-#endif
-	return 0;
-}
-
-void linphone_call_set_native_video_window_id(LinphoneCall *call, void *id) {
-	call->video_window_id = id;
-#ifdef VIDEO_ENABLED
-	if (call->videostream) {
-		video_stream_set_native_window_id(call->videostream, id);
-	}
-#endif
-}
-
-MSWebCam *linphone_call_get_video_device(const LinphoneCall *call) {
-	LinphoneCallState state = linphone_call_get_state(call);
-	bool_t paused = (state == LinphoneCallPausing) || (state == LinphoneCallPaused);
-	if (paused || call->all_muted || (call->camera_enabled == FALSE))
-		return get_nowebcam_device(call->core->factory);
-	else
-		return call->core->video_conf.device;
-}
-
-void linphone_call_set_audio_route(LinphoneCall *call, LinphoneAudioRoute route) {
-	if (call != NULL && call->audiostream != NULL){
-		audio_stream_set_audio_route(call->audiostream, (MSAudioRoute) route);
-	}
-}
-
-LinphoneChatRoom * linphone_call_get_chat_room(LinphoneCall *call) {
-	if (!call->chat_room){
-		if (call->state != LinphoneCallReleased && call->state != LinphoneCallEnd){
-			call->chat_room = _linphone_core_create_chat_room_from_call(call);
-		}
-	}
-	return call->chat_room;
-}
-
-int linphone_call_get_stream_count(LinphoneCall *call) {
-	// Revisit when multiple media streams will be implemented
-#ifdef VIDEO_ENABLED
-	if (linphone_call_params_realtime_text_enabled(linphone_call_get_current_params(call))) {
-		return 3;
-	}
-	return 2;
-#else
-	if (linphone_call_params_realtime_text_enabled(linphone_call_get_current_params(call))) {
-		return 2;
-	}
-	return 1;
-#endif
-}
-
-MSFormatType linphone_call_get_stream_type(LinphoneCall *call, int stream_index) {
-	// Revisit when multiple media streams will be implemented
-	if (stream_index == call->main_video_stream_index) {
-		return MSVideo;
-	} else if (stream_index == call->main_text_stream_index) {
-		return MSText;
-	} else if (stream_index == call->main_audio_stream_index){
-		return MSAudio;
-	}
-	return MSUnknownMedia;
-}
-
-RtpTransport* linphone_call_get_meta_rtp_transport(LinphoneCall *call, int stream_index) {
-	RtpTransport *meta_rtp;
-	RtpTransport *meta_rtcp;
-
-	if (!call || stream_index < 0 || stream_index >= linphone_call_get_stream_count(call)) {
-		return NULL;
-	}
-
-	rtp_session_get_transports(call->sessions[stream_index].rtp_session, &meta_rtp, &meta_rtcp);
-	return meta_rtp;
-}
-
-RtpTransport* linphone_call_get_meta_rtcp_transport(LinphoneCall *call, int stream_index) {
-	RtpTransport *meta_rtp;
-	RtpTransport *meta_rtcp;
-
-	if (!call || stream_index < 0 || stream_index >= linphone_call_get_stream_count(call)) {
-		return NULL;
-	}
-
-	rtp_session_get_transports(call->sessions[stream_index].rtp_session, &meta_rtp, &meta_rtcp);
-	return meta_rtcp;
-}
-
-LinphoneStatus linphone_call_pause(LinphoneCall *call) {
-	int err = _linphone_call_pause(call);
-	if (err == 0) call->paused_by_app = TRUE;
-	return err;
-}
-
-/* Internal version that does not play tone indication*/
-int _linphone_call_pause(LinphoneCall *call) {
-	LinphoneCore *lc;
-	const char *subject = NULL;
-
-	if ((call->state != LinphoneCallStreamsRunning) && (call->state != LinphoneCallPausedByRemote)) {
-		ms_warning("Cannot pause this call, it is not active.");
-		return -1;
-	}
-	if (sal_media_description_has_dir(call->resultdesc, SalStreamSendRecv)) {
-		subject = "Call on hold";
-	} else if (sal_media_description_has_dir(call->resultdesc, SalStreamRecvOnly)) {
-		subject = "Call on hold for me too";
-	} else {
-		ms_error("No reason to pause this call, it is already paused or inactive.");
-		return -1;
-	}
-
-	lc = linphone_call_get_core(call);
-	call->broken = FALSE;
-	linphone_call_set_state(call, LinphoneCallPausing, "Pausing call");
-	linphone_call_make_local_media_description(call);
-#ifdef BUILD_UPNP
-	if (call->upnp_session != NULL) {
-		linphone_call_update_local_media_description_from_upnp(call->localdesc, call->upnp_session);
-	}
-#endif // BUILD_UPNP
-	sal_call_set_local_media_description(call->op, call->localdesc);
-	if (sal_call_update(call->op, subject, FALSE) != 0) {
-		linphone_core_notify_display_warning(lc, _("Could not pause the call"));
-	}
-	lc->current_call = NULL;
-	linphone_core_notify_display_status(lc, _("Pausing the current call..."));
-	if (call->audiostream || call->videostream || call->textstream)
-		linphone_call_stop_media_streams(call);
-	call->paused_by_app = FALSE;
-	return 0;
-}
-
-LinphoneStatus linphone_call_resume(LinphoneCall *call) {
-	LinphoneCore *lc;
-	const char *subject = "Call resuming";
-	char *remote_address;
-	char *display_status;
-
-	if (call->state != LinphoneCallPaused) {
-		ms_warning("we cannot resume a call that has not been established and paused before");
-		return -1;
-	}
-	lc = linphone_call_get_core(call);
-	if (call->params->in_conference == FALSE) {
-		if (linphone_core_sound_resources_locked(lc)) {
-			ms_warning("Cannot resume call %p because another call is locking the sound resources.", call);
-			return -1;
-		}
-		linphone_core_preempt_sound_resources(lc);
-		ms_message("Resuming call %p", call);
-	}
-
-	call->was_automatically_paused = FALSE;
-	call->broken = FALSE;
-
-	/* Stop playing music immediately. If remote side is a conference it
-	 prevents the participants to hear it while the 200OK comes back. */
-	if (call->audiostream) audio_stream_play(call->audiostream, NULL);
-
-	linphone_call_make_local_media_description(call);
-#ifdef BUILD_UPNP
-	if (call->upnp_session != NULL) {
-		linphone_call_update_local_media_description_from_upnp(call->localdesc, call->upnp_session);
-	}
-#endif // BUILD_UPNP
-	if (!lc->sip_conf.sdp_200_ack) {
-		sal_call_set_local_media_description(call->op, call->localdesc);
-	} else {
-		sal_call_set_local_media_description(call->op, NULL);
-	}
-	sal_media_description_set_dir(call->localdesc, SalStreamSendRecv);
-	if (call->params->in_conference && !call->current_params->in_conference) subject = "Conference";
-	if (sal_call_update(call->op, subject, FALSE) != 0) {
-		return -1;
-	}
-	linphone_call_set_state(call, LinphoneCallResuming,"Resuming");
-	if (call->params->in_conference == FALSE)
-		lc->current_call = call;
-	remote_address = linphone_call_get_remote_address_as_string(call);
-	display_status = ms_strdup_printf("Resuming the call with with %s", remote_address);
-	ms_free(remote_address);
-	linphone_core_notify_display_status(lc, display_status);
-	ms_free(display_status);
-
-	if (lc->sip_conf.sdp_200_ack) {
-		/* We are NOT offering, set local media description after sending the call so that we are ready to
-		 process the remote offer when it will arrive. */
-		sal_call_set_local_media_description(call->op, call->localdesc);
-	}
-	return 0;
-}
-
-static void terminate_call(LinphoneCall *call) {
-	LinphoneCore *lc = linphone_call_get_core(call);
-	const bctbx_list_t *calls = linphone_core_get_calls(lc);
-	bool_t stop_ringing = TRUE;
-
-	if ((call->state == LinphoneCallIncomingReceived) && (linphone_error_info_get_reason(call->ei) != LinphoneReasonNotAnswered)){
-		linphone_error_info_set_reason(call->ei, LinphoneReasonDeclined);
-		call->non_op_error = TRUE;
-	}
-
-	/* Stop ringing */
-	bool_t ring_during_early_media = linphone_core_get_ring_during_incoming_early_media(lc);
-	while(calls) {
-		if (((LinphoneCall *)calls->data)->state == LinphoneCallIncomingReceived || (ring_during_early_media && ((LinphoneCall *)calls->data)->state == LinphoneCallIncomingEarlyMedia)) {
-			stop_ringing = FALSE;
-			break;
-		}
-		calls = calls->next;
-	}
-	if(stop_ringing) {
-		linphone_core_stop_ringing(lc);
-	}
-	linphone_call_stop_media_streams(call);
-
-#ifdef BUILD_UPNP
-	linphone_call_delete_upnp_session(call);
-#endif // BUILD_UPNP
-
-	linphone_core_notify_display_status(lc, _("Call ended") );
-	linphone_call_set_state(call, LinphoneCallEnd, "Call terminated");
-}
-
-LinphoneStatus linphone_call_terminate(LinphoneCall *call) {
-	return linphone_call_terminate_with_error_info(call, NULL);
-}
-
-
-LinphoneStatus linphone_call_terminate_with_error_info(LinphoneCall *call , const LinphoneErrorInfo *ei){
-	SalErrorInfo sei;
-	LinphoneErrorInfo* p_ei = (LinphoneErrorInfo*) ei;
-
-	memset(&sei, 0, sizeof(sei));
-	ms_message("Terminate call [%p] which is currently in state %s", call, linphone_call_state_to_string(call->state));
-	switch (call->state) {
-		case LinphoneCallReleased:
-		case LinphoneCallEnd:
-		case LinphoneCallError:
-			ms_warning("No need to terminate a call [%p] in state [%s]", call, linphone_call_state_to_string(call->state));
-			return -1;
-		case LinphoneCallIncomingReceived:
-		case LinphoneCallIncomingEarlyMedia:
-			return linphone_call_decline_with_error_info(call, p_ei);
-		case LinphoneCallOutgoingInit:
-			/* In state OutgoingInit, op has to be destroyed */
-			sal_op_release(call->op);
-			call->op = NULL;
-			break;
-		default:
-
-			if (ei == NULL){
-				sal_call_terminate(call->op);
-			}
-			else{
-				linphone_error_info_to_sal(ei, &sei);
-				sal_call_terminate_with_error(call->op, &sei);
-				sal_error_info_reset(&sei);
-			}
-			break;
-	}
-
-	terminate_call(call);
-	return 0;
-
-}
-
-LinphoneStatus linphone_call_redirect(LinphoneCall *call, const char *redirect_uri) {
-	char *real_url = NULL;
-	LinphoneCore *lc;
-	LinphoneAddress *real_parsed_url;
-	SalErrorInfo sei;
-
-	if (call->state != LinphoneCallIncomingReceived) {
-		ms_error("Bad state for call redirection.");
-		return -1;
-	}
-
-	lc = linphone_call_get_core(call);
-	real_parsed_url = linphone_core_interpret_url(lc, redirect_uri);
-	if (!real_parsed_url) {
-		/* Bad url */
-		ms_error("Bad redirect URI: %s", redirect_uri ? redirect_uri : "NULL");
-		return -1;
-	}
-
-	memset(&sei, 0, sizeof(sei));
-	real_url = linphone_address_as_string(real_parsed_url);
-	sal_error_info_set(&sei,SalReasonRedirect, "SIP", 0, NULL, NULL);
-	sal_call_decline_with_error_info(call->op, &sei, real_url);
-	ms_free(real_url);
-	linphone_error_info_set(call->ei, NULL, LinphoneReasonMovedPermanently, 302, "Call redirected", NULL);
-	call->non_op_error = TRUE;
-	terminate_call(call);
-	linphone_address_unref(real_parsed_url);
-	sal_error_info_reset(&sei);
-	return 0;
-}
-
-LinphoneStatus linphone_call_decline(LinphoneCall * call, LinphoneReason reason) {
-	LinphoneStatus status;
-	LinphoneErrorInfo *ei = linphone_error_info_new();
-	linphone_error_info_set(ei, "SIP", reason,linphone_reason_to_error_code(reason), NULL, NULL);
-	status = linphone_call_decline_with_error_info(call, ei);
-	linphone_error_info_unref(ei);
-	return status;
-}
-
-
-LinphoneStatus linphone_call_decline_with_error_info(LinphoneCall * call, const LinphoneErrorInfo *ei) {
-	SalErrorInfo sei;
-	SalErrorInfo sub_sei;
-
-	memset(&sei, 0, sizeof(sei));
-	memset(&sub_sei, 0, sizeof(sub_sei));
-	sei.sub_sei = &sub_sei;
-
-	if ((call->state != LinphoneCallIncomingReceived) && (call->state != LinphoneCallIncomingEarlyMedia)) {
-		ms_error("Cannot decline a call that is in state %s", linphone_call_state_to_string(call->state));
-		return -1;
-	}
-	if (ei) {
-		linphone_error_info_to_sal(ei, &sei);
-		sal_call_decline_with_error_info(call->op, &sei , NULL);
-	}else{
-		sal_call_decline(call->op, SalReasonDeclined, NULL);
-	}
-	sal_error_info_reset(&sei);
-	sal_error_info_reset(&sub_sei);
-	terminate_call(call);
-	return 0;
-}
-
-LinphoneStatus linphone_call_accept(LinphoneCall *call) {
-	return linphone_call_accept_with_params(call, NULL);
-}
-
-LinphoneStatus linphone_call_accept_with_params(LinphoneCall *call, const LinphoneCallParams *params) {
-	LinphoneCore *lc;
-	SalOp *replaced;
-	SalMediaDescription *new_md;
-	bool_t was_ringing = FALSE;
-	bctbx_list_t *iterator, *copy;
-
-	switch (call->state) {
-		case LinphoneCallIncomingReceived:
-		case LinphoneCallIncomingEarlyMedia:
-			break;
-		default:
-			ms_error("linphone_core_accept_call_with_params() call [%p] is in state [%s], operation not permitted.",
-				call, linphone_call_state_to_string(call->state));
-			return -1;
-	}
-
-	lc = linphone_call_get_core(call);
-	for (iterator = copy = bctbx_list_copy(linphone_core_get_calls(lc)); iterator != NULL; iterator = bctbx_list_next(iterator)) {
-		LinphoneCall *a_call = (LinphoneCall *)bctbx_list_get_data(iterator);
-		if (a_call == call) continue;
-		switch (a_call->state) {
-			case LinphoneCallOutgoingInit:
-			case LinphoneCallOutgoingProgress:
-			case LinphoneCallOutgoingRinging:
-			case LinphoneCallOutgoingEarlyMedia:
-				ms_message("Already existing call [%p] in state [%s], canceling it before accepting new call [%p]",
-					a_call, linphone_call_state_to_string(a_call->state), call);
-				linphone_call_terminate(a_call);
-				break;
-			default:
-				break; /* Nothing to do */
-		}
-	}
-	bctbx_list_free(copy);
-
-	/* Check if this call is supposed to replace an already running one */
-	replaced = sal_call_get_replaces(call->op);
-	if (replaced) {
-		LinphoneCall *rc = (LinphoneCall *)sal_op_get_user_pointer(replaced);
-		if (rc) {
-			ms_message("Call %p replaces call %p. This last one is going to be terminated automatically.", call, rc);
-			linphone_call_terminate(rc);
-		}
-	}
-
-	if (lc->current_call != call) {
-		linphone_core_preempt_sound_resources(lc);
-	}
-
-	/* Stop ringing */
-	if (linphone_ringtoneplayer_is_started(lc->ringtoneplayer)) {
-		ms_message("Stop ringing");
-		linphone_core_stop_ringing(lc);
-		was_ringing = TRUE;
-	}
-	if (call->ringing_beep) {
-		linphone_core_stop_dtmf(lc);
-		call->ringing_beep = FALSE;
-	}
-
-	/* Try to be best-effort in giving real local or routable contact address */
-	linphone_call_set_contact_op(call);
-	if (params) {
-		_linphone_call_set_new_params(call, params);
-		linphone_call_prepare_ice(call, TRUE);
-		linphone_call_make_local_media_description(call);
-		sal_call_set_local_media_description(call->op, call->localdesc);
-		sal_op_set_sent_custom_header(call->op, params->custom_headers);
-	}
-
-	/* Give a chance a set card prefered sampling frequency */
-	if (call->localdesc->streams[0].max_rate > 0) {
-		ms_message("Configuring prefered card sampling rate to [%i]", call->localdesc->streams[0].max_rate);
-		if (lc->sound_conf.play_sndcard)
-			ms_snd_card_set_preferred_sample_rate(lc->sound_conf.play_sndcard, call->localdesc->streams[0].max_rate);
-		if (lc->sound_conf.capt_sndcard)
-			ms_snd_card_set_preferred_sample_rate(lc->sound_conf.capt_sndcard, call->localdesc->streams[0].max_rate);
-	}
-
-	if (!was_ringing && (call->audiostream->ms.state == MSStreamInitialized) && !lc->use_files) {
-		audio_stream_prepare_sound(call->audiostream, lc->sound_conf.play_sndcard, lc->sound_conf.capt_sndcard);
-	}
-
-	linphone_call_update_remote_session_id_and_ver(call);
-
-	sal_call_accept(call->op);
-	linphone_core_notify_display_status(lc, _("Connected."));
-	lc->current_call = call;
-	linphone_call_set_state(call, LinphoneCallConnected, "Connected");
-	new_md = sal_call_get_final_media_description(call->op);
-	linphone_call_stop_ice_for_inactive_streams(call, new_md);
-	if (new_md) {
-		linphone_call_update_streams(call, new_md, LinphoneCallStreamsRunning);
-		linphone_call_set_state(call, LinphoneCallStreamsRunning, "Connected (streams running)");
-	} else {
-		call->expect_media_in_ack = TRUE;
-	}
-
-	ms_message("Call answered");
-	return 0;
-}
-
-LinphoneStatus linphone_call_accept_early_media(LinphoneCall* call) {
-	return linphone_call_accept_early_media_with_params(call, NULL);
-}
-
-LinphoneStatus linphone_call_accept_early_media_with_params(LinphoneCall *call, const LinphoneCallParams *params) {
-	SalMediaDescription* md;
-
-	if (call->state != LinphoneCallIncomingReceived) {
-		ms_error("Bad state %s for linphone_core_accept_early_media_with_params()", linphone_call_state_to_string(call->state));
-		return -1;
-	}
-=======
->>>>>>> 47b12a26
-
-#include <mediastreamer2/mediastream.h>
-#include <mediastreamer2/msvolume.h>
-
-#include "linphone/types.h"
-
-#include "private.h"
-
-
-const char *linphone_call_state_to_string(LinphoneCallState cs){
-	switch (cs){
-		case LinphoneCallIdle:
-			return "LinphoneCallIdle";
-		case LinphoneCallIncomingReceived:
-<<<<<<< HEAD
-		case LinphoneCallIncomingEarlyMedia:
-		case LinphoneCallOutgoingRinging:
-		case LinphoneCallOutgoingEarlyMedia:
-			nextstate = LinphoneCallEarlyUpdating;
-			break;
-		case LinphoneCallStreamsRunning:
-		case LinphoneCallPausedByRemote:
-		case LinphoneCallUpdatedByRemote:
-			nextstate = LinphoneCallUpdating;
-			break;
-		case LinphoneCallPaused:
-			nextstate = LinphoneCallPausing;
-			break;
-		case LinphoneCallOutgoingProgress:
-		case LinphoneCallPausing:
-		case LinphoneCallResuming:
-		case LinphoneCallUpdating:
-			nextstate = initial_state;
-			break;
-		default:
-			ms_error("linphone_call_update() is not allowed in [%s] state", linphone_call_state_to_string(call->state));
-			return -1;
-	}
-
-	current_params = linphone_call_get_current_params(call);
-	if ((current_params != NULL) && (current_params == params)) {
-		ms_warning("linphone_call_update() is given the current params of the call, this probably not what you intend to do!");
-	}
-
-	linphone_call_check_ice_session(call, IR_Controlling, TRUE);
-
-	if (params != NULL) {
-		call->broken = FALSE;
-		linphone_call_set_state(call, nextstate, "Updating call");
-#if defined(VIDEO_ENABLED) && defined(BUILD_UPNP)
-		has_video = call->params->has_video;
-
-		/* Video removal */
-		if ((call->videostream != NULL) && !params->has_video) {
-			if (call->upnp_session != NULL) {
-				if (linphone_call_update_upnp(call) < 0) {
-					/* uPnP port mappings failed, proceed with the call anyway. */
-					linphone_call_delete_upnp_session(call);
-				}
-			}
-		}
-#endif /* defined(VIDEO_ENABLED) && defined(BUILD_UPNP) */
-		_linphone_call_set_new_params(call, params);
-		err = linphone_call_prepare_ice(call, FALSE);
-		if (err == 1) {
-			ms_message("Defer call update to gather ICE candidates");
-			return 0;
-		}
-
-#if defined(VIDEO_ENABLED) && defined(BUILD_UPNP)
-		/* Video adding */
-		if (!has_video && call->params->has_video) {
-			if(call->upnp_session != NULL) {
-				ms_message("Defer call update to add uPnP port mappings");
-				video_stream_prepare_video(call->videostream);
-				if (linphone_call_update_upnp(call) < 0) {
-					/* uPnP port mappings failed, proceed with the call anyway. */
-					linphone_call_delete_upnp_session(call);
-				} else {
-					return err;
-				}
-			}
-		}
-#endif /* defined(VIDEO_ENABLED) && defined(BUILD_UPNP) */
-		if ((err = linphone_call_start_update(call)) && (call->state != initial_state)) {
-			/* Restore initial state */
-			linphone_call_set_state(call, initial_state, "Restore initial state");
-		}
-	} else {
-#ifdef VIDEO_ENABLED
-		LinphoneCore *lc = linphone_call_get_core(call);
-		if ((call->videostream != NULL) && (call->state == LinphoneCallStreamsRunning)) {
-			video_stream_set_sent_video_size(call->videostream, linphone_core_get_preferred_video_size(lc));
-			video_stream_set_fps(call->videostream, linphone_core_get_preferred_framerate(lc));
-			if (call->camera_enabled && (call->videostream->cam != lc->video_conf.device)) {
-				video_stream_change_camera(call->videostream, lc->video_conf.device);
-			} else {
-				video_stream_update_video_params(call->videostream);
-			}
-		}
-#endif
-	}
-
-	return err;
-}
-
-int linphone_call_start_update(LinphoneCall *call) {
-	const char *subject;
-	int err;
-	bool_t no_user_consent = call->params->no_user_consent;
-	LinphoneCore *lc = linphone_call_get_core(call);
-
-	linphone_call_fill_media_multicast_addr(call);
-
-	if (!no_user_consent) linphone_call_make_local_media_description(call);
-#ifdef BUILD_UPNP
-	if (call->upnp_session != NULL) {
-		linphone_call_update_local_media_description_from_upnp(call->localdesc, call->upnp_session);
-	}
-#endif // BUILD_UPNP
-	if (call->params->in_conference) {
-		subject = "Conference";
-	} else if (call->params->internal_call_update) {
-		subject = "ICE processing concluded";
-	} else if (no_user_consent) {
-		subject = "Refreshing";
-	} else {
-		subject = "Media change";
-	}
-	linphone_core_notify_display_status(lc, _("Modifying call parameters..."));
-	if (!lc->sip_conf.sdp_200_ack) {
-		sal_call_set_local_media_description(call->op, call->localdesc);
-	} else {
-		sal_call_set_local_media_description(call->op, NULL);
-	}
-	if (call->dest_proxy && call->dest_proxy->op) {
-		/* Give a chance to update the contact address if connectivity has changed */
-		sal_op_set_contact_address(call->op, sal_op_get_contact_address(call->dest_proxy->op));
-	} else {
-		sal_op_set_contact_address(call->op, NULL);
-	}
-	err = sal_call_update(call->op, subject, no_user_consent);
-	if (lc->sip_conf.sdp_200_ack) {
-		/* We are NOT offering, set local media description after sending the call so that we are ready to
-		   process the remote offer when it will arrive. */
-		sal_call_set_local_media_description(call->op, call->localdesc);
-	}
-	return err;
-}
-
-LinphoneStatus linphone_call_defer_update(LinphoneCall *call) {
-	if (call->state != LinphoneCallUpdatedByRemote) {
-		ms_error("linphone_call_defer_update() not done in state LinphoneCallUpdatedByRemote");
-		return -1;
-	}
-
-	if (call->expect_media_in_ack) {
-		ms_error("linphone_call_defer_update() is not possible during a late offer incoming reINVITE (INVITE without SDP)");
-		return -1;
-	}
-
-	call->defer_update=TRUE;
-	return 0;
-}
-
-int linphone_call_start_accept_update(LinphoneCall *call, LinphoneCallState next_state, const char *state_info) {
-	SalMediaDescription *md;
-
-	if ((call->ice_session != NULL) && (ice_session_nb_losing_pairs(call->ice_session) > 0)) {
-		/* Defer the sending of the answer until there are no losing pairs left */
-		return 0;
-	}
-
-	linphone_call_make_local_media_description(call);
-	linphone_call_update_remote_session_id_and_ver(call);
-	sal_call_set_local_media_description(call->op, call->localdesc);
-	sal_call_accept(call->op);
-	md = sal_call_get_final_media_description(call->op);
-	linphone_call_stop_ice_for_inactive_streams(call, md);
-	if (md && !sal_media_description_empty(md)) {
-		linphone_call_update_streams(call, md, next_state);
-	}
-	linphone_call_set_state(call, next_state, state_info);
-	return 0;
-}
-
-int _linphone_call_accept_update(LinphoneCall *call, const LinphoneCallParams *params, LinphoneCallState next_state, const char *state_info) {
-	SalMediaDescription *remote_desc;
-	bool_t keep_sdp_version;
-	LinphoneCore *lc = linphone_call_get_core(call);
-#if defined(VIDEO_ENABLED) && defined(BUILD_UPNP)
-	bool_t old_has_video = call->params->has_video;
-#endif
-
-	remote_desc = sal_call_get_remote_media_description(call->op);
-	keep_sdp_version = lp_config_get_int(lc->config, "sip", "keep_sdp_version", 0);
-	if (keep_sdp_version && (remote_desc->session_id == call->remote_session_id) && (remote_desc->session_ver == call->remote_session_ver)) {
-		/* Remote has sent an INVITE with the same SDP as before, so send a 200 OK with the same SDP as before. */
-		ms_warning("SDP version has not changed, send same SDP as before.");
-		sal_call_accept(call->op);
-		linphone_call_set_state(call, next_state, state_info);
-		return 0;
-	}
-	if (params == NULL) {
-		if (!sal_call_is_offerer(call->op)) {
-			/* Reset call param for multicast because this param is only relevant when offering */
-			linphone_call_params_enable_audio_multicast(call->params, FALSE);
-			linphone_call_params_enable_video_multicast(call->params, FALSE);
-		}
-	} else {
-		_linphone_call_set_new_params(call, params);
-	}
-
-	if (call->params->has_video && !linphone_core_video_enabled(lc)) {
-		ms_warning("Requested video but video support is globally disabled. Refusing video.");
-		call->params->has_video = FALSE;
-	}
-	if (call->current_params->in_conference) {
-		ms_warning("Video isn't supported in conference");
-		call->params->has_video = FALSE;
-	}
-	/* Update multicast params according to call params */
-	linphone_call_fill_media_multicast_addr(call);
-
-	linphone_call_check_ice_session(call, IR_Controlled, TRUE);
-	linphone_call_init_media_streams(call); /* So that video stream is initialized if necessary */
-	if (linphone_call_prepare_ice(call, TRUE) == 1) {
-		return 0; /* Deferred until completion of ICE gathering */
-	}
-
-#ifdef BUILD_UPNP
-	if (call->upnp_session != NULL) {
-		linphone_call_update_upnp_from_remote_media_description(call, sal_call_get_remote_media_description(call->op));
-#ifdef VIDEO_ENABLED
-		if ((call->params->has_video) && (call->params->has_video != old_has_video)) {
-			video_stream_prepare_video(call->videostream);
-			if (linphone_call_update_upnp(call) < 0) {
-				/* uPnP update failed, proceed with the call anyway. */
-				linphone_call_delete_upnp_session(call);
-			} else return 0;
-		}
-#endif // VIDEO_ENABLED
-	}
-#endif // BUILD_UPNP
-
-	linphone_call_start_accept_update(call, next_state, state_info);
-	return 0;
-}
-
-LinphoneStatus linphone_call_accept_update(LinphoneCall *call, const LinphoneCallParams *params) {
-	if (call->state != LinphoneCallUpdatedByRemote) {
-		ms_error("linphone_call_accept_update(): invalid state %s to call this function.", linphone_call_state_to_string(call->state));
-		return -1;
-	}
-	if (call->expect_media_in_ack) {
-		ms_error("linphone_call_accept_update() is not possible during a late offer incoming reINVITE (INVITE without SDP)");
-		return -1;
-	}
-	return _linphone_call_accept_update(call, params, call->prevstate, linphone_call_state_to_string(call->prevstate));
-}
-
-LinphoneStatus linphone_call_transfer(LinphoneCall *call, const char *refer_to) {
-	char *real_url = NULL;
-	LinphoneCore *lc = linphone_call_get_core(call);
-	LinphoneAddress *real_parsed_url = linphone_core_interpret_url(lc, refer_to);
-
-	if (!real_parsed_url) {
-		/* bad url */
-		return -1;
-	}
-	//lc->call = NULL; // Do not do that you will lose the call afterward...
-	real_url = linphone_address_as_string(real_parsed_url);
-	sal_call_refer(call->op, real_url);
-	ms_free(real_url);
-	linphone_address_unref(real_parsed_url);
-	linphone_call_set_transfer_state(call, LinphoneCallOutgoingInit);
-	return 0;
-}
-
-LinphoneStatus linphone_call_transfer_to_another(LinphoneCall *call, LinphoneCall *dest) {
-	int result = sal_call_refer_with_replaces (call->op, dest->op);
-	linphone_call_set_transfer_state(call, LinphoneCallOutgoingInit);
-	return result;
-}
-
-int linphone_call_abort(LinphoneCall *call, const char *error) {
-	LinphoneCore *lc = linphone_call_get_core(call);
-
-	sal_call_terminate(call->op);
-
-	/* Stop ringing */
-	linphone_core_stop_ringing(lc);
-	linphone_call_stop_media_streams(call);
-
-#ifdef BUILD_UPNP
-	linphone_call_delete_upnp_session(call);
-#endif // BUILD_UPNP
-
-	linphone_core_notify_display_status(lc, _("Call aborted"));
-	linphone_call_set_state(call, LinphoneCallError, error);
-	return 0;
-}
-
-int linphone_call_proceed_with_invite_if_ready(LinphoneCall *call, LinphoneProxyConfig *dest_proxy) {
-	bool_t ice_ready = FALSE;
-	bool_t upnp_ready = FALSE;
-	bool_t ping_ready = FALSE;
-
-	if (call->ice_session != NULL) {
-		if (ice_session_candidates_gathered(call->ice_session)) ice_ready = TRUE;
-	} else {
-		ice_ready = TRUE;
-	}
-#ifdef BUILD_UPNP
-	if (call->upnp_session != NULL) {
-		if (linphone_upnp_session_get_state(call->upnp_session) == LinphoneUpnpStateOk) upnp_ready = TRUE;
-	} else {
-		upnp_ready = TRUE;
-	}
-#else
-	upnp_ready=TRUE;
-#endif // BUILD_UPNP
-	if (call->ping_op != NULL) {
-		if (call->ping_replied == TRUE) ping_ready = TRUE;
-	} else {
-		ping_ready = TRUE;
-	}
-
-	if ((ice_ready == TRUE) && (upnp_ready == TRUE) && (ping_ready == TRUE)) {
-		return linphone_call_start_invite(call, NULL);
-	}
-	return 0;
-}
-
-int linphone_call_start_invite(LinphoneCall *call, const LinphoneAddress *destination /* = NULL if to be taken from the call log */) {
-	int err;
-	char *real_url, *barmsg;
-	char *from;
-	LinphoneCore *lc = linphone_call_get_core(call);
-
-	/* Try to be best-effort in giving real local or routable contact address */
-	linphone_call_set_contact_op(call);
-
-	linphone_core_stop_dtmf_stream(lc);
-	linphone_call_make_local_media_description(call);
-
-	if (lc->ringstream == NULL) {
-		if (lc->sound_conf.play_sndcard && lc->sound_conf.capt_sndcard) {
-			/* Give a chance a set card prefered sampling frequency */
-			if (call->localdesc->streams[0].max_rate > 0) {
-				ms_snd_card_set_preferred_sample_rate(lc->sound_conf.play_sndcard, call->localdesc->streams[0].max_rate);
-			}
-			if (!lc->use_files) {
-				audio_stream_prepare_sound(call->audiostream, lc->sound_conf.play_sndcard, lc->sound_conf.capt_sndcard);
-			}
-		}
-	}
-	real_url = linphone_address_as_string(destination ? destination : call->log->to);
-	from = linphone_address_as_string(call->log->from);
-
-	if (!lc->sip_conf.sdp_200_ack) {
-		/* We are offering, set local media description before sending the call */
-		sal_call_set_local_media_description(call->op, call->localdesc);
-	}
-
-	barmsg = ms_strdup_printf("%s %s", _("Contacting"), real_url);
-	linphone_core_notify_display_status(lc, barmsg);
-	ms_free(barmsg);
-
-	linphone_call_ref(call); /* Take a ref because sal_call() may destroy the call if no SIP transport is available */
-	err = sal_call(call->op, from, real_url);
-
-	if (err < 0) {
-		if ((call->state != LinphoneCallError) && (call->state != LinphoneCallReleased)) {
-			/* sal_call() may invoke call_failure() and call_released() SAL callbacks synchronously,
-			   in which case there is no need to perform a state change here. */
-			linphone_core_notify_display_status(lc, _("Could not call"));
-			linphone_call_stop_media_streams(call);
-			linphone_call_set_state(call, LinphoneCallError, "Call failed");
-		}
-		goto end;
-	}
-	if (lc->sip_conf.sdp_200_ack) {
-		/* We are NOT offering, set local media description after sending the call so that we are ready to
-		   process the remote offer when it will arrive. */
-		sal_call_set_local_media_description(call->op, call->localdesc);
-	}
-	call->log->call_id = ms_strdup(sal_op_get_call_id(call->op)); /* Must be known at that time */
-	linphone_call_set_state(call, LinphoneCallOutgoingProgress, "Outgoing call in progress");
-
-end:
-	linphone_call_unref(call); /* Revert the ref taken before calling sal_call() */
-	ms_free(real_url);
-	ms_free(from);
-	return err;
-}
-
-int linphone_call_restart_invite(LinphoneCall *call) {
-	linphone_call_create_op(call);
-	linphone_call_stop_media_streams(call);
-	linphone_call_init_media_streams(call);
-	return linphone_call_start_invite(call, NULL);
-}
-
-void linphone_call_set_broken(LinphoneCall *call){
-	switch(call->state){
-		/*for all the early states, we prefer to drop the call*/
-=======
-			return "LinphoneCallIncomingReceived";
->>>>>>> 47b12a26
-		case LinphoneCallOutgoingInit:
-			return "LinphoneCallOutgoingInit";
-		case LinphoneCallOutgoingProgress:
-			return "LinphoneCallOutgoingProgress";
-		case LinphoneCallOutgoingRinging:
-			return "LinphoneCallOutgoingRinging";
-		case LinphoneCallOutgoingEarlyMedia:
-			return "LinphoneCallOutgoingEarlyMedia";
-		case LinphoneCallConnected:
-			return "LinphoneCallConnected";
-		case LinphoneCallStreamsRunning:
-			return "LinphoneCallStreamsRunning";
-		case LinphoneCallPausing:
-<<<<<<< HEAD
-			if (sal_call_dialog_request_pending(call->op)) {
-				/* Need to cancel first re-INVITE as described in section 5.5 of RFC 6141 */
-				if (sal_call_cancel_invite(call->op) == 0){
-					call->reinvite_on_cancel_response_requested = TRUE;
-				}
-			}
-			break;
-		case LinphoneCallStreamsRunning:
-=======
-			return "LinphoneCallPausing";
->>>>>>> 47b12a26
-		case LinphoneCallPaused:
-			return "LinphoneCallPaused";
-		case LinphoneCallResuming:
-			return "LinphoneCallResuming";
-		case LinphoneCallRefered:
-			return "LinphoneCallRefered";
-		case LinphoneCallError:
-			return "LinphoneCallError";
-		case LinphoneCallEnd:
-			return "LinphoneCallEnd";
-		case LinphoneCallPausedByRemote:
-			return "LinphoneCallPausedByRemote";
-		case LinphoneCallUpdatedByRemote:
-<<<<<<< HEAD
-			if (sal_call_dialog_request_pending(call->op)) {
-				sal_error_info_set(&sei, SalReasonServiceUnavailable,"SIP", 0, NULL, NULL);
-				sal_call_decline_with_error_info(call->op, &sei,NULL);
-			}
-			linphone_call_reinvite_to_recover_from_connection_loss(call);
-			break;
-		case LinphoneCallOutgoingInit:
-		case LinphoneCallOutgoingProgress:
-			if (sal_call_cancel_invite(call->op) == 0){
-				call->reinvite_on_cancel_response_requested = TRUE;
-			}
-			break;
-		case LinphoneCallOutgoingEarlyMedia:
-		case LinphoneCallOutgoingRinging:
-			linphone_call_repair_by_invite_with_replaces(call);
-			break;
-		case LinphoneCallIncomingEarlyMedia:
-		case LinphoneCallIncomingReceived:
-			/* Keep the call broken until a forked INVITE is received from the server. */
-			break;
-		default:
-			ms_warning("linphone_call_repair_if_broken(): don't know what to do in state [%s]", linphone_call_state_to_string(call->state));
-			call->broken = FALSE;
-		break;
-	}
-	sal_error_info_reset(&sei);
-}
-
-void linphone_call_refresh_sockets(LinphoneCall *call){
-	int i;
-	for (i=0; i < SAL_MEDIA_DESCRIPTION_MAX_STREAMS; ++i){
-		MSMediaStreamSessions *mss = &call->sessions[i];
-		if (mss->rtp_session){
-			rtp_session_refresh_sockets(mss->rtp_session);
-		}
-	}
-}
-
-void linphone_call_replace_op(LinphoneCall *call, SalOp *op) {
-	SalOp *oldop = call->op;
-	LinphoneCallState oldstate = linphone_call_get_state(call);
-	call->op = op;
-	sal_op_set_user_pointer(call->op, call);
-	sal_call_set_local_media_description(call->op, call->localdesc);
-	switch (linphone_call_get_state(call)) {
-		case LinphoneCallIncomingEarlyMedia:
-		case LinphoneCallIncomingReceived:
-			sal_call_notify_ringing(call->op, (linphone_call_get_state(call) == LinphoneCallIncomingEarlyMedia) ? TRUE : FALSE);
-			break;
-		case LinphoneCallConnected:
-		case LinphoneCallStreamsRunning:
-			sal_call_accept(call->op);
-			break;
-		default:
-			ms_warning("linphone_call_replace_op(): don't know what to do in state [%s]", linphone_call_state_to_string(call->state));
-			break;
-	}
-	switch (oldstate) {
-=======
-			return "LinphoneCallUpdatedByRemote";
->>>>>>> 47b12a26
-		case LinphoneCallIncomingEarlyMedia:
-			return "LinphoneCallIncomingEarlyMedia";
-		case LinphoneCallUpdating:
-			return "LinphoneCallUpdating";
-		case LinphoneCallReleased:
-			return "LinphoneCallReleased";
-		case LinphoneCallEarlyUpdatedByRemote:
-			return "LinphoneCallEarlyUpdatedByRemote";
-		case LinphoneCallEarlyUpdating:
-			return "LinphoneCallEarlyUpdating";
-	}
-	return "undefined state";
-}
-
-/**
- * @ingroup call_control
- * @return string value of LinphonePrivacy enum
- **/
-const char* linphone_privacy_to_string(LinphonePrivacy privacy) {
-	switch(privacy) {
-	case LinphonePrivacyDefault: return "LinphonePrivacyDefault";
-	case LinphonePrivacyUser: return "LinphonePrivacyUser";
-	case LinphonePrivacyHeader: return "LinphonePrivacyHeader";
-	case LinphonePrivacySession: return "LinphonePrivacySession";
-	case LinphonePrivacyId: return "LinphonePrivacyId";
-	case LinphonePrivacyNone: return "LinphonePrivacyNone";
-	case LinphonePrivacyCritical: return "LinphonePrivacyCritical";
-	default: return "Unknown privacy mode";
-	}
-}
-
-<<<<<<< HEAD
-void linphone_call_notify_stats_updated(LinphoneCall *call, const LinphoneCallStats *stats) {
-	NOTIFY_IF_EXIST(stats_updated_cb, call, stats)
-	linphone_core_notify_call_stats_updated(linphone_call_get_core(call), call, stats);
-}
-
-void linphone_call_notify_info_message_received(LinphoneCall *call, const LinphoneInfoMessage *msg) {
-	NOTIFY_IF_EXIST(info_message_received_cb, call, msg)
-	linphone_core_notify_info_received(linphone_call_get_core(call), call, msg);
-}
-
-void linphone_call_notify_ack_processing(LinphoneCall *call, LinphoneHeaders *msg, bool_t is_received) {
-	NOTIFY_IF_EXIST(ack_processing, call, msg, is_received)
-}
-
-void linphone_call_notify_tmmbr_received(LinphoneCall *call, int stream_index, int tmmbr) {
-	NOTIFY_IF_EXIST(tmmbr_received_cb, call, stream_index, tmmbr)
-}
-
-void linphone_call_notify_snapshot_taken(LinphoneCall *call, const char *file_path) {
-	NOTIFY_IF_EXIST(snapshot_taken_cb, call, file_path)
-}
-
-void linphone_call_notify_next_video_frame_decoded(LinphoneCall *call) {
-	NOTIFY_IF_EXIST(next_video_frame_decoded_cb, call)
-=======
-void set_playback_gain_db(AudioStream *st, float gain){
-	if (st->volrecv){
-		ms_filter_call_method(st->volrecv,MS_VOLUME_SET_DB_GAIN,&gain);
-	}else ms_warning("Could not apply playback gain: gain control wasn't activated.");
->>>>>>> 47b12a26
 }