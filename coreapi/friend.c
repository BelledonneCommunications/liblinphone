/***************************************************************************
 *            friend.c
 *
 *  Sat May 15 15:25:16 2004
 *  Copyright  2004-2009  Simon Morlat
 *  Email
 ****************************************************************************/

/*
 *  This program is free software; you can redistribute it and/or modify
 *  it under the terms of the GNU General Public License as published by
 *  the Free Software Foundation; either version 2 of the License, or
 *  (at your option) any later version.
 *
 *  This program is distributed in the hope that it will be useful,
 *  but WITHOUT ANY WARRANTY; without even the implied warranty of
 *  MERCHANTABILITY or FITNESS FOR A PARTICULAR PURPOSE.  See the
 *  GNU Library General Public License for more details.
 *
 *  You should have received a copy of the GNU General Public License
 *  along with this program; if not, write to the Free Software
 *  Foundation, Inc., 59 Temple Place - Suite 330, Boston, MA 02111-1307, USA.
 */

#include "linphonecore.h"
#include "private.h"
#include "lpconfig.h"

#ifdef FRIENDS_SQL_STORAGE_ENABLED
#ifndef _WIN32
#if !defined(ANDROID) && !defined(__QNXNTO__)
#	include <langinfo.h>
#	include <iconv.h>
#	include <string.h>
#endif
#else
#include <Windows.h>
#endif

#define MAX_PATH_SIZE 1024
#include "sqlite3.h"
#endif

const char *linphone_online_status_to_string(LinphoneOnlineStatus ss){
	const char *str=NULL;
	switch(ss){
		case LinphoneStatusOnline:
		str=_("Online");
		break;
		case LinphoneStatusBusy:
		str=_("Busy");
		break;
		case LinphoneStatusBeRightBack:
		str=_("Be right back");
		break;
		case LinphoneStatusAway:
		str=_("Away");
		break;
		case LinphoneStatusOnThePhone:
		str=_("On the phone");
		break;
		case LinphoneStatusOutToLunch:
		str=_("Out to lunch");
		break;
		case LinphoneStatusDoNotDisturb:
		str=_("Do not disturb");
		break;
		case LinphoneStatusMoved:
		str=_("Moved");
		break;
		case LinphoneStatusAltService:
		str=_("Using another messaging service");
		break;
		case LinphoneStatusOffline:
		str=_("Offline");
		break;
		case LinphoneStatusPending:
		str=_("Pending");
		break;
		case LinphoneStatusVacation:
		str=_("Vacation");
		default:
		str=_("Unknown status");
	}
	return str;
}

static int friend_compare(const void * a, const void * b){
	LinphoneAddress *fa=((LinphoneFriend*)a)->uri;
	LinphoneAddress *fb=((LinphoneFriend*)b)->uri;
	if (linphone_address_weak_equal(fa,fb)) return 0;
	return 1;
}


MSList *linphone_find_friend_by_address(MSList *fl, const LinphoneAddress *addr, LinphoneFriend **lf){
	MSList *res=NULL;
	LinphoneFriend dummy;
	if (lf!=NULL) *lf=NULL;
	dummy.uri=(LinphoneAddress*)addr;
	res=ms_list_find_custom(fl,friend_compare,&dummy);
	if (lf!=NULL && res!=NULL) *lf=(LinphoneFriend*)res->data;
	return res;
}

void __linphone_friend_do_subscribe(LinphoneFriend *fr){
	LinphoneCore *lc=fr->lc;

	if (fr->outsub==NULL){
		/* people for which we don't have yet an answer should appear as offline */
		fr->presence=NULL;
		/*
		if (fr->lc->vtable.notify_recv)
			fr->lc->vtable.notify_recv(fr->lc,(LinphoneFriend*)fr);
		 */
	}else{
		sal_op_release(fr->outsub);
		fr->outsub=NULL;
	}
	fr->outsub=sal_op_new(lc->sal);
	linphone_configure_op(lc,fr->outsub,fr->uri,NULL,TRUE);
	sal_subscribe_presence(fr->outsub,NULL,NULL,lp_config_get_int(lc->config,"sip","subscribe_expires",600));
	fr->subscribe_active=TRUE;
}

LinphoneFriend * linphone_friend_new(){
	LinphoneFriend *obj = belle_sip_object_new(LinphoneFriend);
	obj->pol = LinphoneSPAccept;
	obj->presence = NULL;
	obj->subscribe = TRUE;
	obj->vcard = NULL;
	obj->storage_id = 0;
	return obj;
}

LinphoneFriend *linphone_friend_new_with_address(const char *addr){
	LinphoneAddress* linphone_address = linphone_address_new(addr);
	LinphoneFriend *fr;

	if (linphone_address == NULL) {
		ms_error("Cannot create friend for address [%s]",addr?addr:"null");
		return NULL;
	}
	fr=linphone_friend_new();
	linphone_friend_set_address(fr,linphone_address);
	linphone_address_destroy(linphone_address);
	return fr;
}

void linphone_friend_set_user_data(LinphoneFriend *lf, void *data){
	lf->user_data=data;
}

void* linphone_friend_get_user_data(const LinphoneFriend *lf){
	return lf->user_data;
}

bool_t linphone_friend_in_list(const LinphoneFriend *lf){
	return lf->in_list;
}

void linphone_core_interpret_friend_uri(LinphoneCore *lc, const char *uri, char **result){
	LinphoneAddress *fr=NULL;
	*result=NULL;
	fr=linphone_address_new(uri);
	if (fr==NULL){
		char *tmp=NULL;
		if (strchr(uri,'@')!=NULL){
			LinphoneAddress *u;
			/*try adding sip:*/
			tmp=ms_strdup_printf("sip:%s",uri);
			u=linphone_address_new(tmp);
			if (u!=NULL){
				*result=tmp;
			}
		}else if (lc->default_proxy!=NULL){
			/*try adding domain part from default current proxy*/
			LinphoneAddress * id=linphone_address_new(linphone_core_get_identity(lc));
			if ((id!=NULL) && (uri[0] != '\0')){
				linphone_address_set_display_name(id,NULL);
				linphone_address_set_username(id,uri);
				*result=linphone_address_as_string(id);
				linphone_address_destroy(id);
			}
		}
		if (*result){
			/*looks good */
			ms_message("%s interpreted as %s",uri,*result);
		}else{
			ms_warning("Fail to interpret friend uri %s",uri);
		}
	}else {
		*result=linphone_address_as_string(fr);
		linphone_address_destroy(fr);
	}
}

int linphone_friend_set_address(LinphoneFriend *lf, const LinphoneAddress *addr){
	LinphoneAddress *fr = linphone_address_clone(addr);
	LinphoneVCard *vcard = NULL;
	
	linphone_address_clean(fr);
	if (lf->uri != NULL) linphone_address_destroy(lf->uri);
	lf->uri = fr;
	
	vcard = linphone_friend_get_vcard(lf);
	if (vcard) {
		linphone_vcard_edit_main_sip_address(vcard, linphone_address_as_string_uri_only(fr));
	}
	
	return 0;
}

int linphone_friend_set_name(LinphoneFriend *lf, const char *name){
	LinphoneAddress *fr = lf->uri;
	LinphoneVCard *vcard = NULL;
	bool_t vcard_created = FALSE;
	
	vcard = linphone_friend_get_vcard(lf);
	if (!vcard) {
		linphone_friend_create_vcard(lf, name);
		vcard = linphone_friend_get_vcard(lf);
		vcard_created = TRUE;
	}
	if (vcard) {
		linphone_vcard_set_full_name(vcard, name);
		if (fr && vcard_created) { // SIP address wasn't set yet, let's do it
			linphone_vcard_edit_main_sip_address(vcard, linphone_address_as_string_uri_only(fr));
		}
	}
	
	if (!fr) {
		ms_warning("linphone_friend_set_address() must be called before linphone_friend_set_name() to be able to set display name.");
		return -1;
	}
	linphone_address_set_display_name(fr, name);
	
	return 0;
}

int linphone_friend_enable_subscribes(LinphoneFriend *fr, bool_t val){
	fr->subscribe=val;
	return 0;
}

int linphone_friend_set_inc_subscribe_policy(LinphoneFriend *fr, LinphoneSubscribePolicy pol)
{
	fr->pol=pol;
	return 0;
}

void linphone_friend_notify(LinphoneFriend *lf, LinphonePresenceModel *presence){
	MSList *elem;
	if (lf->insubs){
		char *addr=linphone_address_as_string(linphone_friend_get_address(lf));
		ms_message("Want to notify %s",addr);
		ms_free(addr);
	}
	for(elem=lf->insubs; elem!=NULL; elem=elem->next){
		SalOp *op = (SalOp*)elem->data;
		sal_notify_presence(op,(SalPresenceModel *)presence);
	}
}

void linphone_friend_add_incoming_subscription(LinphoneFriend *lf, SalOp *op){
	/*ownership of the op is transfered from sal to the LinphoneFriend*/
	lf->insubs = ms_list_append(lf->insubs, op);
}

void linphone_friend_remove_incoming_subscription(LinphoneFriend *lf, SalOp *op){
	if (ms_list_find(lf->insubs, op)){
		sal_op_release(op);
		lf->insubs = ms_list_remove(lf->insubs, op);
	}
	
}

static void linphone_friend_unsubscribe(LinphoneFriend *lf){
	if (lf->outsub!=NULL) {
		sal_unsubscribe(lf->outsub);
		lf->subscribe_active=FALSE;
	}
}

void linphone_friend_invalidate_subscription(LinphoneFriend *lf){
	LinphoneCore *lc=lf->lc;

	if (lf->outsub!=NULL) {
		sal_op_release(lf->outsub);
		lf->outsub=NULL;
		lf->subscribe_active=FALSE;
	}

	/* Notify application that we no longer know the presence activity */
	if (lf->presence != NULL) {
		linphone_presence_model_unref(lf->presence);
	}
	lf->presence = linphone_presence_model_new_with_activity(LinphonePresenceActivityOffline,"unknown activity");
	linphone_core_notify_notify_presence_received(lc,lf);

	lf->initial_subscribes_sent=FALSE;
}

void linphone_friend_close_subscriptions(LinphoneFriend *lf){
	linphone_friend_unsubscribe(lf);
	ms_list_for_each(lf->insubs, (MSIterateFunc) sal_notify_presence_close);
	lf->insubs = ms_list_free_with_data(lf->insubs, (MSIterateFunc)sal_op_release);
}

static void _linphone_friend_release_ops(LinphoneFriend *lf){
	lf->insubs = ms_list_free_with_data(lf->insubs, (MSIterateFunc) sal_op_release);
	if (lf->outsub){
		sal_op_release(lf->outsub);
		lf->outsub=NULL;
	}
}

static void _linphone_friend_destroy(LinphoneFriend *lf){
	_linphone_friend_release_ops(lf);
	if (lf->presence != NULL) linphone_presence_model_unref(lf->presence);
	if (lf->uri!=NULL) linphone_address_destroy(lf->uri);
	if (lf->info!=NULL) buddy_info_free(lf->info);
	if (lf->vcard != NULL) linphone_vcard_free(lf->vcard);
}

static belle_sip_error_code _linphone_friend_marshall(belle_sip_object_t *obj, char* buff, size_t buff_size, size_t *offset) {
	LinphoneFriend *lf = (LinphoneFriend*)obj;
	belle_sip_error_code err = BELLE_SIP_OK;
	if (lf->uri){
		char *tmp = linphone_address_as_string(lf->uri);
		err = belle_sip_snprintf(buff, buff_size, offset, "%s", tmp);
		ms_free(tmp);
	}
	return err;
}

const LinphoneAddress *linphone_friend_get_address(const LinphoneFriend *lf){
	return lf->uri;
}

const char * linphone_friend_get_name(const LinphoneFriend *lf) {
	if (lf && lf->vcard) {
		return linphone_vcard_get_full_name(lf->vcard);
	} else if (lf && lf->uri) {
		LinphoneAddress *fr = lf->uri;
		return linphone_address_get_display_name(fr);
	}
	return NULL;
}

bool_t linphone_friend_get_send_subscribe(const LinphoneFriend *lf){
	return lf->subscribe;
}

LinphoneSubscribePolicy linphone_friend_get_inc_subscribe_policy(const LinphoneFriend *lf){
	return lf->pol;
}

LinphoneOnlineStatus linphone_friend_get_status(const LinphoneFriend *lf){
	LinphoneOnlineStatus online_status = LinphoneStatusOffline;
	LinphonePresenceBasicStatus basic_status = LinphonePresenceBasicStatusClosed;
	LinphonePresenceActivity *activity = NULL;
	unsigned int nb_activities = 0;

	if (lf->presence != NULL) {
		basic_status = linphone_presence_model_get_basic_status(lf->presence);
		nb_activities = linphone_presence_model_get_nb_activities(lf->presence);
		online_status = (basic_status == LinphonePresenceBasicStatusOpen) ? LinphoneStatusOnline : LinphoneStatusOffline;
		if (nb_activities > 1) {
			char *tmp = NULL;
			const LinphoneAddress *addr = linphone_friend_get_address(lf);
			if (addr) tmp = linphone_address_as_string(addr);
			ms_warning("Friend %s has several activities, get status from the first one", tmp ? tmp : "unknown");
			if (tmp) ms_free(tmp);
			nb_activities = 1;
		}
		if (nb_activities == 1) {
			activity = linphone_presence_model_get_activity(lf->presence);
			switch (linphone_presence_activity_get_type(activity)) {
				case LinphonePresenceActivityBreakfast:
				case LinphonePresenceActivityDinner:
				case LinphonePresenceActivityLunch:
				case LinphonePresenceActivityMeal:
					online_status = LinphoneStatusOutToLunch;
					break;
				case LinphonePresenceActivityAppointment:
				case LinphonePresenceActivityMeeting:
				case LinphonePresenceActivityPerformance:
				case LinphonePresenceActivityPresentation:
				case LinphonePresenceActivitySpectator:
				case LinphonePresenceActivityWorking:
				case LinphonePresenceActivityWorship:
					online_status = LinphoneStatusDoNotDisturb;
					break;
				case LinphonePresenceActivityAway:
				case LinphonePresenceActivitySleeping:
					online_status = LinphoneStatusAway;
					break;
				case LinphonePresenceActivityHoliday:
				case LinphonePresenceActivityTravel:
				case LinphonePresenceActivityVacation:
					online_status = LinphoneStatusVacation;
					break;
				case LinphonePresenceActivityBusy:
				case LinphonePresenceActivityLookingForWork:
				case LinphonePresenceActivityPlaying:
				case LinphonePresenceActivityShopping:
				case LinphonePresenceActivityTV:
					online_status = LinphoneStatusBusy;
					break;
				case LinphonePresenceActivityInTransit:
				case LinphonePresenceActivitySteering:
					online_status = LinphoneStatusBeRightBack;
					break;
				case LinphonePresenceActivityOnThePhone:
					online_status = LinphoneStatusOnThePhone;
					break;
				case LinphonePresenceActivityOther:
				case LinphonePresenceActivityPermanentAbsence:
					online_status = LinphoneStatusMoved;
					break;
				case LinphonePresenceActivityUnknown:
					/* Rely on the basic status information. */
					break;
				case LinphonePresenceActivityOnline:
					/* Should not happen! */
					/*ms_warning("LinphonePresenceActivityOnline should not happen here!");*/
					break;
				case LinphonePresenceActivityOffline:
					online_status = LinphoneStatusOffline;
					break;
			}
		}
	}

	return online_status;
}

const LinphonePresenceModel * linphone_friend_get_presence_model(LinphoneFriend *lf) {
	return lf->presence;
}

void linphone_friend_set_presence_model(LinphoneFriend *lf, LinphonePresenceModel *presence) {
	if (lf->presence != NULL) {
		linphone_presence_model_unref(lf->presence);
	}
	lf->presence = presence;
}

bool_t linphone_friend_is_presence_received(const LinphoneFriend *lf) {
	return lf->presence_received;
}

BuddyInfo * linphone_friend_get_info(const LinphoneFriend *lf){
	return lf->info;
}

/*
 * updates the subscriptions.
 * If only_when_registered is TRUE, subscribe will be sent only if the friend's corresponding proxy config is in registered.
 * Otherwise if the proxy config goes to unregistered state, the subscription refresh will be suspended.
 * An optional proxy whose state has changed can be passed to optimize the processing.
**/
void linphone_friend_update_subscribes(LinphoneFriend *fr, LinphoneProxyConfig *proxy, bool_t only_when_registered){
	int can_subscribe=1;

	if (only_when_registered && (fr->subscribe || fr->subscribe_active)){
		LinphoneProxyConfig *cfg=linphone_core_lookup_known_proxy(fr->lc,fr->uri);
		if (proxy && proxy!=cfg) return;
		if (cfg && cfg->state!=LinphoneRegistrationOk){
			char *tmp=linphone_address_as_string(fr->uri);
			ms_message("Friend [%s] belongs to proxy config with identity [%s], but this one isn't registered. Subscription is suspended.",
				   tmp,linphone_proxy_config_get_identity(cfg));
			ms_free(tmp);
			can_subscribe=0;
		}
	}
	if (can_subscribe && fr->subscribe && fr->subscribe_active==FALSE){
		ms_message("Sending a new SUBSCRIBE");
		__linphone_friend_do_subscribe(fr);
	}else if (can_subscribe && fr->subscribe_active && !fr->subscribe){
		linphone_friend_unsubscribe(fr);
	}else if (!can_subscribe && fr->outsub){
		fr->subscribe_active=FALSE;
		sal_op_stop_refreshing(fr->outsub);
	}
}

void linphone_friend_save(LinphoneFriend *fr, LinphoneCore *lc) {
#ifdef FRIENDS_SQL_STORAGE_ENABLED
	linphone_core_store_friend_in_db(lc, fr);
#else
	linphone_core_write_friends_config(lc);
#endif
}

void linphone_friend_apply(LinphoneFriend *fr, LinphoneCore *lc) {
	LinphonePresenceModel *model;

	if (!fr->uri) {
		ms_warning("No sip url defined.");
		return;
	}

	if (fr->inc_subscribe_pending) {
		switch(fr->pol) {
			case LinphoneSPWait:
				model = linphone_presence_model_new_with_activity(LinphonePresenceActivityOther, "Waiting for user acceptance");
				linphone_friend_notify(fr, model);
				linphone_presence_model_unref(model);
				break;
			case LinphoneSPAccept:
				if (fr->lc)
					linphone_friend_notify(fr, fr->lc->presence_model);
				break;
			case LinphoneSPDeny:
				linphone_friend_notify(fr, NULL);
				break;
		}
		fr->inc_subscribe_pending = FALSE;
	}
	if (fr->lc) {
		linphone_friend_list_update_subscriptions(fr->lc->friendlist, NULL, linphone_core_should_subscribe_friends_only_when_registered(fr->lc));
	}
	ms_debug("linphone_friend_apply() done.");
	lc->bl_refresh=TRUE;
	fr->commit=FALSE;
}

void linphone_friend_edit(LinphoneFriend *fr) {
}

void linphone_friend_done(LinphoneFriend *fr) {
	ms_return_if_fail(fr);
	if (!fr->lc || !fr->in_list) return;
	linphone_friend_apply(fr, fr->lc);
	linphone_friend_save(fr, fr->lc);
}

LinphoneFriend * linphone_core_create_friend(LinphoneCore *lc) {
	return linphone_friend_new();
}

LinphoneFriend * linphone_core_create_friend_with_address(LinphoneCore *lc, const char *address) {
	return linphone_friend_new_with_address(address);
}

void linphone_core_add_friend(LinphoneCore *lc, LinphoneFriend *lf) {
	if ((lc->friendlist == NULL) || (linphone_friend_list_add_friend(lc->friendlist, lf) != LinphoneFriendListOK)) return;
	if (ms_list_find(lc->subscribers, lf)) {
		/*if this friend was in the pending subscriber list, now remove it from this list*/
		lc->subscribers = ms_list_remove(lc->subscribers, lf);
		linphone_friend_unref(lf);
	}
	lf->lc = lc; /*I would prefer this to be done in linphone_friend_list_add_friend()*/
	if (linphone_core_ready(lc)) linphone_friend_apply(lf, lc);
	else lf->commit = TRUE;
	linphone_friend_save(lf, lc);
}

void linphone_core_remove_friend(LinphoneCore *lc, LinphoneFriend *lf) {
	if (linphone_friend_list_remove_friend(lc->friendlist, lf) == LinphoneFriendListNonExistentFriend) {
		ms_error("linphone_core_remove_friend(): friend [%p] is not part of core's list.", lf);
	}
}

void linphone_core_update_friends_subscriptions(LinphoneCore *lc, LinphoneProxyConfig *cfg, bool_t only_when_registered){
	if (lc->friendlist != NULL) {
		linphone_friend_list_update_subscriptions(lc->friendlist, cfg, only_when_registered);
	}
}

bool_t linphone_core_should_subscribe_friends_only_when_registered(const LinphoneCore *lc){
	return lp_config_get_int(lc->config,"sip","subscribe_presence_only_when_registered",1);
}

void linphone_core_send_initial_subscribes(LinphoneCore *lc){
	bool_t proxy_config_for_rls_presence_uri_domain = FALSE;
	LinphoneAddress *rls_address = NULL;
	const MSList *elem;

	if (lc->initial_subscribes_sent) return;
	lc->initial_subscribes_sent=TRUE;
	if (lc->friendlist->rls_uri != NULL) {
		rls_address = linphone_core_create_address(lc, lc->friendlist->rls_uri);
	}
	if (rls_address != NULL) {
		const char *rls_domain = linphone_address_get_domain(rls_address);
		if (rls_domain != NULL) {
			for (elem = linphone_core_get_proxy_config_list(lc); elem != NULL; elem = elem->next) {
				LinphoneProxyConfig *cfg = (LinphoneProxyConfig *)elem->data;
				const char *proxy_domain = linphone_proxy_config_get_domain(cfg);
				if (strcmp(rls_domain, proxy_domain) == 0) {
					proxy_config_for_rls_presence_uri_domain = TRUE;
					break;
				}
			}
		}
		linphone_address_unref(rls_address);
	}
	if (proxy_config_for_rls_presence_uri_domain == TRUE) {
		ms_message("Presence list activated so do not send initial subscribes it will be done when registered");
	} else {
		linphone_core_update_friends_subscriptions(lc,NULL,linphone_core_should_subscribe_friends_only_when_registered(lc));
	}
}

void linphone_core_invalidate_friend_subscriptions(LinphoneCore *lc){
	if (lc->friendlist != NULL)
		linphone_friend_list_invalidate_subscriptions(lc->friendlist);
	lc->initial_subscribes_sent=FALSE;
}

void linphone_friend_set_ref_key(LinphoneFriend *lf, const char *key){
	if (lf->refkey != NULL) {
		ms_free(lf->refkey);
		lf->refkey = NULL;
	}
	if (key) {
		lf->refkey = ms_strdup(key);
	}
	if (lf->lc) {
		linphone_friend_save(lf, lf->lc);
	}
}

const char *linphone_friend_get_ref_key(const LinphoneFriend *lf){
	return lf->refkey;
}

LinphoneFriend *linphone_core_find_friend(const LinphoneCore *lc, const LinphoneAddress *addr){
	return linphone_friend_list_find_friend_by_address(lc->friendlist, addr);
}

LinphoneFriend *linphone_core_get_friend_by_address(const LinphoneCore *lc, const char *uri){
	return linphone_friend_list_find_friend_by_uri(lc->friendlist, uri);
}

LinphoneFriend *linphone_core_get_friend_by_ref_key(const LinphoneCore *lc, const char *key){
	return linphone_friend_list_find_friend_by_ref_key(lc->friendlist, key);
}

#define key_compare(s1,s2)	strcmp(s1,s2)

LinphoneSubscribePolicy __policy_str_to_enum(const char* pol){
	if (key_compare("accept",pol)==0){
		return LinphoneSPAccept;
	}
	if (key_compare("deny",pol)==0){
		return LinphoneSPDeny;
	}
	if (key_compare("wait",pol)==0){
		return LinphoneSPWait;
	}
	ms_warning("Unrecognized subscribe policy: %s",pol);
	return LinphoneSPWait;
}

LinphoneProxyConfig *__index_to_proxy(LinphoneCore *lc, int index){
	if (index>=0) return (LinphoneProxyConfig*)ms_list_nth_data(lc->sip_conf.proxies,index);
	else return NULL;
}

LinphoneFriend * linphone_friend_new_from_config_file(LinphoneCore *lc, int index){
	const char *tmp;
	char item[50];
	int a;
	LinphoneFriend *lf;
	LpConfig *config=lc->config;

	sprintf(item,"friend_%i",index);

	if (!lp_config_has_section(config,item)){
		return NULL;
	}

	tmp=lp_config_get_string(config,item,"url",NULL);
	if (tmp==NULL) {
		return NULL;
	}
	lf=linphone_friend_new_with_address(tmp);
	if (lf==NULL) {
		return NULL;
	}
	tmp=lp_config_get_string(config,item,"pol",NULL);
	if (tmp==NULL) linphone_friend_set_inc_subscribe_policy(lf,LinphoneSPWait);
	else{
		linphone_friend_set_inc_subscribe_policy(lf,__policy_str_to_enum(tmp));
	}
	a=lp_config_get_int(config,item,"subscribe",0);
	linphone_friend_send_subscribe(lf,a);
	a = lp_config_get_int(config, item, "presence_received", 0);
	lf->presence_received = (bool_t)a;

	linphone_friend_set_ref_key(lf,lp_config_get_string(config,item,"refkey",NULL));
	return lf;
}

const char *__policy_enum_to_str(LinphoneSubscribePolicy pol){
	switch(pol){
		case LinphoneSPAccept:
			return "accept";
			break;
		case LinphoneSPDeny:
			return "deny";
			break;
		case LinphoneSPWait:
			return "wait";
			break;
	}
	ms_warning("Invalid policy enum value.");
	return "wait";
}

void linphone_friend_write_to_config_file(LpConfig *config, LinphoneFriend *lf, int index){
	char key[50];
	char *tmp;
	const char *refkey;

	sprintf(key,"friend_%i",index);

	if (lf==NULL){
		lp_config_clean_section(config,key);
		return;
	}
	if (lf->uri!=NULL){
		tmp=linphone_address_as_string(lf->uri);
		if (tmp==NULL) {
			return;
		}
		lp_config_set_string(config,key,"url",tmp);
		ms_free(tmp);
	}
	lp_config_set_string(config,key,"pol",__policy_enum_to_str(lf->pol));
	lp_config_set_int(config,key,"subscribe",lf->subscribe);
	lp_config_set_int(config, key, "presence_received", lf->presence_received);

	refkey=linphone_friend_get_ref_key(lf);
	if (refkey){
		lp_config_set_string(config,key,"refkey",refkey);
	}
}

void linphone_core_write_friends_config(LinphoneCore* lc) {
	MSList *elem;
	int i;
	int store_friends;
#ifdef FRIENDS_SQL_STORAGE_ENABLED
	return;
#endif
	if (! linphone_core_ready(lc)) return; /*dont write config when reading it !*/
	store_friends = lp_config_get_int(lc->config, "misc", "store_friends", 1);
	if (store_friends) {
		for (elem=lc->friendlist->friends,i=0; elem!=NULL; elem=ms_list_next(elem),i++){
			linphone_friend_write_to_config_file(lc->config,(LinphoneFriend*)elem->data,i);
		}
		linphone_friend_write_to_config_file(lc->config,NULL,i);	/* set the end */
	}
}

LinphoneCore *linphone_friend_get_core(const LinphoneFriend *fr){
	return fr->lc;
}

LinphoneFriend *linphone_friend_ref(LinphoneFriend *lf) {
	belle_sip_object_ref(lf);
	return lf;
}

void linphone_friend_unref(LinphoneFriend *lf) {
	belle_sip_object_unref(lf);
}

/* DEPRECATED */
void linphone_friend_destroy(LinphoneFriend *lf) {
	linphone_friend_unref(lf);
}

<<<<<<< HEAD
LinphoneVCard* linphone_friend_get_vcard(LinphoneFriend *fr) {
	return fr->vcard;
}

void linphone_friend_set_vcard(LinphoneFriend *fr, LinphoneVCard *vcard) {
	if (fr->vcard) {
		linphone_vcard_free(fr->vcard);
	}
	fr->vcard = vcard;
}

bool_t linphone_friend_create_vcard(LinphoneFriend *fr, const char *name) {
	LinphoneVCard *vcard = NULL;
	const char *fullName = NULL;
	LinphoneAddress *addr = NULL;
	
	if (!fr || fr->vcard) {
		ms_error("Friend is either null or already has a vcard");
		return FALSE;
	}
	
	addr = fr->uri;
	if (!addr && !name) {
		ms_error("friend doesn't have an URI and name parameter is null");
		return FALSE;
	}
	
	if (name) {
		fullName = name;
	} else {
		const char *displayName = linphone_address_get_display_name(addr);
		if (!displayName) {
			fullName = linphone_address_get_username(addr);
		} else {
			fullName = displayName;
		}
	}
	
	if (!fullName) {
		ms_error("Couldn't determine the name to use for the vCard");
		return FALSE;
	}
	
	vcard = linphone_vcard_new();
	linphone_vcard_set_full_name(vcard, fullName);
	linphone_friend_set_vcard(fr, vcard);
	return TRUE;
}

LinphoneFriend *linphone_friend_new_from_vcard(LinphoneVCard *vcard) {
	LinphoneAddress* linphone_address = NULL;
	LinphoneFriend *fr;
	const char *name = NULL;
	MSList *sipAddresses = NULL;

	if (vcard == NULL) {
		ms_error("Cannot create friend from null vcard");
		return NULL;
	}
	name = linphone_vcard_get_full_name(vcard);
	sipAddresses = linphone_vcard_get_sip_addresses(vcard);
	
	fr = linphone_friend_new();
	// Currently presence takes too much time when dealing with hundreds of friends, so I disabled it for now
	fr->pol = LinphoneSPDeny;
	fr->subscribe = FALSE;
	
	linphone_friend_set_vcard(fr, vcard);
	
	if (sipAddresses) {
		const char *sipAddress = (const char *)sipAddresses->data;
		linphone_address = linphone_address_new(sipAddress);
		if (linphone_address) {
			linphone_friend_set_address(fr, linphone_address);
			linphone_address_destroy(linphone_address);
		}
	}
	linphone_friend_set_name(fr, name);
	
	return fr;
}

int linphone_core_import_friends_from_vcard4_file(LinphoneCore *lc, const char *vcard_file) {
	MSList *vcards = linphone_vcard_list_from_vcard4_file(vcard_file);
	int count = 0;
	
#ifndef VCARD_ENABLED
	ms_error("vCard support wasn't enabled at compilation time");
#endif
	while (vcards != NULL && vcards->data != NULL) {
		LinphoneVCard *vcard = (LinphoneVCard *)vcards->data;
		LinphoneFriend *lf = linphone_friend_new_from_vcard(vcard);
		if (lf) {
			if (LinphoneFriendListOK == linphone_friend_list_import_friend(lc->friendlist, lf)) {
				lf->lc = lc;
#ifdef FRIENDS_SQL_STORAGE_ENABLED
				linphone_core_store_friend_in_db(lc, lf);
#endif
				count++;
			}
			linphone_friend_unref(lf);
		}
		vcards = ms_list_next(vcards);
	}
#ifndef FRIENDS_SQL_STORAGE_ENABLED
	linphone_core_write_friends_config(lc);
#endif
	return count;
}

void linphone_core_export_friends_as_vcard4_file(LinphoneCore *lc, const char *vcard_file) {
	FILE *file = NULL;
	const MSList *friends = linphone_core_get_friend_list(lc);
	
	file = fopen(vcard_file, "w");
	if (file == NULL) {
		ms_warning("Could not write %s ! Maybe it is read-only. Contacts will not be saved.", vcard_file);
		return;
	}
	
#ifndef VCARD_ENABLED
	ms_error("vCard support wasn't enabled at compilation time");
#endif
	while (friends != NULL && friends->data != NULL) {
		LinphoneFriend *lf = (LinphoneFriend *)friends->data;
		LinphoneVCard *vcard = linphone_friend_get_vcard(lf);
		if (vcard) {
			const char *vcard_text = linphone_vcard_as_vcard4_string(vcard);
			fprintf(file, "%s", vcard_text);
		} else {
			ms_warning("Couldn't export friend %s because it doesn't have a vCard attached", linphone_address_as_string(linphone_friend_get_address(lf)));
		}
		friends = ms_list_next(friends);
	}
	
	fclose(file);
=======
/*drops all references to the core and unref*/
void _linphone_friend_release(LinphoneFriend *lf){
	lf->lc = NULL;
	_linphone_friend_release_ops(lf);
	linphone_friend_unref(lf);
>>>>>>> dab5cc72
}

BELLE_SIP_DECLARE_NO_IMPLEMENTED_INTERFACES(LinphoneFriend);

BELLE_SIP_INSTANCIATE_VPTR(LinphoneFriend, belle_sip_object_t,
	(belle_sip_object_destroy_t) _linphone_friend_destroy,
	NULL, // clone
	_linphone_friend_marshall,
	FALSE
);

/*******************************************************************************
 * SQL storage related functions                                               *
 ******************************************************************************/

#ifdef FRIENDS_SQL_STORAGE_ENABLED

static void linphone_create_table(sqlite3* db) {
	char* errmsg = NULL;
	int ret;
	ret = sqlite3_exec(db,"CREATE TABLE IF NOT EXISTS friends ("
						"id                INTEGER PRIMARY KEY AUTOINCREMENT,"
						"sip_uri           TEXT NOT NULL,"
						"subscribe_policy  INTEGER,"
						"send_subscribe    INTEGER,"
						"ref_key           TEXT,"
						"vCard             TEXT,"
						"vCard_etag        TEXT,"
						"vCard_url         TEXT,"
						"presence_received INTEGER"
						");",
			0, 0, &errmsg);
	if (ret != SQLITE_OK) {
		ms_error("Error in creation: %s.\n", errmsg);
		sqlite3_free(errmsg);
	}
}

static void linphone_update_table(sqlite3* db) {

}

void linphone_core_friends_storage_init(LinphoneCore *lc) {
	int ret;
	const char *errmsg;
	sqlite3 *db;
	const MSList *friends = NULL;

	linphone_core_friends_storage_close(lc);

	ret = _linphone_sqlite3_open(lc->friends_db_file, &db);
	if (ret != SQLITE_OK) {
		errmsg = sqlite3_errmsg(db);
		ms_error("Error in the opening: %s.\n", errmsg);
		sqlite3_close(db);
		return;
	}

	linphone_create_table(db);
	linphone_update_table(db);
	lc->friends_db = db;
	
	friends = linphone_core_fetch_friends_from_db(lc);
	while (friends && friends->data) {
		LinphoneFriend *lf = friends->data;
		linphone_core_add_friend(lc, lf);
		linphone_friend_unref(lf);
		
		friends = ms_list_next(friends);
	}
}

void linphone_core_friends_storage_close(LinphoneCore *lc) {
	if (lc->friends_db) {
		sqlite3_close(lc->friends_db);
		lc->friends_db = NULL;
	}
}

/* DB layout:
 * | 0  | storage_id
 * | 1  | sip_uri
 * | 2  | subscribe_policy
 * | 3  | send_subscribe
 * | 4  | ref_key
 * | 5  | vCard
 * | 6  | vCard eTag
 * | 7  | vCard URL
 * | 8  | presence_received
 */
static int create_friend(void *data, int argc, char **argv, char **colName) {
	MSList **list = (MSList **)data;
	LinphoneFriend *lf = NULL;
	LinphoneVCard *vcard = NULL;
	unsigned int storage_id = atoi(argv[0]);
	
	vcard = linphone_vcard_new_from_vcard4_buffer(argv[5]);
	if (vcard) {
		linphone_vcard_set_etag(vcard, argv[6]);
		linphone_vcard_set_url(vcard, argv[7]);
		lf = linphone_friend_new_from_vcard(vcard);
	}
	if (!lf) {
		LinphoneAddress *addr = linphone_address_new(argv[1]);
		lf = linphone_friend_new();
		linphone_friend_set_address(lf, addr);
	}
	linphone_friend_set_inc_subscribe_policy(lf, atoi(argv[2]));
	linphone_friend_send_subscribe(lf, atoi(argv[3]));
	linphone_friend_set_ref_key(lf, ms_strdup(argv[4]));
	lf->presence_received = atoi(argv[8]);
	lf->storage_id = storage_id;
	
	*list = ms_list_append(*list, linphone_friend_ref(lf));
	linphone_friend_unref(lf);
	return 0;
}

static int linphone_sql_request_friend(sqlite3* db, const char *stmt, MSList **list) {
	char* errmsg = NULL;
	int ret;
	ret = sqlite3_exec(db, stmt, create_friend, list, &errmsg);
	if (ret != SQLITE_OK) {
		ms_error("linphone_sql_request: statement %s -> error sqlite3_exec(): %s.", stmt, errmsg);
		sqlite3_free(errmsg);
	}
	return ret;
}

static int linphone_sql_request_generic(sqlite3* db, const char *stmt) {
	char* errmsg = NULL;
	int ret;
	ret = sqlite3_exec(db, stmt, NULL, NULL, &errmsg);
	if (ret != SQLITE_OK) {
		ms_error("linphone_sql_request: statement %s -> error sqlite3_exec(): %s.", stmt, errmsg);
		sqlite3_free(errmsg);
	}
	return ret;
}

void linphone_core_store_friend_in_db(LinphoneCore *lc, LinphoneFriend *lf) {
	if (lc && lc->friends_db) {
		char *buf;
		int store_friends = lp_config_get_int(lc->config, "misc", "store_friends", 1);
		LinphoneVCard *vcard = linphone_friend_get_vcard(lf);
		
		if (!store_friends) {
			return;
		}

		if (lf->storage_id > 0) {
			buf = sqlite3_mprintf("UPDATE friends SET sip_uri=%Q,subscribe_policy=%i,send_subscribe=%i,ref_key=%Q,vCard=%Q,vCard_etag=%Q,vCard_url=%Q,presence_received=%i WHERE (id = %i);",
				linphone_address_as_string(linphone_friend_get_address(lf)),
				lf->pol,
				lf->subscribe,
				lf->refkey,
				linphone_vcard_as_vcard4_string(vcard),
				linphone_vcard_get_etag(vcard),
				linphone_vcard_get_url(vcard),
				lf->presence_received,
				lf->storage_id
			);
		} else {
			buf = sqlite3_mprintf("INSERT INTO friends VALUES(NULL,%Q,%i,%i,%Q,%Q,%Q,%Q,%i);",
				linphone_address_as_string(linphone_friend_get_address(lf)),
				lf->pol,
				lf->subscribe,
				lf->refkey,
				linphone_vcard_as_vcard4_string(vcard),
				linphone_vcard_get_etag(vcard),
				linphone_vcard_get_url(vcard),
				lf->presence_received
			);
		}
		linphone_sql_request_generic(lc->friends_db, buf);
		sqlite3_free(buf);

		if (lf->storage_id == 0) {
			lf->storage_id = sqlite3_last_insert_rowid(lc->friends_db);
		}
	}
}

void linphone_core_remove_friend_from_db(LinphoneCore *lc, LinphoneFriend *lf) {
	if (lc && lc->friends_db) {
		char *buf;
		if (lf->storage_id == 0) {
			ms_error("Friend doesn't have a storage_id !");
			return;
		}

		buf = sqlite3_mprintf("DELETE FROM friends WHERE id = %i", lf->storage_id);
		linphone_sql_request_generic(lc->friends_db, buf);
		sqlite3_free(buf);

		lf->storage_id = 0;
	}
}

MSList* linphone_core_fetch_friends_from_db(LinphoneCore *lc) {
	char *buf;
	uint64_t begin,end;
	MSList *result = NULL;

	if (!lc || lc->friends_db == NULL) {
		ms_warning("Either lc is NULL or friends database wasn't initialized with linphone_core_friends_storage_init() yet");
		return NULL;
	}

	buf = sqlite3_mprintf("SELECT * FROM friends ORDER BY id");

	begin = ortp_get_cur_time_ms();
	linphone_sql_request_friend(lc->friends_db, buf, &result);
	end = ortp_get_cur_time_ms();
	ms_message("%s(): completed in %i ms",__FUNCTION__, (int)(end-begin));
	sqlite3_free(buf);

	return result;
}

#else

void linphone_core_friends_storage_init(LinphoneCore *lc) {
}

void linphone_core_friends_storage_close(LinphoneCore *lc) {
}

void linphone_core_store_friend_in_db(LinphoneCore *lc, LinphoneFriend *lf) {
}

void linphone_core_remove_friend_from_db(LinphoneCore *lc, LinphoneFriend *lf) {
}

MSList* linphone_core_fetch_friends_from_db(LinphoneCore *lc) {
	return NULL;
}

#endif

void linphone_core_set_friends_database_path(LinphoneCore *lc, const char *path) {
	if (lc->friends_db_file){
		ms_free(lc->friends_db_file);
		lc->friends_db_file = NULL;
	}
	if (path) {
		lc->friends_db_file = ms_strdup(path);
		linphone_core_friends_storage_init(lc);

		linphone_core_migrate_friends_from_rc_to_db(lc);
	}
}

void linphone_core_migrate_friends_from_rc_to_db(LinphoneCore *lc) {
	LpConfig *lpc = NULL;
	LinphoneFriend *lf = NULL;
	int i;
#ifndef FRIENDS_SQL_STORAGE_ENABLED
	ms_warning("linphone has been compiled without sqlite, can't migrate friends");
	return;
#endif
	if (!lc) {
		return;
	}
	
	lpc = linphone_core_get_config(lc);
	if (!lpc) {
		ms_warning("this core has been started without a rc file, nothing to migrate");
		return;
	}
	if (lp_config_get_int(lpc, "misc", "friends_migration_done", 0) == 1) {
		ms_warning("the friends migration has already been done, skipping...");
		return;
	}
	
	for (i = 0; (lf = linphone_friend_new_from_config_file(lc, i)) != NULL; i++) {
		char friend_section[32];
			
		linphone_core_add_friend(lc, lf);
		linphone_friend_unref(lf);
		
		snprintf(friend_section, sizeof(friend_section), "friend_%i", i);
		lp_config_clean_section(lpc, friend_section);
	}
	
	ms_debug("friends migration successful: %i friends migrated", i);
	lp_config_set_int(lpc, "misc", "friends_migration_done", 1);
}<|MERGE_RESOLUTION|>--- conflicted
+++ resolved
@@ -776,7 +776,6 @@
 	linphone_friend_unref(lf);
 }
 
-<<<<<<< HEAD
 LinphoneVCard* linphone_friend_get_vcard(LinphoneFriend *fr) {
 	return fr->vcard;
 }
@@ -913,13 +912,13 @@
 	}
 	
 	fclose(file);
-=======
+}
+
 /*drops all references to the core and unref*/
 void _linphone_friend_release(LinphoneFriend *lf){
 	lf->lc = NULL;
 	_linphone_friend_release_ops(lf);
 	linphone_friend_unref(lf);
->>>>>>> dab5cc72
 }
 
 BELLE_SIP_DECLARE_NO_IMPLEMENTED_INTERFACES(LinphoneFriend);
