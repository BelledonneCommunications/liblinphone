AUTOMAKE_OPTIONS = subdir-objects
GITVERSION_FILE=liblinphone_gitversion.h
GITVERSION_FILE_TMP=liblinphone_gitversion.h.tmp
GITDESCRIBE=`cd $(top_srcdir) && git describe --always`
GIT_TAG=`cd $(top_srcdir) && git describe --abbrev=0`
GITREVISION=`cd $(top_srcdir) && git rev-parse HEAD`

## This command is used to check if the sources are cloned in a git repo.
## We can't only depend on the presence of the .git/ directory anymore,
## because of gits submodule handling.
## We now simply issue a git log on configure.ac and if the output is empty (error or file not tracked), then we are not in git.
GITLOG=`cd $(top_srcdir) && git log -1 --pretty=format:%H configure.ac`

ECHO=/bin/echo

SUBDIRS=. help

EXTRA_DIST=linphonecore_jni.cc $(GITVERSION_FILE)

BUILT_SOURCES=$(GITVERSION_FILE)

CLEANFILES=$(GITVERSION_FILE)

## Process this file with automake to produce Makefile.in
linphone_includedir=$(includedir)/linphone

linphone_include_HEADERS=\
	account_creator.h \
	buffer.h \
	call_log.h \
	call_params.h \
	conference.h \
	content.h \
	event.h \
	friendlist.h \
	linphonecore.h \
	linphonecore_utils.h \
	linphonefriend.h \
	linphonepresence.h \
	linphone_proxy_config.h \
	linphone_tunnel.h \
	lpc2xml.h \
	lpconfig.h \
	sipsetup.h \
	xml2lpc.h \
<<<<<<< HEAD
	xmlrpc.h \
	vcard.h \
	carddav.h \
	conference.h
=======
	xmlrpc.h
>>>>>>> 92f74dcb

lib_LTLIBRARIES=liblinphone.la

liblinphone_la_SOURCES=\
	account_creator.c \
	address.c \
	authentication.c \
	buffer.c \
	callbacks.c \
	call_log.c \
	call_params.c \
	chat.c \
	chat_file_transfer.c \
	conference.cc conference_private.h \
	contactprovider.c contactprovider.h contact_providers_priv.h \
	content.c \
	dict.c \
	ec-calibrator.c \
	enum.c enum.h \
	event.c \
	friend.c \
	friendlist.c \
	info.c \
	ldap/ldapprovider.c ldap/ldapprovider.h \
	linphonecall.c \
	linphonecore.c \
	localplayer.c \
	lpc2xml.c \
	lime.c lime.h\
	lpconfig.c \
	lsd.c \
	message_storage.c \
	misc.c  \
	offeranswer.c offeranswer.h\
	player.c \
	presence.c \
	private.h \
	proxy.c \
	quality_reporting.c quality_reporting.h\
	remote_provisioning.c \
	sal.c \
	siplogin.c \
	sipsetup.c \
	xml2lpc.c \
	xml.c \
	xmlrpc.c \
	vtables.c \
	carddav.c \
	ringtoneplayer.c ringtoneplayer.h\
	$(GITVERSION_FILE)

if BUILD_UPNP
liblinphone_la_SOURCES+=upnp.c upnp.h
endif

liblinphone_la_SOURCES+=	bellesip_sal/sal_address_impl.c \
				bellesip_sal/sal_impl.c bellesip_sal/sal_impl.h \
				bellesip_sal/sal_op_impl.c \
				bellesip_sal/sal_op_call.c \
				bellesip_sal/sal_op_registration.c \
				bellesip_sal/sal_sdp.c  \
				bellesip_sal/sal_op_message.c \
				bellesip_sal/sal_op_presence.c \
				bellesip_sal/sal_op_publish.c \
				bellesip_sal/sal_op_call_transfer.c \
				bellesip_sal/sal_op_info.c \
				bellesip_sal/sal_op_events.c

liblinphone_la_SOURCES+=linphone_tunnel_config.c
if BUILD_TUNNEL
liblinphone_la_SOURCES+=linphone_tunnel.cc TunnelManager.cc TunnelManager.hh linphone_tunnel.h
else
liblinphone_la_SOURCES+=linphone_tunnel_stubs.c linphone_tunnel.h
endif

if BUILD_VCARD
liblinphone_la_SOURCES+=vcard.cc
liblinphone_la_CXXFLAGS=-std=c++11
else
liblinphone_la_SOURCES+=vcard_stubs.c
endif

liblinphone_la_LDFLAGS= -version-info $(LIBLINPHONE_SO_VERSION) -no-undefined

if HAVE_LD_OUTPUT_DEF
liblinphone_la_LDFLAGS += -Wl,--output-def,liblinphone-$(LIBLINPHONE_SO_CURRENT).def
defexecdir = $(libdir)
defexec_DATA = liblinphone-$(LIBLINPHONE_SO_CURRENT).def
CLEANFILES += $(defexec_DATA)

liblinphone-$(LIBLINPHONE_SO_CURRENT).def: liblinphone.la

if BUILD_WIN32
defexec_DATA += liblinphone-$(LIBLINPHONE_SO_CURRENT).lib
liblinphone-$(LIBLINPHONE_SO_CURRENT).lib: liblinphone-$(LIBLINPHONE_SO_CURRENT).def liblinphone.la
	$(DLLTOOL) --dllname liblinphone-$(LIBLINPHONE_SO_CURRENT).dll --input-def liblinphone-$(LIBLINPHONE_SO_CURRENT).def --output-lib $@ liblinphone.la
endif
endif

liblinphone_la_LIBADD= \
		$(MEDIASTREAMER_LIBS) \
		$(ORTP_LIBS) \
		$(SIPSTACK_LIBS) \
		$(TUNNEL_LIBS) \
		$(SQLITE3_LIBS) \
		$(LIBXML2_LIBS) \
		$(LDAP_LIBS) \
		$(SASL_LIBS) \
		$(BELCARD_LIBS) \
		$(ZLIB_LIBS)


AM_CPPFLAGS=\
	-DIN_LINPHONE \
	-I$(top_srcdir) -I$(top_srcdir)/include -I$(builddir) \
	$(ORTP_CFLAGS) \
	$(MEDIASTREAMER_CFLAGS) \
	$(LIBXML2_CFLAGS)

COMMON_CFLAGS=\
	$(STRICT_OPTIONS) \
	-DIN_LINPHONE \
	$(SIPSTACK_CFLAGS) \
	-DENABLE_TRACE \
	-DLOG_DOMAIN=\"LinphoneCore\" \
	$(IPV6_CFLAGS) \
	-DORTP_INET6 \
	$(VIDEO_CFLAGS) \
	$(TUNNEL_CFLAGS) \
	$(SQLITE3_CFLAGS) \
	$(LIBXML2_CFLAGS) \
	$(LDAP_CFLAGS) \
	$(SASL_CFLAGS) \
	$(BELCARD_CFLAGS) \
	$(ZLIB_CFLAGS)

if BUILD_WIZARD
COMMON_CFLAGS+= -DBUILD_WIZARD
endif

COMMON_CFLAGS+= -DUSE_BELLESIP

AM_CFLAGS=$(COMMON_CFLAGS) $(STRICT_OPTIONS_CC)
AM_CXXFLAGS=$(COMMON_CFLAGS) $(STRICT_OPTIONS_CXX)

#Make sure that we are in linphone's git tree by doing git log $(top_srcdir)/configure.ac.
#if it is something known to git, then that will be ok to check the git describe number and make sure it is consistent with
#the PACKAGE_VERSION given in configure.ac

make_gitversion_h:
	if test -n "$(GITLOG)" ; then  \
		if test "$(GITDESCRIBE)" != "" ; then \
			if [ "$(GIT_TAG)" != "$(PACKAGE_VERSION)" ]; then \
				$(ECHO) "*** PACKAGE_VERSION and git tag differ. Please put them identical."; \
				exit 1; \
			fi ; \
			printf "#define LIBLINPHONE_GIT_VERSION \"$(GITDESCRIBE)\"\n" > $(builddir)/$(GITVERSION_FILE_TMP) ; \
		elif test "$(GITREVISION)" != "" ; then \
			printf "#define LIBLINPHONE_GIT_VERSION \"$(LINPHONE_VERSION)_$(GITREVISION)\"\n" > $(builddir)/$(GITVERSION_FILE_TMP) ; \
		else \
			printf "" > $(builddir)/$(GITVERSION_FILE_TMP) ; \
		fi ; \
		if ! test -f $(builddir)/$(GITVERSION_FILE) ; then \
			cp -f $(builddir)/$(GITVERSION_FILE_TMP) $(builddir)/$(GITVERSION_FILE) ; \
		fi ; \
		if test "`cat $(builddir)/$(GITVERSION_FILE_TMP)`" != "`cat $(builddir)/$(GITVERSION_FILE)`" ; then \
			cp -f $(builddir)/$(GITVERSION_FILE_TMP) $(builddir)/$(GITVERSION_FILE) ; \
		fi ; \
		rm -f $(builddir)/$(GITVERSION_FILE_TMP) ; \
	fi

$(GITVERSION_FILE): make_gitversion_h<|MERGE_RESOLUTION|>--- conflicted
+++ resolved
@@ -43,14 +43,9 @@
 	lpconfig.h \
 	sipsetup.h \
 	xml2lpc.h \
-<<<<<<< HEAD
 	xmlrpc.h \
 	vcard.h \
-	carddav.h \
-	conference.h
-=======
-	xmlrpc.h
->>>>>>> 92f74dcb
+	carddav.h
 
 lib_LTLIBRARIES=liblinphone.la
 
