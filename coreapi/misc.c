--- conflicted
+++ resolved
@@ -1163,8 +1163,6 @@
 
 void _linphone_core_configure_resolver(){
 }
-<<<<<<< HEAD
-=======
 
 SalReason linphone_reason_to_sal(LinphoneReason reason){
 	switch(reason){
@@ -1225,4 +1223,3 @@
 	}
 	return ret;
 }
->>>>>>> 59b86f49
