--- conflicted
+++ resolved
@@ -6486,28 +6486,14 @@
 void net_config_uninit(LinphoneCore *lc) {
 	net_config_t *config = &lc->net_conf;
 
-<<<<<<< HEAD
-	if (config->stun_server != NULL) {
-		ms_free(config->stun_server);
-	}
-	if (config->stun_addrinfo) {
-		freeaddrinfo(config->stun_addrinfo);
-		config->stun_addrinfo = NULL;
-	}
-	if (config->nat_address != NULL) {
-		lp_config_set_string(lc->config, "net", "nat_address", config->nat_address);
-=======
 	if (config->nat_address!=NULL){
 		lp_config_set_string(lc->config,"net","nat_address",config->nat_address);
->>>>>>> 49d0eadb
 		ms_free(lc->net_conf.nat_address);
 	}
 	if (lc->net_conf.nat_address_ip != NULL) {
 		ms_free(lc->net_conf.nat_address_ip);
 	}
-<<<<<<< HEAD
-	lp_config_set_int(lc->config, "net", "mtu", config->mtu);
-=======
+
 	lp_config_set_int(lc->config,"net","mtu",config->mtu);
 	if (lc->nat_policy != NULL) {
 		lp_config_set_string(lc->config, "net", "nat_policy_ref", lc->nat_policy->ref);
@@ -6515,7 +6501,6 @@
 		linphone_nat_policy_unref(lc->nat_policy);
 		lc->nat_policy = NULL;
 	}
->>>>>>> 49d0eadb
 }
 
 void sip_config_uninit(LinphoneCore *lc) {
