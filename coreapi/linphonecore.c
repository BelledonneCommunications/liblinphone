/*
linphone
Copyright (C) 2000  Simon MORLAT (simon.morlat@linphone.org)

This program is free software; you can redistribute it and/or
modify it under the terms of the GNU General Public License
as published by the Free Software Foundation; either version 2
of the License, or (at your option) any later version.

This program is distributed in the hope that it will be useful,
but WITHOUT ANY WARRANTY; without even the implied warranty of
MERCHANTABILITY or FITNESS FOR A PARTICULAR PURPOSE.  See the
GNU General Public License for more details.

You should have received a copy of the GNU General Public License
along with this program; if not, write to the Free Software
Foundation, Inc., 59 Temple Place - Suite 330, Boston, MA  02111-1307, USA.
*/

#include "linphonecore.h"
#include "sipsetup.h"
#include "lpconfig.h"
#include "private.h"

#include <ortp/telephonyevents.h>
#include "mediastreamer2/mediastream.h"
#include "mediastreamer2/mseventqueue.h"
#include "mediastreamer2/msvolume.h"
#include "mediastreamer2/msequalizer.h"
#include "mediastreamer2/dtmfgen.h"

#ifdef INET6
#ifndef WIN32
#include <netdb.h>
#endif
#endif

/*#define UNSTANDART_GSM_11K 1*/

static const char *liblinphone_version=LIBLINPHONE_VERSION;
static void set_network_reachable(LinphoneCore* lc,bool_t isReachable, time_t curtime);
static void linphone_core_run_hooks(LinphoneCore *lc);
static void linphone_core_free_hooks(LinphoneCore *lc);

#include "enum.h"
const char *linphone_core_get_nat_address_resolved(LinphoneCore *lc);
void linphone_core_get_local_ip(LinphoneCore *lc, const char *dest, char *result);
static void toggle_video_preview(LinphoneCore *lc, bool_t val);

/* relative path where is stored local ring*/
#define LOCAL_RING "rings/oldphone.wav"
/* same for remote ring (ringback)*/
#define REMOTE_RING "ringback.wav"
#define HOLD_MUSIC "rings/toy-mono.wav"


extern SalCallbacks linphone_sal_callbacks;

void lc_callback_obj_init(LCCallbackObj *obj,LinphoneCoreCbFunc func,void* ud)
{
  obj->_func=func;
  obj->_user_data=ud;
}

int lc_callback_obj_invoke(LCCallbackObj *obj, LinphoneCore *lc){
	if (obj->_func!=NULL) obj->_func(lc,obj->_user_data);
	return 0;
}


/*prevent a gcc bug with %c*/
static size_t my_strftime(char *s, size_t max, const char  *fmt,  const struct tm *tm){
#if !defined(_WIN32_WCE)
	return strftime(s, max, fmt, tm);
#else
	return 0;
	/*FIXME*/
#endif /*_WIN32_WCE*/
}

static void set_call_log_date(LinphoneCallLog *cl, const struct tm *loctime){
	my_strftime(cl->start_date,sizeof(cl->start_date),"%c",loctime);
}

LinphoneCallLog * linphone_call_log_new(LinphoneCall *call, LinphoneAddress *from, LinphoneAddress *to){
	LinphoneCallLog *cl=ms_new0(LinphoneCallLog,1);
	struct tm loctime;
	cl->dir=call->dir;
#ifdef WIN32
#if !defined(_WIN32_WCE)
	loctime=*localtime(&call->start_time);
	/*FIXME*/
#endif /*_WIN32_WCE*/
#else
	localtime_r(&call->start_time,&loctime);
#endif
	set_call_log_date(cl,&loctime);
	cl->from=from;
	cl->to=to;
    cl->status=LinphoneCallAborted; /*default status*/
	return cl;
}

void call_logs_write_to_config_file(LinphoneCore *lc){
	MSList *elem;
	char logsection[32];
	int i;
	char *tmp;
	LpConfig *cfg=lc->config;

	if (linphone_core_get_global_state (lc)==LinphoneGlobalStartup) return;

	for(i=0,elem=lc->call_logs;elem!=NULL;elem=elem->next,++i){
		LinphoneCallLog *cl=(LinphoneCallLog*)elem->data;
		snprintf(logsection,sizeof(logsection),"call_log_%i",i);
		lp_config_set_int(cfg,logsection,"dir",cl->dir);
		lp_config_set_int(cfg,logsection,"status",cl->status);
		tmp=linphone_address_as_string(cl->from);
		lp_config_set_string(cfg,logsection,"from",tmp);
		ms_free(tmp);
		tmp=linphone_address_as_string(cl->to);
		lp_config_set_string(cfg,logsection,"to",tmp);
		ms_free(tmp);
		lp_config_set_string(cfg,logsection,"start_date",cl->start_date);
		lp_config_set_int(cfg,logsection,"duration",cl->duration);
		if (cl->refkey) lp_config_set_string(cfg,logsection,"refkey",cl->refkey);
		lp_config_set_float(cfg,logsection,"quality",cl->quality);
	}
	for(;i<lc->max_call_logs;++i){
		snprintf(logsection,sizeof(logsection),"call_log_%i",i);
		lp_config_clean_section(cfg,logsection);
	}
}

static void call_logs_read_from_config_file(LinphoneCore *lc){
	char logsection[32];
	int i;
	const char *tmp;
	LpConfig *cfg=lc->config;
	for(i=0;;++i){
		snprintf(logsection,sizeof(logsection),"call_log_%i",i);
		if (lp_config_has_section(cfg,logsection)){
			LinphoneCallLog *cl=ms_new0(LinphoneCallLog,1);
			cl->dir=lp_config_get_int(cfg,logsection,"dir",0);
			cl->status=lp_config_get_int(cfg,logsection,"status",0);
			tmp=lp_config_get_string(cfg,logsection,"from",NULL);
			if (tmp) cl->from=linphone_address_new(tmp);
			tmp=lp_config_get_string(cfg,logsection,"to",NULL);
			if (tmp) cl->to=linphone_address_new(tmp);
			tmp=lp_config_get_string(cfg,logsection,"start_date",NULL);
			if (tmp) strncpy(cl->start_date,tmp,sizeof(cl->start_date));
			cl->duration=lp_config_get_int(cfg,logsection,"duration",0);
			tmp=lp_config_get_string(cfg,logsection,"refkey",NULL);
			if (tmp) cl->refkey=ms_strdup(tmp);
			cl->quality=lp_config_get_float(cfg,logsection,"quality",-1);
			lc->call_logs=ms_list_append(lc->call_logs,cl);
		}else break;
	}
}



/**
 * @addtogroup call_logs
 * @{
**/

/**
 * Returns a human readable string describing the call.
 *
 * @note: the returned char* must be freed by the application (use ms_free()).
**/
char * linphone_call_log_to_str(LinphoneCallLog *cl){
	char *status;
	char *tmp;
	char *from=linphone_address_as_string (cl->from);
	char *to=linphone_address_as_string (cl->to);
	switch(cl->status){
		case LinphoneCallAborted:
			status=_("aborted");
			break;
		case LinphoneCallSuccess:
			status=_("completed");
			break;
		case LinphoneCallMissed:
			status=_("missed");
			break;
		default:
			status="unknown";
	}
	tmp=ortp_strdup_printf(_("%s at %s\nFrom: %s\nTo: %s\nStatus: %s\nDuration: %i mn %i sec\n"),
			(cl->dir==LinphoneCallIncoming) ? _("Incoming call") : _("Outgoing call"),
			cl->start_date,
			from,
			to,
			status,
			cl->duration/60,
			cl->duration%60);
	ms_free(from);
	ms_free(to);
	return tmp;
}

/**
 * Returns RTP statistics computed locally regarding the call.
 *
**/
const rtp_stats_t *linphone_call_log_get_local_stats(const LinphoneCallLog *cl){
	return &cl->local_stats;
}

/**
 * Returns RTP statistics computed by remote end and sent back via RTCP.
 *
 * @note Not implemented yet.
**/
const rtp_stats_t *linphone_call_log_get_remote_stats(const LinphoneCallLog *cl){
	return &cl->remote_stats;
}

void linphone_call_log_set_user_pointer(LinphoneCallLog *cl, void *up){
	cl->user_pointer=up;
}

void *linphone_call_log_get_user_pointer(const LinphoneCallLog *cl){
	return cl->user_pointer;
}



/**
 * Associate a persistent reference key to the call log.
 *
 * The reference key can be for example an id to an external database.
 * It is stored in the config file, thus can survive to process exits/restarts.
 *
**/
void linphone_call_log_set_ref_key(LinphoneCallLog *cl, const char *refkey){
	if (cl->refkey!=NULL){
		ms_free(cl->refkey);
		cl->refkey=NULL;
	}
	if (refkey) cl->refkey=ms_strdup(refkey);
}

/**
 * Get the persistent reference key associated to the call log.
 *
 * The reference key can be for example an id to an external database.
 * It is stored in the config file, thus can survive to process exits/restarts.
 *
**/
const char *linphone_call_log_get_ref_key(const LinphoneCallLog *cl){
	return cl->refkey;
}

/** @} */

void linphone_call_log_destroy(LinphoneCallLog *cl){
	if (cl->from!=NULL) linphone_address_destroy(cl->from);
	if (cl->to!=NULL) linphone_address_destroy(cl->to);
	if (cl->refkey!=NULL) ms_free(cl->refkey);
	ms_free(cl);
}

/**
 * Returns TRUE if the LinphoneCall asked to autoanswer
 *
**/
bool_t linphone_call_asked_to_autoanswer(LinphoneCall *call){
	//return TRUE if the unique(for the moment) incoming call asked to be autoanswered
	if(call)
		return sal_call_autoanswer_asked(call->op);
	else
		return FALSE;
}

int linphone_core_get_current_call_duration(const LinphoneCore *lc){
	LinphoneCall *call=linphone_core_get_current_call((LinphoneCore *)lc);
	if (call)  return linphone_call_get_duration(call);
	return -1;
}

const LinphoneAddress *linphone_core_get_current_call_remote_address(struct _LinphoneCore *lc){
	LinphoneCall *call=linphone_core_get_current_call(lc);
	if (call==NULL) return NULL;
	return linphone_call_get_remote_address(call);
}

/**
 * Enable logs in supplied FILE*.
 *
 * @ingroup misc
 *
 * @param file a C FILE* where to fprintf logs. If null stdout is used.
 *
**/
void linphone_core_enable_logs(FILE *file){
	if (file==NULL) file=stdout;
	ortp_set_log_file(file);
	ortp_set_log_level_mask(ORTP_MESSAGE|ORTP_WARNING|ORTP_ERROR|ORTP_FATAL);
}

/**
 * Enable logs through the user's supplied log callback.
 *
 * @ingroup misc
 *
 * @param logfunc The address of a OrtpLogFunc callback whose protoype is
 *            	  typedef void (*OrtpLogFunc)(OrtpLogLevel lev, const char *fmt, va_list args);
 *
**/
void linphone_core_enable_logs_with_cb(OrtpLogFunc logfunc){
	ortp_set_log_level_mask(ORTP_MESSAGE|ORTP_WARNING|ORTP_ERROR|ORTP_FATAL);
	ortp_set_log_handler(logfunc);
}

/**
 * Entirely disable logging.
 *
 * @ingroup misc
**/
void linphone_core_disable_logs(){
	ortp_set_log_level_mask(ORTP_ERROR|ORTP_FATAL);
}


static void net_config_read (LinphoneCore *lc)
{
	int tmp;
	const char *tmpstr;
	LpConfig *config=lc->config;

	lc->net_conf.nat_address_ip = NULL;
	tmp=lp_config_get_int(config,"net","download_bw",0);
	linphone_core_set_download_bandwidth(lc,tmp);
	tmp=lp_config_get_int(config,"net","upload_bw",0);
	linphone_core_set_upload_bandwidth(lc,tmp);
	linphone_core_set_stun_server(lc,lp_config_get_string(config,"net","stun_server",NULL));
	tmpstr=lp_config_get_string(lc->config,"net","nat_address",NULL);
	if (tmpstr!=NULL && (strlen(tmpstr)<1)) tmpstr=NULL;
	linphone_core_set_nat_address(lc,tmpstr);
	tmp=lp_config_get_int(lc->config,"net","firewall_policy",0);
	linphone_core_set_firewall_policy(lc,tmp);
	tmp=lp_config_get_int(lc->config,"net","nat_sdp_only",0);
	lc->net_conf.nat_sdp_only=tmp;
	tmp=lp_config_get_int(lc->config,"net","mtu",0);
	linphone_core_set_mtu(lc,tmp);
	tmp=lp_config_get_int(lc->config,"net","download_ptime",0);
	linphone_core_set_download_ptime(lc,tmp);

}

static void build_sound_devices_table(LinphoneCore *lc){
	const char **devices;
	const char **old;
	int ndev;
	int i;
	const MSList *elem=ms_snd_card_manager_get_list(ms_snd_card_manager_get());
	ndev=ms_list_size(elem);
	devices=ms_malloc((ndev+1)*sizeof(const char *));
	for (i=0;elem!=NULL;elem=elem->next,i++){
		devices[i]=ms_snd_card_get_string_id((MSSndCard *)elem->data);
	}
	devices[ndev]=NULL;
	old=lc->sound_conf.cards;
	lc->sound_conf.cards=devices;
	if (old!=NULL) ms_free(old);
}

static void sound_config_read(LinphoneCore *lc)
{
	int tmp;
	const char *tmpbuf;
	const char *devid;
	float gain=0;
#ifdef __linux
	/*alsadev let the user use custom alsa device within linphone*/
	devid=lp_config_get_string(lc->config,"sound","alsadev",NULL);
	if (devid){
		MSSndCard *card=ms_alsa_card_new_custom(devid,devid);
		ms_snd_card_manager_add_card(ms_snd_card_manager_get(),card);
	}
#endif
	/* retrieve all sound devices */
	build_sound_devices_table(lc);

	devid=lp_config_get_string(lc->config,"sound","playback_dev_id",NULL);
	linphone_core_set_playback_device(lc,devid);

	devid=lp_config_get_string(lc->config,"sound","ringer_dev_id",NULL);
	linphone_core_set_ringer_device(lc,devid);

	devid=lp_config_get_string(lc->config,"sound","capture_dev_id",NULL);
	linphone_core_set_capture_device(lc,devid);

/*
	tmp=lp_config_get_int(lc->config,"sound","play_lev",80);
	linphone_core_set_play_level(lc,tmp);
	tmp=lp_config_get_int(lc->config,"sound","ring_lev",80);
	linphone_core_set_ring_level(lc,tmp);
	tmp=lp_config_get_int(lc->config,"sound","rec_lev",80);
	linphone_core_set_rec_level(lc,tmp);
	tmpbuf=lp_config_get_string(lc->config,"sound","source","m");
	linphone_core_set_sound_source(lc,tmpbuf[0]);
*/

	tmpbuf=PACKAGE_SOUND_DIR "/" LOCAL_RING;
	tmpbuf=lp_config_get_string(lc->config,"sound","local_ring",tmpbuf);
	if (ortp_file_exist(tmpbuf)==-1) {
		ms_warning("%s does not exist",tmpbuf);
		tmpbuf=PACKAGE_SOUND_DIR "/" LOCAL_RING;
	}
	if (strstr(tmpbuf,".wav")==NULL){
		/* it currently uses old sound files, so replace them */
		tmpbuf=PACKAGE_SOUND_DIR "/" LOCAL_RING;
	}
	linphone_core_set_ring(lc,tmpbuf);

	tmpbuf=PACKAGE_SOUND_DIR "/" REMOTE_RING;
	tmpbuf=lp_config_get_string(lc->config,"sound","remote_ring",tmpbuf);
	if (ortp_file_exist(tmpbuf)==-1){
		tmpbuf=PACKAGE_SOUND_DIR "/" REMOTE_RING;
	}
	if (strstr(tmpbuf,".wav")==NULL){
		/* it currently uses old sound files, so replace them */
		tmpbuf=PACKAGE_SOUND_DIR "/" REMOTE_RING;
	}
	linphone_core_set_ringback(lc,tmpbuf);

	linphone_core_set_play_file(lc,lp_config_get_string(lc->config,"sound","hold_music",PACKAGE_SOUND_DIR "/" HOLD_MUSIC));
	check_sound_device(lc);
	lc->sound_conf.latency=0;
#if !defined(TARGET_OS_IPHONE) && !defined(ANDROID)
    tmp=TRUE;
#else
    tmp=FALSE;
#endif
    tmp=lp_config_get_int(lc->config,"sound","echocancellation",tmp);
	linphone_core_enable_echo_cancellation(lc,tmp);
	linphone_core_enable_echo_limiter(lc,
		lp_config_get_int(lc->config,"sound","echolimiter",0));
	linphone_core_enable_agc(lc,
		lp_config_get_int(lc->config,"sound","agc",0));

	gain=lp_config_get_float(lc->config,"sound","playback_gain_db",0);
	linphone_core_set_playback_gain_db (lc,gain);

	linphone_core_set_remote_ringback_tone (lc,lp_config_get_string(lc->config,"sound","ringback_tone",NULL));
}

static void sip_config_read(LinphoneCore *lc)
{
	char *contact;
	const char *tmpstr;
	LCSipTransports tr;
	int i,tmp;
	int ipv6;

	tmp=lp_config_get_int(lc->config,"sip","use_info",0);
	linphone_core_set_use_info_for_dtmf(lc,tmp);

	if (lp_config_get_int(lc->config,"sip","use_session_timers",0)==1){
		sal_use_session_timers(lc->sal,200);
	}

	sal_use_rport(lc->sal,lp_config_get_int(lc->config,"sip","use_rport",1));
	sal_use_101(lc->sal,lp_config_get_int(lc->config,"sip","use_101",1));
	sal_reuse_authorization(lc->sal, lp_config_get_int(lc->config,"sip","reuse_authorization",0));

	tmp=lp_config_get_int(lc->config,"sip","use_rfc2833",0);
	linphone_core_set_use_rfc2833_for_dtmf(lc,tmp);

	ipv6=lp_config_get_int(lc->config,"sip","use_ipv6",-1);
	if (ipv6==-1){
		ipv6=0;
	}
	linphone_core_enable_ipv6(lc,ipv6);
	memset(&tr,0,sizeof(tr));
	if (lp_config_get_int(lc->config,"sip","sip_random_port",0)) {
		tr.udp_port=(0xDFF&+random())+1024;
	} else {
		tr.udp_port=lp_config_get_int(lc->config,"sip","sip_port",5060);
	}
	if (lp_config_get_int(lc->config,"sip","sip_tcp_random_port",0)) {
		tr.tcp_port=(0xDFF&+random())+1024;
	} else {
		tr.tcp_port=lp_config_get_int(lc->config,"sip","sip_tcp_port",0);
	}
	if (lp_config_get_int(lc->config,"sip","sip_tls_random_port",0)) {
		tr.tls_port=(0xDFF&+random())+1024;
	} else {
		tr.tls_port=lp_config_get_int(lc->config,"sip","sip_tls_port",0);
	}
	/*start listening on ports*/
 	linphone_core_set_sip_transports(lc,&tr);

	tmpstr=lp_config_get_string(lc->config,"sip","contact",NULL);
	if (tmpstr==NULL || linphone_core_set_primary_contact(lc,tmpstr)==-1) {
		const char *hostname=NULL;
		const char *username=NULL;
#ifdef HAVE_GETENV
		hostname=getenv("HOST");
		username=getenv("USER");
		if (hostname==NULL) hostname=getenv("HOSTNAME");
#endif /*HAVE_GETENV*/
		if (hostname==NULL)
			hostname="unknown-host";
		if (username==NULL){
			username="toto";
		}
		contact=ortp_strdup_printf("sip:%s@%s",username,hostname);
		linphone_core_set_primary_contact(lc,contact);
		ms_free(contact);
	}

	sal_root_ca(lc->sal, lp_config_get_string(lc->config,"sip","root_ca", "/etc/ssl/certs"));

	tmp=lp_config_get_int(lc->config,"sip","guess_hostname",1);
	linphone_core_set_guess_hostname(lc,tmp);


	tmp=lp_config_get_int(lc->config,"sip","inc_timeout",15);
	linphone_core_set_inc_timeout(lc,tmp);

	/* get proxies config */
	for(i=0;; i++){
		LinphoneProxyConfig *cfg=linphone_proxy_config_new_from_config_file(lc->config,i);
		if (cfg!=NULL){
			linphone_core_add_proxy_config(lc,cfg);
		}else{
			break;
		}
	}
	/* get the default proxy */
	tmp=lp_config_get_int(lc->config,"sip","default_proxy",-1);
	linphone_core_set_default_proxy_index(lc,tmp);

	/* read authentication information */
	for(i=0;; i++){
		LinphoneAuthInfo *ai=linphone_auth_info_new_from_config_file(lc->config,i);
		if (ai!=NULL){
			linphone_core_add_auth_info(lc,ai);
			linphone_auth_info_destroy(ai);
		}else{
			break;
		}
	}

	/*for tuning or test*/
	lc->sip_conf.sdp_200_ack=lp_config_get_int(lc->config,"sip","sdp_200_ack",0);
	lc->sip_conf.register_only_when_network_is_up=
		lp_config_get_int(lc->config,"sip","register_only_when_network_is_up",1);
	lc->sip_conf.ping_with_options=lp_config_get_int(lc->config,"sip","ping_with_options",1);
	lc->sip_conf.auto_net_state_mon=lp_config_get_int(lc->config,"sip","auto_net_state_mon",1);
	lc->sip_conf.keepalive_period=lp_config_get_int(lc->config,"sip","keepalive_period",10000);
	sal_set_keepalive_period(lc->sal,lc->sip_conf.keepalive_period);
	sal_use_one_matching_codec_policy(lc->sal,lp_config_get_int(lc->config,"sip","only_one_codec",0));
	sal_use_double_registrations(lc->sal,lp_config_get_int(lc->config,"sip","use_double_registrations",1));
}

static void rtp_config_read(LinphoneCore *lc)
{
	int port;
	int jitt_comp;
	int nortp_timeout;
	bool_t rtp_no_xmit_on_audio_mute;

	port=lp_config_get_int(lc->config,"rtp","audio_rtp_port",7078);
	linphone_core_set_audio_port(lc,port);

	port=lp_config_get_int(lc->config,"rtp","video_rtp_port",9078);
	if (port==0) port=9078;
	linphone_core_set_video_port(lc,port);

	jitt_comp=lp_config_get_int(lc->config,"rtp","audio_jitt_comp",60);
	linphone_core_set_audio_jittcomp(lc,jitt_comp);
	jitt_comp=lp_config_get_int(lc->config,"rtp","video_jitt_comp",60);
	if (jitt_comp==0) jitt_comp=60;
	lc->rtp_conf.video_jitt_comp=jitt_comp;
	nortp_timeout=lp_config_get_int(lc->config,"rtp","nortp_timeout",30);
	linphone_core_set_nortp_timeout(lc,nortp_timeout);
	rtp_no_xmit_on_audio_mute=lp_config_get_int(lc->config,"rtp","rtp_no_xmit_on_audio_mute",FALSE);
	linphone_core_set_rtp_no_xmit_on_audio_mute(lc,rtp_no_xmit_on_audio_mute);
}

static PayloadType * find_payload(RtpProfile *prof, const char *mime_type, int clock_rate, const char *recv_fmtp){
	PayloadType *candidate=NULL;
	int i;
	PayloadType *it;
	for(i=0;i<127;++i){
		it=rtp_profile_get_payload(prof,i);
		if (it!=NULL && strcasecmp(mime_type,it->mime_type)==0
			&& (clock_rate==it->clock_rate || clock_rate<=0) ){
			if ( (recv_fmtp && it->recv_fmtp && strstr(recv_fmtp,it->recv_fmtp)!=NULL) ||
				(recv_fmtp==NULL && it->recv_fmtp==NULL) ){
				/*exact match*/
				if (recv_fmtp) payload_type_set_recv_fmtp(it,recv_fmtp);
				return it;
			}else {
				if (candidate){
					if (it->recv_fmtp==NULL) candidate=it;
				}else candidate=it;
			}
		}
	}
	if (candidate && recv_fmtp){
		payload_type_set_recv_fmtp(candidate,recv_fmtp);
	}
	return candidate;
}

static bool_t get_codec(LpConfig *config, const char* type, int index, PayloadType **ret){
	char codeckey[50];
	const char *mime,*fmtp;
	int rate,enabled;
	PayloadType *pt;

	*ret=NULL;
	snprintf(codeckey,50,"%s_%i",type,index);
	mime=lp_config_get_string(config,codeckey,"mime",NULL);
	if (mime==NULL || strlen(mime)==0 ) return FALSE;

	rate=lp_config_get_int(config,codeckey,"rate",8000);
	fmtp=lp_config_get_string(config,codeckey,"recv_fmtp",NULL);
	enabled=lp_config_get_int(config,codeckey,"enabled",1);
	pt=find_payload(&av_profile,mime,rate,fmtp);
	if (pt && enabled ) pt->flags|=PAYLOAD_TYPE_ENABLED;
	//ms_message("Found codec %s/%i",pt->mime_type,pt->clock_rate);
	if (pt==NULL) ms_warning("Ignoring codec config %s/%i with fmtp=%s because unsupported",
	    		mime,rate,fmtp ? fmtp : "");
	*ret=pt;
	return TRUE;
}

#define RANK_END 10000
static const char *codec_pref_order[]={
	"speex",
	"iLBC",
	"amr",
	"gsm",
	"pcmu",
	"pcma",
	"VP8-DRAFT-0-3-2",
	"H264",
	"MP4V-ES",
	"H263-1998",
	NULL,
};

static int find_codec_rank(const char *mime){
	int i;
	for(i=0;codec_pref_order[i]!=NULL;++i){
		if (strcasecmp(codec_pref_order[i],mime)==0)
			return i;
	}
	return RANK_END;
}

static int codec_compare(const PayloadType *a, const PayloadType *b){
	int ra,rb;
	ra=find_codec_rank(a->mime_type);
	rb=find_codec_rank(b->mime_type);
	if (ra>rb) return 1;
	if (ra<rb) return -1;
	return 0;
}

static MSList *add_missing_codecs(SalStreamType mtype, MSList *l){
	int i;
	for(i=0;i<127;++i){
		PayloadType *pt=rtp_profile_get_payload(&av_profile,i);
		if (pt){
			if (mtype==SalVideo && pt->type!=PAYLOAD_VIDEO)
				pt=NULL;
			else if (mtype==SalAudio && (pt->type!=PAYLOAD_AUDIO_PACKETIZED
			    && pt->type!=PAYLOAD_AUDIO_CONTINUOUS)){
				pt=NULL;
			}
			if (pt && ms_filter_codec_supported(pt->mime_type)){
				if (ms_list_find(l,pt)==NULL){
					/*unranked codecs are disabled by default*/
					if (find_codec_rank(pt->mime_type)!=RANK_END){
						payload_type_set_flag(pt,PAYLOAD_TYPE_ENABLED);
					}
					ms_message("Adding new codec %s/%i with fmtp %s",
					    pt->mime_type,pt->clock_rate,pt->recv_fmtp ? pt->recv_fmtp : "");
					l=ms_list_insert_sorted(l,pt,(int (*)(const void *, const void *))codec_compare);
				}
			}
		}
	}
	return l;
}

static MSList *codec_append_if_new(MSList *l, PayloadType *pt){
	MSList *elem;
	for (elem=l;elem!=NULL;elem=elem->next){
		PayloadType *ept=(PayloadType*)elem->data;
		if (pt==ept)
			return l;
	}
	l=ms_list_append(l,pt);
	return l;
}

static void codecs_config_read(LinphoneCore *lc)
{
	int i;
	PayloadType *pt;
	MSList *audio_codecs=NULL;
	MSList *video_codecs=NULL;
	for (i=0;get_codec(lc->config,"audio_codec",i,&pt);i++){
		if (pt){
			if (!ms_filter_codec_supported(pt->mime_type)){
				ms_warning("Codec %s is not supported by mediastreamer2, removed.",pt->mime_type);
			}else audio_codecs=codec_append_if_new(audio_codecs,pt);
		}
	}
	audio_codecs=add_missing_codecs(SalAudio,audio_codecs);
	for (i=0;get_codec(lc->config,"video_codec",i,&pt);i++){
		if (pt){
			if (!ms_filter_codec_supported(pt->mime_type)){
				ms_warning("Codec %s is not supported by mediastreamer2, removed.",pt->mime_type);
			}else video_codecs=codec_append_if_new(video_codecs,(void *)pt);
		}
	}
	video_codecs=add_missing_codecs(SalVideo,video_codecs);
	linphone_core_set_audio_codecs(lc,audio_codecs);
	linphone_core_set_video_codecs(lc,video_codecs);
	linphone_core_update_allocated_audio_bandwidth(lc);
}

static void video_config_read(LinphoneCore *lc){
	int capture, display, self_view;
	const char *str;
	int ndev;
	const char **devices;
	const MSList *elem;
	int i;

	/* retrieve all video devices */
	elem=ms_web_cam_manager_get_list(ms_web_cam_manager_get());
	ndev=ms_list_size(elem);
	devices=ms_malloc((ndev+1)*sizeof(const char *));
	for (i=0;elem!=NULL;elem=elem->next,i++){
		devices[i]=ms_web_cam_get_string_id((MSWebCam *)elem->data);
	}
	devices[ndev]=NULL;
	lc->video_conf.cams=devices;

	str=lp_config_get_string(lc->config,"video","device",NULL);
	if (str && str[0]==0) str=NULL;
	linphone_core_set_video_device(lc,str);

	linphone_core_set_preferred_video_size_by_name(lc,
		lp_config_get_string(lc->config,"video","size","cif"));

	capture=lp_config_get_int(lc->config,"video","capture",1);
	display=lp_config_get_int(lc->config,"video","display",1);
	self_view=lp_config_get_int(lc->config,"video","self_view",1);
	lc->video_conf.displaytype=lp_config_get_string(lc->config,"video","displaytype",NULL);
	if(lc->video_conf.displaytype)
		ms_message("we are using a specific display:%s\n",lc->video_conf.displaytype);
#ifdef VIDEO_ENABLED
	linphone_core_enable_video(lc,capture,display);
	linphone_core_enable_self_view(lc,self_view);
#endif
}

static void ui_config_read(LinphoneCore *lc)
{
	LinphoneFriend *lf;
	int i;
	for (i=0;(lf=linphone_friend_new_from_config_file(lc,i))!=NULL;i++){
		linphone_core_add_friend(lc,lf);
	}
	call_logs_read_from_config_file(lc);
}

/*
static void autoreplier_config_init(LinphoneCore *lc)
{
	autoreplier_config_t *config=&lc->autoreplier_conf;
	config->enabled=lp_config_get_int(lc->config,"autoreplier","enabled",0);
	config->after_seconds=lp_config_get_int(lc->config,"autoreplier","after_seconds",6);
	config->max_users=lp_config_get_int(lc->config,"autoreplier","max_users",1);
	config->max_rec_time=lp_config_get_int(lc->config,"autoreplier","max_rec_time",60);
	config->max_rec_msg=lp_config_get_int(lc->config,"autoreplier","max_rec_msg",10);
	config->message=lp_config_get_string(lc->config,"autoreplier","message",NULL);
}
*/

/**
 * Enable adaptive rate control (experimental feature, audio-only).
 *
 * Adaptive rate control consists in using RTCP feedback provided information to dynamically
 * control the output bitrate of the encoders, so that we can adapt to the network conditions and
 * available bandwidth.
**/
void linphone_core_enable_adaptive_rate_control(LinphoneCore *lc, bool_t enabled){
	lp_config_set_int(lc->config,"net","adaptive_rate_control",(int)enabled);
}

/**
 * Returns whether adaptive rate control is enabled.
 *
 * See linphone_core_enable_adaptive_rate_control().
**/
bool_t linphone_core_adaptive_rate_control_enabled(const LinphoneCore *lc){
	return lp_config_get_int(lc->config,"net","adaptive_rate_control",FALSE);
}

/**
 * Sets maximum available download bandwidth
 *
 * @ingroup media_parameters
 *
 * This is IP bandwidth, in kbit/s.
 * This information is used signaled to other parties during
 * calls (within SDP messages) so that the remote end can have
 * sufficient knowledge to properly configure its audio & video
 * codec output bitrate to not overflow available bandwidth.
 *
 * @param lc the LinphoneCore object
 * @param bw the bandwidth in kbits/s, 0 for infinite
 */
void linphone_core_set_download_bandwidth(LinphoneCore *lc, int bw){
	lc->net_conf.download_bw=bw;
}

/**
 * Sets maximum available upload bandwidth
 *
 * @ingroup media_parameters
 *
 * This is IP bandwidth, in kbit/s.
 * This information is used by liblinphone together with remote
 * side available bandwidth signaled in SDP messages to properly
 * configure audio & video codec's output bitrate.
 *
 * @param lc the LinphoneCore object
 * @param bw the bandwidth in kbits/s, 0 for infinite
 */
void linphone_core_set_upload_bandwidth(LinphoneCore *lc, int bw){
	lc->net_conf.upload_bw=bw;
}

/**
 * Retrieve the maximum available download bandwidth.
 *
 * @ingroup media_parameters
 *
 * This value was set by linphone_core_set_download_bandwidth().
 *
**/
int linphone_core_get_download_bandwidth(const LinphoneCore *lc){
	return lc->net_conf.download_bw;
}

/**
 * Retrieve the maximum available upload bandwidth.
 *
 * @ingroup media_parameters
 *
 * This value was set by linphone_core_set_upload_bandwidth().
 *
**/
int linphone_core_get_upload_bandwidth(const LinphoneCore *lc){
	return lc->net_conf.upload_bw;
}
/**
 * Set audio packetization time linphone expects to receive from peer
 */
void linphone_core_set_download_ptime(LinphoneCore *lc, int ptime) {
	lc->net_conf.down_ptime=ptime;
}

/**
 * Get audio packetization time linphone expects to receive from peer
 */
int linphone_core_get_download_ptime(LinphoneCore *lc) {
	return lc->net_conf.down_ptime;
}

/**
 * Set audio packetization time linphone will send (in absence of requirement from peer)
 * A value of 0 stands for the current codec default packetization time.
 *
**/
void linphone_core_set_upload_ptime(LinphoneCore *lc, int ptime){
	lp_config_set_int(lc->config,"rtp","upload_ptime",ptime);
}

/**
 * Set audio packetization time linphone will send (in absence of requirement from peer)
 * A value of 0 stands for the current codec default packetization time.
 *
**/
int linphone_core_get_upload_ptime(LinphoneCore *lc){
	return lp_config_get_int(lc->config,"rtp","upload_ptime",0);
}



/**
 * Returns liblinphone's version as a string.
 *
 * @ingroup misc
 *
**/
const char * linphone_core_get_version(void){
	return liblinphone_version;
}

static void linphone_core_assign_payload_type(LinphoneCore *lc, PayloadType *const_pt, int number, const char *recv_fmtp){
	PayloadType *pt;
	pt=payload_type_clone(const_pt);
	if (number==-1){
		/*look for a free number */
		MSList *elem;
		int i;
		for(i=lc->dyn_pt;i<=127;++i){
			bool_t already_assigned=FALSE;
			for(elem=lc->payload_types;elem!=NULL;elem=elem->next){
				PayloadType *it=(PayloadType*)elem->data;
				if (payload_type_get_number(it)==i){
					already_assigned=TRUE;
					break;
				}
			}
			if (!already_assigned){
				number=i;
				lc->dyn_pt=i+1;
				break;
			}
		}
		if (number==-1){
			ms_fatal("FIXME: too many codecs, no more free numbers.");
		}
	}
	ms_message("assigning %s/%i payload type number %i",pt->mime_type,pt->clock_rate,number);
	payload_type_set_number(pt,number);
	if (recv_fmtp!=NULL) payload_type_set_recv_fmtp(pt,recv_fmtp);
	rtp_profile_set_payload(&av_profile,number,pt);
	lc->payload_types=ms_list_append(lc->payload_types,pt);
}

static void linphone_core_free_payload_types(LinphoneCore *lc){
	ms_list_for_each(lc->payload_types,(void (*)(void*))payload_type_destroy);
	ms_list_free(lc->payload_types);
	lc->payload_types=NULL;
}

void linphone_core_set_state(LinphoneCore *lc, LinphoneGlobalState gstate, const char *message){
	lc->state=gstate;
	if (lc->vtable.global_state_changed){
		lc->vtable.global_state_changed(lc,gstate,message);
	}
}
static void misc_config_read (LinphoneCore *lc) {
	LpConfig *config=lc->config;
    lc->max_call_logs=lp_config_get_int(config,"misc","history_max_size",15);
}

static void linphone_core_init (LinphoneCore * lc, const LinphoneCoreVTable *vtable, const char *config_path,
    const char *factory_config_path, void * userdata)
{
	memset (lc, 0, sizeof (LinphoneCore));
	lc->data=userdata;
	lc->ringstream_autorelease=TRUE;

	memcpy(&lc->vtable,vtable,sizeof(LinphoneCoreVTable));

	linphone_core_set_state(lc,LinphoneGlobalStartup,"Starting up");
	ortp_init();
	lc->dyn_pt=96;
	linphone_core_assign_payload_type(lc,&payload_type_pcmu8000,0,NULL);
	linphone_core_assign_payload_type(lc,&payload_type_gsm,3,NULL);
	linphone_core_assign_payload_type(lc,&payload_type_pcma8000,8,NULL);
	linphone_core_assign_payload_type(lc,&payload_type_speex_nb,110,"vbr=on");
	linphone_core_assign_payload_type(lc,&payload_type_speex_wb,111,"vbr=on");
	linphone_core_assign_payload_type(lc,&payload_type_speex_uwb,112,"vbr=on");
	linphone_core_assign_payload_type(lc,&payload_type_telephone_event,101,"0-11");

#if defined(ANDROID) || defined (__IPHONE_OS_VERSION_MIN_REQUIRED)
	/*shorten the DNS lookup time and send more retransmissions on mobiles:
	 - to workaround potential packet losses
	 - to avoid hanging for 30 seconds when the network doesn't work despite the phone thinks it does.
	 */
	_linphone_core_configure_resolver();
#endif

#ifdef ENABLE_NONSTANDARD_GSM
	{
		PayloadType *pt;
		pt=payload_type_clone(&payload_type_gsm);
		pt->clock_rate=11025;
		linphone_core_assign_payload_type(lc,pt,-1,NULL);
		pt->clock_rate=22050;
		linphone_core_assign_payload_type(lc,pt,-1,NULL);
		payload_type_destroy(pt);
	}
#endif

#ifdef VIDEO_ENABLED
	linphone_core_assign_payload_type(lc,&payload_type_h263,34,NULL);
	linphone_core_assign_payload_type(lc,&payload_type_theora,97,NULL);
	linphone_core_assign_payload_type(lc,&payload_type_h263_1998,98,"CIF=1;QCIF=1");
	linphone_core_assign_payload_type(lc,&payload_type_mp4v,99,"profile-level-id=3");
	linphone_core_assign_payload_type(lc,&payload_type_h264,102,"profile-level-id=428014");
	linphone_core_assign_payload_type(lc,&payload_type_vp8,103,NULL);
	linphone_core_assign_payload_type(lc,&payload_type_x_snow,-1,NULL);
	/* due to limited space in SDP, we have to disable this h264 line which is normally no more necessary */
	/* linphone_core_assign_payload_type(&payload_type_h264,-1,"packetization-mode=1;profile-level-id=428014");*/
#endif

	/*add all payload type for which we don't care about the number */
	linphone_core_assign_payload_type(lc,&payload_type_ilbc,-1,"mode=30");
	linphone_core_assign_payload_type(lc,&payload_type_amr,-1,"octet-align=1");
	linphone_core_assign_payload_type(lc,&payload_type_lpc1015,-1,NULL);
	linphone_core_assign_payload_type(lc,&payload_type_g726_16,-1,NULL);
	linphone_core_assign_payload_type(lc,&payload_type_g726_24,-1,NULL);
	linphone_core_assign_payload_type(lc,&payload_type_g726_32,-1,NULL);
	linphone_core_assign_payload_type(lc,&payload_type_g726_40,-1,NULL);
	linphone_core_assign_payload_type(lc,&payload_type_aal2_g726_16,-1,NULL);
	linphone_core_assign_payload_type(lc,&payload_type_aal2_g726_24,-1,NULL);
	linphone_core_assign_payload_type(lc,&payload_type_aal2_g726_32,-1,NULL);
	linphone_core_assign_payload_type(lc,&payload_type_aal2_g726_40,-1,NULL);

	ms_init();
	/* create a mediastreamer2 event queue and set it as global */
	/* This allows to run event's callback in linphone_core_iterate() */
	lc->msevq=ms_event_queue_new();
	ms_set_global_event_queue(lc->msevq);

	lc->config=lp_config_new(config_path);
	if (factory_config_path)
		lp_config_read_file(lc->config,factory_config_path);

	lc->sal=sal_init();
	sal_set_user_pointer(lc->sal,lc);
	sal_set_callbacks(lc->sal,&linphone_sal_callbacks);

	sip_setup_register_all();
	sound_config_read(lc);
	net_config_read(lc);
	rtp_config_read(lc);
	codecs_config_read(lc);
	sip_config_read(lc); /* this will start eXosip*/
	video_config_read(lc);
	//autoreplier_config_init(&lc->autoreplier_conf);
	lc->presence_mode=LinphoneStatusOnline;
	misc_config_read(lc);
	ui_config_read(lc);
	if (lc->vtable.display_status)
		lc->vtable.display_status(lc,_("Ready"));
	lc->auto_net_state_mon=lc->sip_conf.auto_net_state_mon;
	linphone_core_set_state(lc,LinphoneGlobalOn,"Ready");
}

/**
 * Instanciates a LinphoneCore object.
 * @ingroup initializing
 *
 * The LinphoneCore object is the primary handle for doing all phone actions.
 * It should be unique within your application.
 * @param vtable a LinphoneCoreVTable structure holding your application callbacks
 * @param config_path a path to a config file. If it does not exists it will be created.
 *        The config file is used to store all settings, call logs, friends, proxies... so that all these settings
 *	       become persistent over the life of the LinphoneCore object.
 *	       It is allowed to set a NULL config file. In that case LinphoneCore will not store any settings.
 * @param factory_config_path a path to a read-only config file that can be used to
 *        to store hard-coded preference such as proxy settings or internal preferences.
 *        The settings in this factory file always override the one in the normal config file.
 *        It is OPTIONAL, use NULL if unneeded.
 * @param userdata an opaque user pointer that can be retrieved at any time (for example in
 *        callbacks) using linphone_core_get_user_data().
 *
**/
LinphoneCore *linphone_core_new(const LinphoneCoreVTable *vtable,
						const char *config_path, const char *factory_config_path, void * userdata)
{
	LinphoneCore *core=ms_new(LinphoneCore,1);
	linphone_core_init(core,vtable,config_path, factory_config_path, userdata);
	return core;
}

/**
 * Returns the list of available audio codecs.
 *
 * This list is unmodifiable. The ->data field of the MSList points a PayloadType
 * structure holding the codec information.
 * It is possible to make copy of the list with ms_list_copy() in order to modify it
 * (such as the order of codecs).
**/
const MSList *linphone_core_get_audio_codecs(const LinphoneCore *lc)
{
	return lc->codecs_conf.audio_codecs;
}

/**
 * Returns the list of available video codecs.
 *
 * This list is unmodifiable. The ->data field of the MSList points a PayloadType
 * structure holding the codec information.
 * It is possible to make copy of the list with ms_list_copy() in order to modify it
 * (such as the order of codecs).
**/
const MSList *linphone_core_get_video_codecs(const LinphoneCore *lc)
{
	return lc->codecs_conf.video_codecs;
}

/**
 * Sets the local "from" identity.
 *
 * @ingroup proxies
 * This data is used in absence of any proxy configuration or when no
 * default proxy configuration is set. See LinphoneProxyConfig
**/
int linphone_core_set_primary_contact(LinphoneCore *lc, const char *contact)
{
	LinphoneAddress *ctt;

	if ((ctt=linphone_address_new(contact))==0) {
		ms_error("Bad contact url: %s",contact);
		return -1;
	}
	if (lc->sip_conf.contact!=NULL) ms_free(lc->sip_conf.contact);
	lc->sip_conf.contact=ms_strdup(contact);
	if (lc->sip_conf.guessed_contact!=NULL){
		ms_free(lc->sip_conf.guessed_contact);
		lc->sip_conf.guessed_contact=NULL;
	}
	linphone_address_destroy(ctt);
	return 0;
}


/*result must be an array of chars at least LINPHONE_IPADDR_SIZE */
void linphone_core_get_local_ip(LinphoneCore *lc, const char *dest, char *result){
	const char *ip;
	if (linphone_core_get_firewall_policy(lc)==LinphonePolicyUseNatAddress
	    && (ip=linphone_core_get_nat_address_resolved(lc))!=NULL){
		strncpy(result,ip,LINPHONE_IPADDR_SIZE);
		return;
	}
	if (linphone_core_get_local_ip_for(lc->sip_conf.ipv6_enabled ? AF_INET6 : AF_INET,dest,result)==0)
		return;
	/*else fallback to SAL routine that will attempt to find the most realistic interface */
	sal_get_default_local_ip(lc->sal,lc->sip_conf.ipv6_enabled ? AF_INET6 : AF_INET,result,LINPHONE_IPADDR_SIZE);
}

static void update_primary_contact(LinphoneCore *lc){
	char *guessed=NULL;
	char tmp[LINPHONE_IPADDR_SIZE];

	LinphoneAddress *url;
	if (lc->sip_conf.guessed_contact!=NULL){
		ms_free(lc->sip_conf.guessed_contact);
		lc->sip_conf.guessed_contact=NULL;
	}
	url=linphone_address_new(lc->sip_conf.contact);
	if (!url){
		ms_error("Could not parse identity contact !");
		url=linphone_address_new("sip:unknown@unkwownhost");
	}
	linphone_core_get_local_ip(lc, NULL, tmp);
	if (strcmp(tmp,"127.0.0.1")==0 || strcmp(tmp,"::1")==0 ){
		ms_warning("Local loopback network only !");
		lc->sip_conf.loopback_only=TRUE;
	}else lc->sip_conf.loopback_only=FALSE;
	linphone_address_set_domain(url,tmp);
	linphone_address_set_port_int(url,linphone_core_get_sip_port (lc));
	guessed=linphone_address_as_string(url);
	lc->sip_conf.guessed_contact=guessed;
	linphone_address_destroy(url);
}

/**
 * Returns the default identity when no proxy configuration is used.
 *
 * @ingroup proxies
**/
const char *linphone_core_get_primary_contact(LinphoneCore *lc){
	char *identity;

	if (lc->sip_conf.guess_hostname){
		if (lc->sip_conf.guessed_contact==NULL || lc->sip_conf.loopback_only){
			update_primary_contact(lc);
		}
		identity=lc->sip_conf.guessed_contact;
	}else{
		identity=lc->sip_conf.contact;
	}
	return identity;
}

/**
 * Tells LinphoneCore to guess local hostname automatically in primary contact.
 *
 * @ingroup proxies
**/
void linphone_core_set_guess_hostname(LinphoneCore *lc, bool_t val){
	lc->sip_conf.guess_hostname=val;
}

/**
 * Returns TRUE if hostname part of primary contact is guessed automatically.
 *
 * @ingroup proxies
**/
bool_t linphone_core_get_guess_hostname(LinphoneCore *lc){
	return lc->sip_conf.guess_hostname;
}

/**
 * Same as linphone_core_get_primary_contact() but the result is a LinphoneAddress object
 * instead of const char*
 *
 * @ingroup proxies
**/
LinphoneAddress *linphone_core_get_primary_contact_parsed(LinphoneCore *lc){
	return linphone_address_new(linphone_core_get_primary_contact(lc));
}

/**
 * Sets the list of audio codecs.
 *
 * @ingroup media_parameters
 * The list is taken by the LinphoneCore thus the application should not free it.
 * This list is made of struct PayloadType describing the codec parameters.
**/
int linphone_core_set_audio_codecs(LinphoneCore *lc, MSList *codecs)
{
	if (lc->codecs_conf.audio_codecs!=NULL) ms_list_free(lc->codecs_conf.audio_codecs);
	lc->codecs_conf.audio_codecs=codecs;
	return 0;
}

/**
 * Sets the list of video codecs.
 *
 * @ingroup media_parameters
 * The list is taken by the LinphoneCore thus the application should not free it.
 * This list is made of struct PayloadType describing the codec parameters.
**/
int linphone_core_set_video_codecs(LinphoneCore *lc, MSList *codecs)
{
	if (lc->codecs_conf.video_codecs!=NULL) ms_list_free(lc->codecs_conf.video_codecs);
	lc->codecs_conf.video_codecs=codecs;
	return 0;
}

const MSList * linphone_core_get_friend_list(const LinphoneCore *lc)
{
	return lc->friends;
}

/**
 * Returns the nominal jitter buffer size in milliseconds.
 *
 * @ingroup media_parameters
**/
int linphone_core_get_audio_jittcomp(LinphoneCore *lc)
{
	return lc->rtp_conf.audio_jitt_comp;
}

/**
 * Returns the UDP port used for audio streaming.
 *
 * @ingroup network_parameters
**/
int linphone_core_get_audio_port(const LinphoneCore *lc)
{
	return lc->rtp_conf.audio_rtp_port;
}

/**
 * Returns the UDP port used for video streaming.
 *
 * @ingroup network_parameters
**/
int linphone_core_get_video_port(const LinphoneCore *lc){
	return lc->rtp_conf.video_rtp_port;
}


/**
 * Returns the value in seconds of the no-rtp timeout.
 *
 * @ingroup media_parameters
 * When no RTP or RTCP packets have been received for a while
 * LinphoneCore will consider the call is broken (remote end crashed or
 * disconnected from the network), and thus will terminate the call.
 * The no-rtp timeout is the duration above which the call is considered broken.
**/
int linphone_core_get_nortp_timeout(const LinphoneCore *lc){
	return lc->rtp_conf.nortp_timeout;
}

bool_t linphone_core_get_rtp_no_xmit_on_audio_mute(const LinphoneCore *lc){
	return lc->rtp_conf.rtp_no_xmit_on_audio_mute;
}

/**
 * Sets the nominal audio jitter buffer size in milliseconds.
 *
 * @ingroup media_parameters
**/
void linphone_core_set_audio_jittcomp(LinphoneCore *lc, int value)
{
	lc->rtp_conf.audio_jitt_comp=value;
}

void linphone_core_set_rtp_no_xmit_on_audio_mute(LinphoneCore *lc,bool_t rtp_no_xmit_on_audio_mute){
	lc->rtp_conf.rtp_no_xmit_on_audio_mute=rtp_no_xmit_on_audio_mute;
}

/**
 * Sets the UDP port used for audio streaming.
 *
 * @ingroup network_parameters
**/
void linphone_core_set_audio_port(LinphoneCore *lc, int port)
{
	lc->rtp_conf.audio_rtp_port=port;
}

/**
 * Sets the UDP port used for video streaming.
 *
 * @ingroup network_parameters
**/
void linphone_core_set_video_port(LinphoneCore *lc, int port){
	lc->rtp_conf.video_rtp_port=port;
}

/**
 * Sets the no-rtp timeout value in seconds.
 *
 * @ingroup media_parameters
 * See linphone_core_get_nortp_timeout() for details.
**/
void linphone_core_set_nortp_timeout(LinphoneCore *lc, int nortp_timeout){
	lc->rtp_conf.nortp_timeout=nortp_timeout;
}

/**
 * Indicates whether SIP INFO is used for sending digits.
 *
 * @ingroup media_parameters
**/
bool_t linphone_core_get_use_info_for_dtmf(LinphoneCore *lc)
{
	return lc->sip_conf.use_info;
}

/**
 * Sets whether SIP INFO is to be used for sending digits.
 *
 * @ingroup media_parameters
**/
void linphone_core_set_use_info_for_dtmf(LinphoneCore *lc,bool_t use_info)
{
	lc->sip_conf.use_info=use_info;
}

/**
 * Indicates whether RFC2833 is used for sending digits.
 *
 * @ingroup media_parameters
**/
bool_t linphone_core_get_use_rfc2833_for_dtmf(LinphoneCore *lc)
{
	return lc->sip_conf.use_rfc2833;
}

/**
 * Sets whether RFC2833 is to be used for sending digits.
 *
 * @ingroup media_parameters
**/
void linphone_core_set_use_rfc2833_for_dtmf(LinphoneCore *lc,bool_t use_rfc2833)
{
	lc->sip_conf.use_rfc2833=use_rfc2833;
}

/**
 * Returns the UDP port used by SIP.
 *
 * Deprecated: use linphone_core_get_sip_transports() instead.
 * @ingroup network_parameters
**/
int linphone_core_get_sip_port(LinphoneCore *lc)
{
	LCSipTransports *tr=&lc->sip_conf.transports;
	return tr->udp_port>0 ? tr->udp_port : (tr->tcp_port > 0 ? tr->tcp_port : tr->tls_port);
}

static char _ua_name[64]="Linphone";
static char _ua_version[64]=LINPHONE_VERSION;

#ifdef HAVE_EXOSIP_GET_VERSION
extern const char *eXosip_get_version();
#endif

static void apply_user_agent(LinphoneCore *lc){
	char ua_string[256];
	snprintf(ua_string,sizeof(ua_string)-1,"%s/%s (eXosip2/%s)",_ua_name,_ua_version,
#ifdef HAVE_EXOSIP_GET_VERSION
		 eXosip_get_version()
#else
		 "unknown"
#endif
	);
	if (lc->sal) sal_set_user_agent(lc->sal,ua_string);
}

/**
 * Sets the user agent string used in SIP messages.
 *
 * @ingroup misc
**/
void linphone_core_set_user_agent(const char *name, const char *ver){
	strncpy(_ua_name,name,sizeof(_ua_name)-1);
	strncpy(_ua_version,ver,sizeof(_ua_version));
}

static void transport_error(LinphoneCore *lc, const char* transport, int port){
	char *msg=ortp_strdup_printf("Could not start %s transport on port %i, maybe this port is already used.",transport,port);
	ms_warning(msg);
	if (lc->vtable.display_warning)
		lc->vtable.display_warning(lc,msg);
	ms_free(msg);
}

static bool_t transports_unchanged(const LCSipTransports * tr1, const LCSipTransports * tr2){
	return
		tr2->udp_port==tr1->udp_port &&
		tr2->tcp_port==tr1->tcp_port &&
		tr2->dtls_port==tr1->dtls_port &&
		tr2->tls_port==tr1->tls_port;
}

static int apply_transports(LinphoneCore *lc){
	Sal *sal=lc->sal;
	const char *anyaddr;
	LCSipTransports *tr=&lc->sip_conf.transports;

	if (lc->sip_conf.ipv6_enabled)
		anyaddr="::0";
	else
		anyaddr="0.0.0.0";

	sal_unlisten_ports (sal);
	if (tr->udp_port>0){
		if (sal_listen_port (sal,anyaddr,tr->udp_port,SalTransportUDP,FALSE)!=0){
			transport_error(lc,"udp",tr->udp_port);
			return -1;
		}
	}
	if (tr->tcp_port>0){
		if (sal_listen_port (sal,anyaddr,tr->tcp_port,SalTransportTCP,FALSE)!=0){
			transport_error(lc,"tcp",tr->tcp_port);
		}
	}
	if (tr->tls_port>0){
		if (sal_listen_port (sal,anyaddr,tr->tls_port,SalTransportTLS,TRUE)!=0){
			transport_error(lc,"tls",tr->tls_port);
		}
	}
	apply_user_agent(lc);
	return 0;
}

/**
 * Sets the ports to be used for each of transport (UDP or TCP)
 *
 * A zero value port for a given transport means the transport
 * is not used.
 *
 * @ingroup network_parameters
**/
int linphone_core_set_sip_transports(LinphoneCore *lc, const LCSipTransports * tr){

	if (transports_unchanged(tr,&lc->sip_conf.transports))
		return 0;
	memcpy(&lc->sip_conf.transports,tr,sizeof(*tr));

	if (lc->sal==NULL) return 0;
	return apply_transports(lc);
}

/**
 * Retrieves the ports used for each transport (udp, tcp).
 * A zero value port for a given transport means the transport
 * is not used.
 * @ingroup network_parameters
**/
int linphone_core_get_sip_transports(LinphoneCore *lc, LCSipTransports *tr){
	memcpy(tr,&lc->sip_conf.transports,sizeof(*tr));
	return 0;
}

/**
 * Sets the UDP port to be used by SIP.
 *
 * Deprecated: use linphone_core_set_sip_transports() instead.
 * @ingroup network_parameters
**/
void linphone_core_set_sip_port(LinphoneCore *lc,int port)
{
	LCSipTransports tr;
	memset(&tr,0,sizeof(tr));
	tr.udp_port=port;
	linphone_core_set_sip_transports (lc,&tr);
}

/**
 * Returns TRUE if IPv6 is enabled.
 *
 * @ingroup network_parameters
 * See linphone_core_enable_ipv6() for more details on how IPv6 is supported in liblinphone.
**/
bool_t linphone_core_ipv6_enabled(LinphoneCore *lc){
	return lc->sip_conf.ipv6_enabled;
}

/**
 * Turns IPv6 support on or off.
 *
 * @ingroup network_parameters
 *
 * @note IPv6 support is exclusive with IPv4 in liblinphone:
 * when IPv6 is turned on, IPv4 calls won't be possible anymore.
 * By default IPv6 support is off.
**/
void linphone_core_enable_ipv6(LinphoneCore *lc, bool_t val){
	if (lc->sip_conf.ipv6_enabled!=val){
		lc->sip_conf.ipv6_enabled=val;
		if (lc->sal){
			/* we need to restart eXosip */
			apply_transports(lc);
		}
	}
}


static void monitor_network_state(LinphoneCore *lc, time_t curtime){
	static time_t last_check=0;
	static bool_t last_status=FALSE;
	char result[LINPHONE_IPADDR_SIZE];
	bool_t new_status=last_status;

	/* only do the network up checking every five seconds */
	if (last_check==0 || (curtime-last_check)>=5){
		linphone_core_get_local_ip_for(lc->sip_conf.ipv6_enabled ? AF_INET6 : AF_INET,NULL,result);
		if (strcmp(result,"::1")!=0 && strcmp(result,"127.0.0.1")!=0){
			new_status=TRUE;
		}else new_status=FALSE;
		last_check=curtime;
		if (new_status!=last_status) {
			if (new_status){
				ms_message("New local ip address is %s",result);
			}
			set_network_reachable(lc,new_status, curtime);
			last_status=new_status;
		}
	}
}

static void proxy_update(LinphoneCore *lc){
	ms_list_for_each(lc->sip_conf.proxies,(void (*)(void*))&linphone_proxy_config_update);
	MSList* list=ms_list_copy(lc->sip_conf.deleted_proxies);
	for(;list!=NULL;list=list->next){
		LinphoneProxyConfig* cfg = (LinphoneProxyConfig*) list->data;
		if (ms_time(NULL) - cfg->deletion_date > 5) {
			lc->sip_conf.deleted_proxies =ms_list_remove(lc->sip_conf.deleted_proxies,(void *)cfg);
			ms_message("clearing proxy config for [%s]",linphone_proxy_config_get_addr(cfg));
			linphone_proxy_config_destroy(cfg);
		}
	}
	ms_list_free(list);
}

static void assign_buddy_info(LinphoneCore *lc, BuddyInfo *info){
	LinphoneFriend *lf=linphone_core_get_friend_by_address(lc,info->sip_uri);
	if (lf!=NULL){
		lf->info=info;
		ms_message("%s has a BuddyInfo assigned with image %p",info->sip_uri, info->image_data);
		if (lc->vtable.buddy_info_updated)
			lc->vtable.buddy_info_updated(lc,lf);
	}else{
		ms_warning("Could not any friend with uri %s",info->sip_uri);
	}
}

static void analyze_buddy_lookup_results(LinphoneCore *lc, LinphoneProxyConfig *cfg){
	MSList *elem;
	SipSetupContext *ctx=linphone_proxy_config_get_sip_setup_context(cfg);
	for (elem=lc->bl_reqs;elem!=NULL;elem=ms_list_next(elem)){
		BuddyLookupRequest *req=(BuddyLookupRequest *)elem->data;
		if (req->status==BuddyLookupDone || req->status==BuddyLookupFailure){
			if (req->results!=NULL){
				BuddyInfo *i=(BuddyInfo*)req->results->data;
				ms_list_free(req->results);
				req->results=NULL;
				assign_buddy_info(lc,i);
			}
			sip_setup_context_buddy_lookup_free(ctx,req);
			elem->data=NULL;
		}
	}
	/*purge completed requests */
	while((elem=ms_list_find(lc->bl_reqs,NULL))!=NULL){
		lc->bl_reqs=ms_list_remove_link(lc->bl_reqs,elem);
	}
}

static void linphone_core_grab_buddy_infos(LinphoneCore *lc, LinphoneProxyConfig *cfg){
	const MSList *elem;
	SipSetupContext *ctx=linphone_proxy_config_get_sip_setup_context(cfg);
	for(elem=linphone_core_get_friend_list(lc);elem!=NULL;elem=elem->next){
		LinphoneFriend *lf=(LinphoneFriend*)elem->data;
		if (lf->info==NULL){
			if (linphone_core_lookup_known_proxy(lc,lf->uri)==cfg){
				if (linphone_address_get_username(lf->uri)!=NULL){
					BuddyLookupRequest *req;
					char *tmp=linphone_address_as_string_uri_only(lf->uri);
					req=sip_setup_context_create_buddy_lookup_request(ctx);
					buddy_lookup_request_set_key(req,tmp);
					buddy_lookup_request_set_max_results(req,1);
					sip_setup_context_buddy_lookup_submit(ctx,req);
					lc->bl_reqs=ms_list_append(lc->bl_reqs,req);
					ms_free(tmp);
				}
			}
		}
	}
}

static void linphone_core_do_plugin_tasks(LinphoneCore *lc){
	LinphoneProxyConfig *cfg=NULL;
	linphone_core_get_default_proxy(lc,&cfg);
	if (cfg){
		if (lc->bl_refresh){
			SipSetupContext *ctx=linphone_proxy_config_get_sip_setup_context(cfg);
			if (ctx && (sip_setup_context_get_capabilities(ctx) & SIP_SETUP_CAP_BUDDY_LOOKUP)){
				linphone_core_grab_buddy_infos(lc,cfg);
				lc->bl_refresh=FALSE;
			}
		}
		if (lc->bl_reqs) analyze_buddy_lookup_results(lc,cfg);
	}
}

/**
 * Main loop function. It is crucial that your application call it periodically.
 *
 * @ingroup initializing
 * linphone_core_iterate() performs various backgrounds tasks:
 * - receiving of SIP messages
 * - handles timers and timeout
 * - performs registration to proxies
 * - authentication retries
 * The application MUST call this function periodically, in its main loop.
 * Be careful that this function must be called from the same thread as
 * other liblinphone methods. If it is not the case make sure all liblinphone calls are
 * serialized with a mutex.
**/
void linphone_core_iterate(LinphoneCore *lc){
	MSList *calls;
	LinphoneCall *call;
	time_t curtime=time(NULL);
	int elapsed;
	bool_t one_second_elapsed=FALSE;

	if (curtime-lc->prevtime>=1){
		lc->prevtime=curtime;
		one_second_elapsed=TRUE;
	}

	if (lc->ecc!=NULL){
		LinphoneEcCalibratorStatus ecs=ec_calibrator_get_status(lc->ecc);
		if (ecs!=LinphoneEcCalibratorInProgress){
			if (lc->ecc->cb)
				lc->ecc->cb(lc,ecs,lc->ecc->delay,lc->ecc->cb_data);
			if (ecs==LinphoneEcCalibratorDone){
				int len=lp_config_get_int(lc->config,"sound","ec_tail_len",0);
				lp_config_set_int(lc->config, "sound", "ec_delay",MAX(lc->ecc->delay-(len/2),0));
			}
			ec_calibrator_destroy(lc->ecc);
			lc->ecc=NULL;
		}
	}

	if (lc->preview_finished){
		lc->preview_finished=0;
		ring_stop(lc->ringstream);
		lc->ringstream=NULL;
		lc_callback_obj_invoke(&lc->preview_finished_cb,lc);
	}

	if (lc->ringstream && lc->ringstream_autorelease && lc->dmfs_playing_start_time!=0
	    && (curtime-lc->dmfs_playing_start_time)>5){
		ring_stop(lc->ringstream);
		lc->ringstream=NULL;
		lc->dmfs_playing_start_time=0;
	}

	sal_iterate(lc->sal);
	if (lc->msevq) ms_event_queue_pump(lc->msevq);
	if (lc->auto_net_state_mon) monitor_network_state(lc,curtime);

	proxy_update(lc);

	//we have to iterate for each call
	calls= lc->calls;
	while(calls!= NULL){
		call = (LinphoneCall *)calls->data;
		 /* get immediately a reference to next one in case the one
		 we are going to examine is destroy and removed during
		 linphone_core_start_invite() */
		calls=calls->next;
		linphone_call_background_tasks(call,one_second_elapsed);
		if (call->state==LinphoneCallOutgoingInit && (curtime-call->start_time>=2)){
			/*start the call even if the OPTIONS reply did not arrive*/
			linphone_core_start_invite(lc,call,NULL);
		}
		if (call->dir==LinphoneCallIncoming && call->state==LinphoneCallOutgoingRinging){
			elapsed=curtime-call->start_time;
			ms_message("incoming call ringing for %i seconds",elapsed);
			if (elapsed>lc->sip_conf.inc_timeout){
				call->log->status=LinphoneCallMissed;
				linphone_core_terminate_call(lc,call);
			}
		}
	}
		
	if (linphone_core_video_preview_enabled(lc)){
		if (lc->previewstream==NULL && lc->calls==NULL)
			toggle_video_preview(lc,TRUE);
#ifdef VIDEO_ENABLED
		if (lc->previewstream) video_stream_iterate(lc->previewstream);
#endif
	}else{
		if (lc->previewstream!=NULL)
			toggle_video_preview(lc,FALSE);
	}

	linphone_core_run_hooks(lc);
	linphone_core_do_plugin_tasks(lc);

	if (lc->initial_subscribes_sent==FALSE && lc->netup_time!=0 &&
	    (curtime-lc->netup_time)>3){
		linphone_core_send_initial_subscribes(lc);
		lc->initial_subscribes_sent=TRUE;
	}

	if (one_second_elapsed && lp_config_needs_commit(lc->config)){
		lp_config_sync(lc->config);
	}
}

/**
 * Interpret a call destination as supplied by the user, and returns a fully qualified
 * LinphoneAddress.
 *
 * A sip address should look like DisplayName <sip:username@domain:port> .
 * Basically this function performs the following tasks
 * - if a phone number is entered, prepend country prefix of the default proxy
 *   configuration, eventually escape the '+' by 00.
 * - if no domain part is supplied, append the domain name of the default proxy
 * - if no sip: is present, prepend it
 *
 * The result is a syntaxically correct SIP address.
**/

LinphoneAddress * linphone_core_interpret_url(LinphoneCore *lc, const char *url){
	enum_lookup_res_t *enumres=NULL;
	char *enum_domain=NULL;
	LinphoneProxyConfig *proxy=lc->default_proxy;;
	char *tmpurl;
	LinphoneAddress *uri;

	if (is_enum(url,&enum_domain)){
		if (lc->vtable.display_status!=NULL)
			lc->vtable.display_status(lc,_("Looking for telephone number destination..."));
		if (enum_lookup(enum_domain,&enumres)<0){
			if (lc->vtable.display_status!=NULL)
				lc->vtable.display_status(lc,_("Could not resolve this number."));
			ms_free(enum_domain);
			return NULL;
		}
		ms_free(enum_domain);
		tmpurl=enumres->sip_address[0];
		uri=linphone_address_new(tmpurl);
		enum_lookup_res_free(enumres);
		return uri;
	}
	/* check if we have a "sip:" */
	if (strstr(url,"sip:")==NULL){
		/* this doesn't look like a true sip uri */
		if (strchr(url,'@')!=NULL){
			/* seems like sip: is missing !*/
			tmpurl=ms_strdup_printf("sip:%s",url);
			uri=linphone_address_new(tmpurl);
			ms_free(tmpurl);
			if (uri){
				return uri;
			}
		}

		if (proxy!=NULL){
			/* append the proxy domain suffix */
			const char *identity=linphone_proxy_config_get_identity(proxy);
			char normalized_username[128];
			uri=linphone_address_new(identity);
			if (uri==NULL){
				return NULL;
			}
			linphone_address_set_display_name(uri,NULL);
			linphone_proxy_config_normalize_number(proxy,url,normalized_username,
			    					sizeof(normalized_username));
			linphone_address_set_username(uri,normalized_username);
			return uri;
		}else return NULL;
	}
	uri=linphone_address_new(url);
	if (uri!=NULL){
		return uri;
	}
	/* else we could not do anything with url given by user, so display an error */
	if (lc->vtable.display_warning!=NULL){
		lc->vtable.display_warning(lc,_("Could not parse given sip address. A sip url usually looks like sip:user@domain"));
	}
	return NULL;
}

/**
 * Returns the default identity SIP address.
 *
 * @ingroup proxies
 * This is an helper function:
 *
 * If no default proxy is set, this will return the primary contact (
 * see linphone_core_get_primary_contact() ). If a default proxy is set
 * it returns the registered identity on the proxy.
**/
const char * linphone_core_get_identity(LinphoneCore *lc){
	LinphoneProxyConfig *proxy=NULL;
	const char *from;
	linphone_core_get_default_proxy(lc,&proxy);
	if (proxy!=NULL) {
		from=linphone_proxy_config_get_identity(proxy);
	}else from=linphone_core_get_primary_contact(lc);
	return from;
}

const char * linphone_core_get_route(LinphoneCore *lc){
	LinphoneProxyConfig *proxy=NULL;
	const char *route=NULL;
	linphone_core_get_default_proxy(lc,&proxy);
	if (proxy!=NULL) {
		route=linphone_proxy_config_get_route(proxy);
	}
	return route;
}

void linphone_core_start_refered_call(LinphoneCore *lc, LinphoneCall *call){
	if (call->refer_pending){
		LinphoneCallParams *cp=linphone_core_create_default_call_parameters(lc);
		cp->referer=call;
		ms_message("Starting new call to refered address %s",call->refer_to);
		call->refer_pending=FALSE;
		linphone_core_invite_with_params(lc,call->refer_to,cp);
		linphone_call_params_destroy(cp);
	}
}

LinphoneProxyConfig * linphone_core_lookup_known_proxy(LinphoneCore *lc, const LinphoneAddress *uri){
	const MSList *elem;
	LinphoneProxyConfig *found_cfg=NULL;
	for (elem=linphone_core_get_proxy_config_list(lc);elem!=NULL;elem=elem->next){
		LinphoneProxyConfig *cfg=(LinphoneProxyConfig*)elem->data;
		const char *domain=linphone_proxy_config_get_domain(cfg);
		if (domain!=NULL && strcmp(domain,linphone_address_get_domain(uri))==0){
			found_cfg=cfg;
			break;
		}
	}
	return found_cfg;
}

const char *linphone_core_find_best_identity(LinphoneCore *lc, const LinphoneAddress *to, const char **route){
	LinphoneProxyConfig *cfg=linphone_core_lookup_known_proxy(lc,to);
	if (cfg==NULL)
		linphone_core_get_default_proxy (lc,&cfg);
	if (cfg!=NULL){
		if (route) *route=linphone_proxy_config_get_route(cfg);
		return linphone_proxy_config_get_identity (cfg);
	}
	return linphone_core_get_primary_contact (lc);
}

static char *get_fixed_contact(LinphoneCore *lc, LinphoneCall *call , LinphoneProxyConfig *dest_proxy){
	LinphoneAddress *ctt;
	const char *localip=call->localip;

	/* first use user's supplied ip address if asked*/
	if (linphone_core_get_firewall_policy(lc)==LinphonePolicyUseNatAddress){
		ctt=linphone_core_get_primary_contact_parsed(lc);
		return ms_strdup_printf("sip:%s@%s",linphone_address_get_username(ctt),
		    	linphone_core_get_nat_address_resolved(lc));
	}

	/* if already choosed, don't change it */
	if (call->op && sal_op_get_contact(call->op)!=NULL){
		return NULL;
	}
	/* if the ping OPTIONS request succeeded use the contact guessed from the
	 received, rport*/
	if (call->ping_op){
		const char *guessed=sal_op_get_contact(call->ping_op);
		if (guessed){
			ms_message("Contact has been fixed using OPTIONS to %s",guessed);
			return ms_strdup(guessed);
		}
	}

	/*if using a proxy, use the contact address as guessed with the REGISTERs*/
	if (dest_proxy && dest_proxy->op){
		const char *fixed_contact=sal_op_get_contact(dest_proxy->op);
		if (fixed_contact) {
			ms_message("Contact has been fixed using proxy to %s",fixed_contact);
			return ms_strdup(fixed_contact);
		}
	}

	ctt=linphone_core_get_primary_contact_parsed(lc);

	if (ctt!=NULL){
		char *ret;
		/*otherwise use supllied localip*/
		linphone_address_set_domain(ctt,localip);
		linphone_address_set_port_int(ctt,linphone_core_get_sip_port(lc));
		ret=linphone_address_as_string_uri_only(ctt);
		linphone_address_destroy(ctt);
		ms_message("Contact has been fixed using local ip to %s",ret);
		return ret;
	}
	return NULL;
}

int linphone_core_start_invite(LinphoneCore *lc, LinphoneCall *call, LinphoneProxyConfig *dest_proxy){
	int err;
	char *contact;
	char *real_url,*barmsg;
	char *from;

	/*try to be best-effort in giving real local or routable contact address */
	contact=get_fixed_contact(lc,call,dest_proxy);
	if (contact){
		sal_op_set_contact(call->op, contact);
		ms_free(contact);
	}

	//TODO : should probably not be done here
	linphone_call_init_media_streams(call);
	if (!lc->sip_conf.sdp_200_ack){
		call->media_pending=TRUE;
		sal_call_set_local_media_description(call->op,call->localdesc);
	}
	real_url=linphone_address_as_string(call->log->to);
	from=linphone_address_as_string(call->log->from);
	err=sal_call(call->op,from,real_url);

	if (lc->sip_conf.sdp_200_ack){
		call->media_pending=TRUE;
		sal_call_set_local_media_description(call->op,call->localdesc);
	}
	barmsg=ortp_strdup_printf("%s %s", _("Contacting"), real_url);
	if (lc->vtable.display_status!=NULL)
		lc->vtable.display_status(lc,barmsg);
	ms_free(barmsg);

	if (err<0){
		if (lc->vtable.display_status!=NULL)
			lc->vtable.display_status(lc,_("Could not call"));
		linphone_call_stop_media_streams(call);
		linphone_call_set_state(call,LinphoneCallError,"Call failed");
	}else {
		linphone_call_set_state(call,LinphoneCallOutgoingProgress,"Outgoing call in progress");
	}
	ms_free(real_url);
	ms_free(from);
	return err;
}

/**
 * Initiates an outgoing call
 *
 * @ingroup call_control
 * @param lc the LinphoneCore object
 * @param url the destination of the call (sip address, or phone number).
 *
 * The application doesn't own a reference to the returned LinphoneCall object.
 * Use linphone_call_ref() to safely keep the LinphoneCall pointer valid within your application.
 *
 * @return a LinphoneCall object or NULL in case of failure
**/
LinphoneCall * linphone_core_invite(LinphoneCore *lc, const char *url){
	LinphoneCall *call;
	LinphoneCallParams *p=linphone_core_create_default_call_parameters (lc);
	call=linphone_core_invite_with_params(lc,url,p);
	linphone_call_params_destroy(p);
	return call;
}


/**
 * Initiates an outgoing call according to supplied call parameters
 *
 * @ingroup call_control
 * @param lc the LinphoneCore object
 * @param url the destination of the call (sip address, or phone number).
 * @param p call parameters
 *
 * The application doesn't own a reference to the returned LinphoneCall object.
 * Use linphone_call_ref() to safely keep the LinphoneCall pointer valid within your application.
 *
 * @return a LinphoneCall object or NULL in case of failure
**/
LinphoneCall * linphone_core_invite_with_params(LinphoneCore *lc, const char *url, const LinphoneCallParams *p){
	LinphoneAddress *addr=linphone_core_interpret_url(lc,url);
	if (addr){
		LinphoneCall *call;
		call=linphone_core_invite_address_with_params(lc,addr,p);
		linphone_address_destroy(addr);
		return call;
	}
	return NULL;
}

/**
 * Initiates an outgoing call given a destination LinphoneAddress
 *
 * @ingroup call_control
 * @param lc the LinphoneCore object
 * @param addr the destination of the call (sip address).
 *
 * The LinphoneAddress can be constructed directly using linphone_address_new(), or
 * created by linphone_core_interpret_url().
 * The application doesn't own a reference to the returned LinphoneCall object.
 * Use linphone_call_ref() to safely keep the LinphoneCall pointer valid within your application.
 *
 * @return a LinphoneCall object or NULL in case of failure
**/
LinphoneCall * linphone_core_invite_address(LinphoneCore *lc, const LinphoneAddress *addr){
	LinphoneCall *call;
	LinphoneCallParams *p=linphone_core_create_default_call_parameters (lc);
	call=linphone_core_invite_address_with_params (lc,addr,p);
	linphone_call_params_destroy(p);
	return call;
}


/**
 * Initiates an outgoing call given a destination LinphoneAddress
 *
 * @ingroup call_control
 * @param lc the LinphoneCore object
 * @param addr the destination of the call (sip address).
	@param params call parameters
 *
 * The LinphoneAddress can be constructed directly using linphone_address_new(), or
 * created by linphone_core_interpret_url().
 * The application doesn't own a reference to the returned LinphoneCall object.
 * Use linphone_call_ref() to safely keep the LinphoneCall pointer valid within your application.
 *
 * @return a LinphoneCall object or NULL in case of failure
**/
LinphoneCall * linphone_core_invite_address_with_params(LinphoneCore *lc, const LinphoneAddress *addr, const LinphoneCallParams *params)
{
	const char *route=NULL;
	const char *from=NULL;
	LinphoneProxyConfig *proxy=NULL;
	LinphoneAddress *parsed_url2=NULL;
	char *real_url=NULL;
	LinphoneProxyConfig *dest_proxy=NULL;
	LinphoneCall *call;

	if (linphone_core_in_call(lc)){
		if (lc->vtable.display_warning)
			lc->vtable.display_warning(lc,_("Sorry, you have to pause or stop the current call or conference first !"));
		return NULL;
	}
	if(!linphone_core_can_we_add_call(lc)){
		if (lc->vtable.display_warning)
			lc->vtable.display_warning(lc,_("Sorry, we have reached the maximum number of simultaneous calls"));
		return NULL;
	}
	linphone_core_get_default_proxy(lc,&proxy);
	route=linphone_core_get_route(lc);

	real_url=linphone_address_as_string(addr);
	dest_proxy=linphone_core_lookup_known_proxy(lc,addr);

	if (proxy!=dest_proxy && dest_proxy!=NULL) {
		ms_message("Overriding default proxy setting for this call:");
		ms_message("The used identity will be %s",linphone_proxy_config_get_identity(dest_proxy));
	}

	if (dest_proxy!=NULL)
		from=linphone_proxy_config_get_identity(dest_proxy);
	else if (proxy!=NULL)
		from=linphone_proxy_config_get_identity(proxy);

	/* if no proxy or no identity defined for this proxy, default to primary contact*/
	if (from==NULL) from=linphone_core_get_primary_contact(lc);

	parsed_url2=linphone_address_new(from);

	call=linphone_call_new_outgoing(lc,parsed_url2,linphone_address_clone(addr),params);
	sal_op_set_route(call->op,route);

	if(linphone_core_add_call(lc,call)!= 0)
	{
		ms_warning("we had a problem in adding the call into the invite ... weird");
		linphone_call_unref(call);
		return NULL;
	}
	/* this call becomes now the current one*/
	lc->current_call=call;
	linphone_call_set_state (call,LinphoneCallOutgoingInit,"Starting outgoing call");
	if (dest_proxy!=NULL || lc->sip_conf.ping_with_options==FALSE){
		linphone_core_start_invite(lc,call,dest_proxy);
	}else{
		/*defer the start of the call after the OPTIONS ping*/
		call->ping_op=sal_op_new(lc->sal);
		sal_ping(call->ping_op,from,real_url);
		sal_op_set_user_pointer(call->ping_op,call);
		call->start_time=time(NULL);
	}

	if (real_url!=NULL) ms_free(real_url);
	return call;
}

/**
 * Performs a simple call transfer to the specified destination.
 *
 * The remote endpoint is expected to issue a new call to the specified destination.
 * The current call remains active and thus can be later paused or terminated.
**/
int linphone_core_transfer_call(LinphoneCore *lc, LinphoneCall *call, const char *url)
{
	char *real_url=NULL;
	LinphoneAddress *real_parsed_url=linphone_core_interpret_url(lc,url);

	if (!real_parsed_url){
		/* bad url */
		return -1;
	}
	if (call==NULL){
		ms_warning("No established call to refer.");
		return -1;
	}
	//lc->call=NULL; //Do not do that you will lose the call afterward . . .
	real_url=linphone_address_as_string (real_parsed_url);
	sal_call_refer(call->op,real_url);
	ms_free(real_url);
	linphone_address_destroy(real_parsed_url);
	return 0;
}

/**
 * Transfer a call to destination of another running call. This is used for "attended transfer" scenarios.
 * @param lc linphone core object
 * @param call a running call you want to transfer
 * @param dest a running call whose remote person will receive the transfer
 *
 * The transfered call is supposed to be in paused state, so that it is able to accept the transfer immediately.
 * The destination call is a call previously established to introduce the transfered person.
 * This method will send a transfer request to the transfered person. The phone of the transfered is then
 * expected to automatically call to the destination of the transfer. The receiver of the transfer will then automatically
 * close the call with us (the 'dest' call).
**/
int linphone_core_transfer_call_to_another(LinphoneCore *lc, LinphoneCall *call, LinphoneCall *dest){
	return sal_call_refer_with_replaces (call->op,dest->op);
}

bool_t linphone_core_inc_invite_pending(LinphoneCore*lc){
	LinphoneCall *call = linphone_core_get_current_call(lc);
	if(call != NULL)
	{
		if(call->dir==LinphoneCallIncoming
			&& (call->state == LinphoneCallIncomingReceived || call->state ==  LinphoneCallIncomingEarlyMedia))
			return TRUE;
	}
	return FALSE;
}

/**
 * Updates a running call according to supplied call parameters or parameters changed in the LinphoneCore.
 *
 * In this version this is limited to the following use cases:
 * - setting up/down the video stream according to the video parameter of the LinphoneCallParams (see linphone_call_params_enable_video() ).
 * - changing the size of the transmitted video after calling linphone_core_set_preferred_video_size()
 *
 * In case no changes are requested through the LinphoneCallParams argument, then this argument can be ommitted and set to NULL.
 *
 * @return 0 if successful, -1 otherwise.
**/
int linphone_core_update_call(LinphoneCore *lc, LinphoneCall *call, const LinphoneCallParams *params){
	int err=0;
	if (params!=NULL){
		const char *subject;
		call->params=*params;
		update_local_media_description(lc,call,&call->localdesc);
		call->camera_active=params->has_video;

		if (params->in_conference){
			subject="Conference";
		}else{
			subject="Media change";
		}
		if (lc->vtable.display_status)
			lc->vtable.display_status(lc,_("Modifying call parameters..."));
		sal_call_set_local_media_description (call->op,call->localdesc);
		err=sal_call_update(call->op,subject);
	}else{
#ifdef VIDEO_ENABLED
		if (call->videostream!=NULL){
			video_stream_set_sent_video_size(call->videostream,linphone_core_get_preferred_video_size(lc));
			if (call->camera_active)
				call->videostream->cam=lc->video_conf.device; /*to take into account eventual cam changes*/
			video_stream_update_video_params (call->videostream);
		}
#endif
	}

	return err;
}


/**
 * Accept an incoming call.
 *
 * @ingroup call_control
 * Basically the application is notified of incoming calls within the
 * call_state_changed callback of the #LinphoneCoreVTable structure, where it will receive
 * a LinphoneCallIncoming event with the associated LinphoneCall object.
 * The application can later accept the call using
 * this method.
 * @param lc the LinphoneCore object
 * @param call the LinphoneCall object representing the call to be answered.
 *
**/
int linphone_core_accept_call(LinphoneCore *lc, LinphoneCall *call)
{
	LinphoneProxyConfig *cfg=NULL,*dest_proxy=NULL;
	const char *contact=NULL;
	SalOp *replaced;
	SalMediaDescription *new_md;

	if (call==NULL){
		//if just one call is present answer the only one ...
		if(linphone_core_get_calls_nb (lc) != 1)
			return -1;
		else
			call = (LinphoneCall*)linphone_core_get_calls(lc)->data;
	}

	if (call->state==LinphoneCallConnected){
		/*call already accepted*/
		return -1;
	}

	/* check if this call is supposed to replace an already running one*/
	replaced=sal_call_get_replaces(call->op);
	if (replaced){
		LinphoneCall *rc=(LinphoneCall*)sal_op_get_user_pointer (replaced);
		if (rc){
			ms_message("Call %p replaces call %p. This last one is going to be terminated automatically.",
			           call,rc);
			linphone_core_terminate_call (lc,rc);
		}
	}

	if (lc->current_call!=NULL && lc->current_call!=call){
		ms_warning("Cannot accept this call, there is already one running.");
		return -1;
	}

	/*can accept a new call only if others are on hold */
	{
		MSList *elem;
		for(elem=lc->calls;elem!=NULL;elem=elem->next){
			LinphoneCall *c=(LinphoneCall*)elem->data;
			if (c!=call && (c->state!=LinphoneCallPaused && c->state!=LinphoneCallPausing)){
				ms_warning("Cannot accept this call as another one is running, pause it before.");
				return -1;
			}
		}
	}

	/*stop ringing */
	if (lc->ringstream!=NULL) {
		ms_message("stop ringing");
		ring_stop(lc->ringstream);
		ms_message("ring stopped");
		lc->ringstream=NULL;
	}
<<<<<<< HEAD

=======
>>>>>>> 26df0c6d
	linphone_core_get_default_proxy(lc,&cfg);
	dest_proxy=cfg;
	dest_proxy=linphone_core_lookup_known_proxy(lc,call->log->to);

	if (cfg!=dest_proxy && dest_proxy!=NULL) {
		ms_message("Overriding default proxy setting for this call:");
		ms_message("The used identity will be %s",linphone_proxy_config_get_identity(dest_proxy));
	}
	/*try to be best-effort in giving real local or routable contact address*/
	contact=get_fixed_contact(lc,call,dest_proxy);
	if (contact)
		sal_op_set_contact(call->op,contact);

	if (call->audiostream==NULL)
		linphone_call_init_media_streams(call);

	sal_call_accept(call->op);
	if (lc->vtable.display_status!=NULL)
		lc->vtable.display_status(lc,_("Connected."));
	lc->current_call=call;
	linphone_call_set_state(call,LinphoneCallConnected,"Connected");
	new_md=sal_call_get_final_media_description(call->op);
	linphone_core_update_streams(lc, call, new_md);
	if (new_md){
		linphone_call_set_state(call,LinphoneCallStreamsRunning,"Connected (streams running)");
	}else call->media_pending=TRUE;

	ms_message("call answered.");
	return 0;
}

int linphone_core_abort_call(LinphoneCore *lc, LinphoneCall *call, const char *error){
	sal_call_terminate(call->op);

	/*stop ringing*/
	if (lc->ringstream!=NULL) {
		ring_stop(lc->ringstream);
		lc->ringstream=NULL;
	}
	linphone_call_stop_media_streams(call);
	if (lc->vtable.display_status!=NULL)
		lc->vtable.display_status(lc,_("Call aborted") );
	linphone_call_set_state(call,LinphoneCallError,error);
	return 0;
}

static void terminate_call(LinphoneCore *lc, LinphoneCall *call){
	if (call->state==LinphoneCallIncomingReceived){
		call->reason=LinphoneReasonDeclined;
	}
	/*stop ringing*/
	if (lc->ringstream!=NULL) {
		ring_stop(lc->ringstream);
		lc->ringstream=NULL;
	}

	/*stop any dtmf tone still playing */
	ms_message("test");
	linphone_core_stop_dtmf(lc);

	linphone_call_stop_media_streams(call);
	if (lc->vtable.display_status!=NULL)
		lc->vtable.display_status(lc,_("Call ended") );
}

int linphone_core_redirect_call(LinphoneCore *lc, LinphoneCall *call, const char *redirect_uri){
	if (call->state==LinphoneCallIncomingReceived){
		sal_call_decline(call->op,SalReasonRedirect,redirect_uri);
		call->reason=LinphoneReasonDeclined;
		terminate_call(lc,call);
		linphone_call_set_state(call,LinphoneCallEnd,"Call terminated");
	}else{
		ms_error("Bad state for call redirection.");
		return -1;
    }
	return 0;
}


/**
 * Terminates a call.
 *
 * @ingroup call_control
 * @param lc the LinphoneCore
 * @param the_call the LinphoneCall object representing the call to be terminated.
**/
int linphone_core_terminate_call(LinphoneCore *lc, LinphoneCall *the_call)
{
	LinphoneCall *call;
	if (the_call == NULL){
		call = linphone_core_get_current_call(lc);
		if (ms_list_size(lc->calls)==1){
			call=(LinphoneCall*)lc->calls->data;
		}else{
			ms_warning("No unique call to terminate !");
			return -1;
		}
	}
	else
	{
		call = the_call;
	}
	sal_call_terminate(call->op);
	terminate_call(lc,call);

	linphone_call_set_state(call,LinphoneCallEnd,"Call terminated");
	return 0;
}

/**
 * Terminates all the calls.
 *
 * @ingroup call_control
 * @param lc The LinphoneCore
**/
int linphone_core_terminate_all_calls(LinphoneCore *lc){
	while(lc->calls)
	{
		LinphoneCall *the_call = lc->calls->data;
		linphone_core_terminate_call(lc,the_call);
	}
	ms_list_free(lc->calls);
	return -1;
}

/**
 * Returns the current list of calls.
 *
 * Note that this list is read-only and might be changed by the core after a function call to linphone_core_iterate().
 * Similarly the LinphoneCall objects inside it might be destroyed without prior notice.
 * To hold references to LinphoneCall object into your program, you must use linphone_call_ref().
 *
 * @ingroup call_control
**/
const MSList *linphone_core_get_calls(LinphoneCore *lc)
{
	return lc->calls;
}

/**
 * Returns TRUE if there is a call running.
 *
 * @ingroup call_control
**/
bool_t linphone_core_in_call(const LinphoneCore *lc){
	return linphone_core_get_current_call((LinphoneCore *)lc)!=NULL || linphone_core_is_in_conference(lc);
}

/**
 * Returns The _LinphoneCall struct of the current call if one is in call
 *
 * @ingroup call_control
**/
LinphoneCall *linphone_core_get_current_call(const LinphoneCore *lc)
{
	return lc->current_call;
}

/**
 * Pauses the call. If a music file has been setup using linphone_core_set_play_file(),
 * this file will be played to the remote user.
 *
 * @ingroup call_control
**/
int linphone_core_pause_call(LinphoneCore *lc, LinphoneCall *the_call)
{
	LinphoneCall *call = the_call;
	const char *subject=NULL;

	if (call->state!=LinphoneCallStreamsRunning && call->state!=LinphoneCallPausedByRemote){
		ms_warning("Cannot pause this call, it is not active.");
		return -1;
	}
	if (sal_media_description_has_dir(call->resultdesc,SalStreamSendRecv)){
		sal_media_description_set_dir(call->localdesc,SalStreamSendOnly);
		subject="Call on hold";
	}else if (sal_media_description_has_dir(call->resultdesc,SalStreamRecvOnly)){
		sal_media_description_set_dir(call->localdesc,SalStreamSendOnly);
		subject="Call on hold for me too";
	}else{
		ms_error("No reason to pause this call, it is already paused or inactive.");
		return -1;
	}
	if (sal_call_update(call->op,subject) != 0){
		if (lc->vtable.display_warning)
			lc->vtable.display_warning(lc,_("Could not pause the call"));
	}
	linphone_call_set_state(call,LinphoneCallPausing,"Pausing call");
	if (lc->vtable.display_status)
		lc->vtable.display_status(lc,_("Pausing the current call..."));
	lc->current_call=NULL;
	if (call->audiostream || call->videostream)
		linphone_call_stop_media_streams (call);
	return 0;
}

/**
 * Pause all currently running calls.
**/
int linphone_core_pause_all_calls(LinphoneCore *lc){
	const MSList *elem;
	for(elem=lc->calls;elem!=NULL;elem=elem->next){
		LinphoneCall *call=(LinphoneCall *)elem->data;
		LinphoneCallState cs=linphone_call_get_state(call);
		if (cs==LinphoneCallStreamsRunning || cs==LinphoneCallPausedByRemote){
			linphone_core_pause_call(lc,call);
		}
	}
	return 0;
}

/**
 * Resumes the call.
 *
 * @ingroup call_control
**/
int linphone_core_resume_call(LinphoneCore *lc, LinphoneCall *the_call)
{
	char temp[255]={0};
	LinphoneCall *call = the_call;
<<<<<<< HEAD

=======
	const char *subject="Call resuming";
	
>>>>>>> 26df0c6d
	if(call->state!=LinphoneCallPaused ){
		ms_warning("we cannot resume a call that has not been established and paused before");
		return -1;
	}
	if (call->params.in_conference==FALSE){
		if(linphone_core_get_current_call(lc) != NULL){
			ms_warning("There is already a call in process, pause or stop it first.");
			if (lc->vtable.display_warning)
				lc->vtable.display_warning(lc,_("There is already a call in process, pause or stop it first."));
			return -1;
		}
		ms_message("Resuming call %p",call);
	}
	sal_media_description_set_dir(call->localdesc,SalStreamSendRecv);
	if (call->params.in_conference) subject="Resuming conference";
	if(sal_call_update(call->op,subject) != 0){
		return -1;
	}
	linphone_call_set_state (call,LinphoneCallResuming,"Resuming");
	snprintf(temp,sizeof(temp)-1,"Resuming the call with %s",linphone_call_get_remote_address_as_string(call));
	if (lc->vtable.display_status)
		lc->vtable.display_status(lc,temp);
	return 0;
}

static int remote_address_compare(LinphoneCall *call, const LinphoneAddress *raddr){
	const LinphoneAddress *addr=linphone_call_get_remote_address (call);
	return !linphone_address_weak_equal (addr,raddr);
}

/**
 * Get the call with the remote_address specified
 * @param lc
 * @param remote_address
 * @return the LinphoneCall of the call if found
 */
LinphoneCall *linphone_core_get_call_by_remote_address(LinphoneCore *lc, const char *remote_address){
	LinphoneAddress *raddr=linphone_address_new(remote_address);
	MSList *elem=ms_list_find_custom(lc->calls,(int (*)(const void*,const void *))remote_address_compare,raddr);
	if (elem) return (LinphoneCall*) elem->data;
	return NULL;
}

int linphone_core_send_publish(LinphoneCore *lc,
			       LinphoneOnlineStatus presence_mode)
{
	const MSList *elem;
	for (elem=linphone_core_get_proxy_config_list(lc);elem!=NULL;elem=ms_list_next(elem)){
		LinphoneProxyConfig *cfg=(LinphoneProxyConfig*)elem->data;
		if (cfg->publish) linphone_proxy_config_send_publish(cfg,presence_mode);
	}
	return 0;
}

/**
 * Set the incoming call timeout in seconds.
 *
 * @ingroup call_control
 * If an incoming call isn't answered for this timeout period, it is
 * automatically declined.
**/
void linphone_core_set_inc_timeout(LinphoneCore *lc, int seconds){
	lc->sip_conf.inc_timeout=seconds;
}

/**
 * Returns the incoming call timeout
 *
 * @ingroup call_control
 * See linphone_core_set_inc_timeout() for details.
**/
int linphone_core_get_inc_timeout(LinphoneCore *lc){
	return lc->sip_conf.inc_timeout;
}

void linphone_core_set_presence_info(LinphoneCore *lc,int minutes_away,
													const char *contact,
													LinphoneOnlineStatus presence_mode)
{
	if (minutes_away>0) lc->minutes_away=minutes_away;

	if (lc->alt_contact!=NULL) {
		ms_free(lc->alt_contact);
		lc->alt_contact=NULL;
	}
	if (contact) lc->alt_contact=ms_strdup(contact);
	if (lc->presence_mode!=presence_mode){
		linphone_core_notify_all_friends(lc,presence_mode);
		/*
		   Improve the use of all LINPHONE_STATUS available.
		   !TODO Do not mix "presence status" with "answer status code"..
		   Use correct parameter to follow sip_if_match/sip_etag.
		 */
		linphone_core_send_publish(lc,presence_mode);
	}
	lc->presence_mode=presence_mode;
}

LinphoneOnlineStatus linphone_core_get_presence_info(const LinphoneCore *lc){
	return lc->presence_mode;
}

/**
 * Get playback sound level in 0-100 scale.
 *
 * @ingroup media_parameters
**/
int linphone_core_get_play_level(LinphoneCore *lc)
{
	return lc->sound_conf.play_lev;
}

/**
 * Get ring sound level in 0-100 scale
 *
 * @ingroup media_parameters
**/
int linphone_core_get_ring_level(LinphoneCore *lc)
{
	return lc->sound_conf.ring_lev;
}

/**
 * Get sound capture level in 0-100 scale
 *
 * @ingroup media_parameters
**/
int linphone_core_get_rec_level(LinphoneCore *lc){
	return lc->sound_conf.rec_lev;
}

/**
 * Set sound ring level in 0-100 scale
 *
 * @ingroup media_parameters
**/
void linphone_core_set_ring_level(LinphoneCore *lc, int level){
	MSSndCard *sndcard;
	lc->sound_conf.ring_lev=level;
	sndcard=lc->sound_conf.ring_sndcard;
	if (sndcard) ms_snd_card_set_level(sndcard,MS_SND_CARD_PLAYBACK,level);
}

/**
 * Allow to control play level before entering sound card:  gain in db
 *
 * @ingroup media_parameters
**/
void linphone_core_set_playback_gain_db (LinphoneCore *lc, float gaindb){
	float gain=gaindb;
	LinphoneCall *call=linphone_core_get_current_call (lc);
	AudioStream *st;

	lc->sound_conf.soft_play_lev=gaindb;

	if (call==NULL || (st=call->audiostream)==NULL){
		ms_message("linphone_core_set_playback_gain_db(): no active call.");
		return;
	}
	if (st->volrecv){
		ms_filter_call_method(st->volrecv,MS_VOLUME_SET_DB_GAIN,&gain);
	}else ms_warning("Could not apply gain: gain control wasn't activated.");
}

/**
 * Get playback gain in db before entering  sound card.
 *
 * @ingroup media_parameters
**/
float linphone_core_get_playback_gain_db(LinphoneCore *lc) {
	return lc->sound_conf.soft_play_lev;
}

/**
 * Set sound playback level in 0-100 scale
 *
 * @ingroup media_parameters
**/
void linphone_core_set_play_level(LinphoneCore *lc, int level){
	MSSndCard *sndcard;
	lc->sound_conf.play_lev=level;
	sndcard=lc->sound_conf.play_sndcard;
	if (sndcard) ms_snd_card_set_level(sndcard,MS_SND_CARD_PLAYBACK,level);
}

/**
 * Set sound capture level in 0-100 scale
 *
 * @ingroup media_parameters
**/
void linphone_core_set_rec_level(LinphoneCore *lc, int level)
{
	MSSndCard *sndcard;
	lc->sound_conf.rec_lev=level;
	sndcard=lc->sound_conf.capt_sndcard;
	if (sndcard) ms_snd_card_set_level(sndcard,MS_SND_CARD_CAPTURE,level);
}

static MSSndCard *get_card_from_string_id(const char *devid, unsigned int cap){
	MSSndCard *sndcard=NULL;
	if (devid!=NULL){
		sndcard=ms_snd_card_manager_get_card(ms_snd_card_manager_get(),devid);
		if (sndcard!=NULL &&
			(ms_snd_card_get_capabilities(sndcard) & cap)==0 ){
			ms_warning("%s card does not have the %s capability, ignoring.",
				devid,
				cap==MS_SND_CARD_CAP_CAPTURE ? "capture" : "playback");
			sndcard=NULL;
		}
	}
	if (sndcard==NULL) {
		/* get a card that has read+write capabilities */
		sndcard=ms_snd_card_manager_get_default_card(ms_snd_card_manager_get());
		/* otherwise refine to the first card having the right capability*/
		if (sndcard==NULL){
			const MSList *elem=ms_snd_card_manager_get_list(ms_snd_card_manager_get());
			for(;elem!=NULL;elem=elem->next){
				sndcard=(MSSndCard*)elem->data;
				if (ms_snd_card_get_capabilities(sndcard) & cap) break;
			}
		}
		if (sndcard==NULL){/*looks like a bug! take the first one !*/
			const MSList *elem=ms_snd_card_manager_get_list(ms_snd_card_manager_get());
			if (elem) sndcard=(MSSndCard*)elem->data;
        }
	}
	if (sndcard==NULL) ms_error("Could not find a suitable soundcard !");
	return sndcard;
}

/**
 * Returns true if the specified sound device can capture sound.
 *
 * @ingroup media_parameters
 * @param lc The LinphoneCore object
 * @param devid the device name as returned by linphone_core_get_sound_devices()
**/
bool_t linphone_core_sound_device_can_capture(LinphoneCore *lc, const char *devid){
	MSSndCard *sndcard;
	sndcard=ms_snd_card_manager_get_card(ms_snd_card_manager_get(),devid);
	if (sndcard!=NULL && (ms_snd_card_get_capabilities(sndcard) & MS_SND_CARD_CAP_CAPTURE)) return TRUE;
	return FALSE;
}

/**
 * Returns true if the specified sound device can play sound.
 *
 * @ingroup media_parameters
 * @param lc The LinphoneCore object
 * @param devid the device name as returned by linphone_core_get_sound_devices()
**/
bool_t linphone_core_sound_device_can_playback(LinphoneCore *lc, const char *devid){
	MSSndCard *sndcard;
	sndcard=ms_snd_card_manager_get_card(ms_snd_card_manager_get(),devid);
	if (sndcard!=NULL && (ms_snd_card_get_capabilities(sndcard) & MS_SND_CARD_CAP_PLAYBACK)) return TRUE;
	return FALSE;
}

/**
 * Sets the sound device used for ringing.
 *
 * @ingroup media_parameters
 * @param lc The LinphoneCore object
 * @param devid the device name as returned by linphone_core_get_sound_devices()
**/
int linphone_core_set_ringer_device(LinphoneCore *lc, const char * devid){
	MSSndCard *card=get_card_from_string_id(devid,MS_SND_CARD_CAP_PLAYBACK);
	lc->sound_conf.ring_sndcard=card;
	if (card && linphone_core_ready(lc))
		lp_config_set_string(lc->config,"sound","ringer_dev_id",ms_snd_card_get_string_id(card));
	return 0;
}

/**
 * Sets the sound device used for playback.
 *
 * @ingroup media_parameters
 * @param lc The LinphoneCore object
 * @param devid the device name as returned by linphone_core_get_sound_devices()
**/
int linphone_core_set_playback_device(LinphoneCore *lc, const char * devid){
	MSSndCard *card=get_card_from_string_id(devid,MS_SND_CARD_CAP_PLAYBACK);
	lc->sound_conf.play_sndcard=card;
	if (card &&  linphone_core_ready(lc))
		lp_config_set_string(lc->config,"sound","playback_dev_id",ms_snd_card_get_string_id(card));
	return 0;
}

/**
 * Sets the sound device used for capture.
 *
 * @ingroup media_parameters
 * @param lc The LinphoneCore object
 * @param devid the device name as returned by linphone_core_get_sound_devices()
**/
int linphone_core_set_capture_device(LinphoneCore *lc, const char * devid){
	MSSndCard *card=get_card_from_string_id(devid,MS_SND_CARD_CAP_CAPTURE);
	lc->sound_conf.capt_sndcard=card;
	if (card &&  linphone_core_ready(lc))
		lp_config_set_string(lc->config,"sound","capture_dev_id",ms_snd_card_get_string_id(card));
	return 0;
}

/**
 * Returns the name of the currently assigned sound device for ringing.
 *
 * @ingroup media_parameters
 * @param lc The LinphoneCore object
**/
const char * linphone_core_get_ringer_device(LinphoneCore *lc)
{
	if (lc->sound_conf.ring_sndcard) return ms_snd_card_get_string_id(lc->sound_conf.ring_sndcard);
	return NULL;
}

/**
 * Returns the name of the currently assigned sound device for playback.
 *
 * @ingroup media_parameters
 * @param lc The LinphoneCore object
**/
const char * linphone_core_get_playback_device(LinphoneCore *lc)
{
	return lc->sound_conf.play_sndcard ? ms_snd_card_get_string_id(lc->sound_conf.play_sndcard) : NULL;
}

/**
 * Returns the name of the currently assigned sound device for capture.
 *
 * @ingroup media_parameters
 * @param lc The LinphoneCore object
**/
const char * linphone_core_get_capture_device(LinphoneCore *lc)
{
	return lc->sound_conf.capt_sndcard ? ms_snd_card_get_string_id(lc->sound_conf.capt_sndcard) : NULL;
}

/**
 * Returns an unmodifiable array of available sound devices.
 *
 * The array is NULL terminated.
 *
 * @ingroup media_parameters
 * @param lc The LinphoneCore object
**/
const char**  linphone_core_get_sound_devices(LinphoneCore *lc){
	build_sound_devices_table(lc);
	return lc->sound_conf.cards;
}

/**
 * Returns an unmodifiable array of available video capture devices.
 *
 * @ingroup media_parameters
 * The array is NULL terminated.
**/
const char**  linphone_core_get_video_devices(const LinphoneCore *lc){
	return lc->video_conf.cams;
}

char linphone_core_get_sound_source(LinphoneCore *lc)
{
	return lc->sound_conf.source;
}

void linphone_core_set_sound_source(LinphoneCore *lc, char source)
{
	MSSndCard *sndcard=lc->sound_conf.capt_sndcard;
	lc->sound_conf.source=source;
	if (!sndcard) return;
	switch(source){
		case 'm':
			ms_snd_card_set_capture(sndcard,MS_SND_CARD_MIC);
			break;
		case 'l':
			ms_snd_card_set_capture(sndcard,MS_SND_CARD_LINE);
			break;
	}

}


/**
 * Sets the path to a wav file used for ringing.
 *
 * @param path The file must be a wav 16bit linear. Local ring is disabled if null
 * @param lc The LinphoneCore object
 *
 * @ingroup media_parameters
**/
void linphone_core_set_ring(LinphoneCore *lc,const char *path){
	if (lc->sound_conf.local_ring!=0){
		ms_free(lc->sound_conf.local_ring);
		lc->sound_conf.local_ring=NULL;
	}
	if (path)
		lc->sound_conf.local_ring=ms_strdup(path);
	if ( linphone_core_ready(lc) && lc->sound_conf.local_ring)
		lp_config_set_string(lc->config,"sound","local_ring",lc->sound_conf.local_ring);
}

/**
 * Returns the path to the wav file used for ringing.
 *
 * @param lc The LinphoneCore object
 * @ingroup media_parameters
**/
const char *linphone_core_get_ring(const LinphoneCore *lc){
	return lc->sound_conf.local_ring;
}

/**
 * Sets the path to a file or folder containing trusted root CAs (PEM format)
 *
 * @param path
 * @param lc The LinphoneCore object
 *
 * @ingroup media_parameters
**/
void linphone_core_set_root_ca(LinphoneCore *lc,const char *path){
	sal_root_ca(lc->sal, path);
}

static void notify_end_of_ring(void *ud, MSFilter *f, unsigned int event, void *arg){
	LinphoneCore *lc=(LinphoneCore*)ud;
	lc->preview_finished=1;
}

int linphone_core_preview_ring(LinphoneCore *lc, const char *ring,LinphoneCoreCbFunc func,void * userdata)
{
	if (lc->ringstream!=0){
		ms_warning("Cannot start ring now,there's already a ring being played");
		return -1;
	}
	lc_callback_obj_init(&lc->preview_finished_cb,func,userdata);
	lc->preview_finished=0;
	if (lc->sound_conf.ring_sndcard!=NULL){
		MSSndCard *ringcard=lc->sound_conf.lsd_card ? lc->sound_conf.lsd_card : lc->sound_conf.ring_sndcard;
		lc->ringstream=ring_start_with_cb(ring,2000,ringcard,notify_end_of_ring,(void *)lc);
	}
	return 0;
}

/**
 * Sets the path to a wav file used for ringing back.
 *
 * Ringback means the ring that is heard when it's ringing at the remote party.
 * The file must be a wav 16bit linear.
 *
 * @ingroup media_parameters
**/
void linphone_core_set_ringback(LinphoneCore *lc, const char *path){
	if (lc->sound_conf.remote_ring!=0){
		ms_free(lc->sound_conf.remote_ring);
	}
	lc->sound_conf.remote_ring=ms_strdup(path);
}

/**
 * Returns the path to the wav file used for ringing back.
 *
 * @ingroup media_parameters
**/
const char * linphone_core_get_ringback(const LinphoneCore *lc){
	return lc->sound_conf.remote_ring;
}

/**
 * Enables or disable echo cancellation. Value is saved an used for subsequent calls
 *
 * @ingroup media_parameters
**/
void linphone_core_enable_echo_cancellation(LinphoneCore *lc, bool_t val){
	lc->sound_conf.ec=val;
	if ( linphone_core_ready(lc))
		lp_config_set_int(lc->config,"sound","echocancellation",val);
}


/**
 * Returns TRUE if echo cancellation is enabled.
 *
 * @ingroup media_parameters
**/
bool_t linphone_core_echo_cancellation_enabled(LinphoneCore *lc){
	return lc->sound_conf.ec;
}

void linphone_core_enable_echo_limiter(LinphoneCore *lc, bool_t val){
	lc->sound_conf.ea=val;
}

bool_t linphone_core_echo_limiter_enabled(const LinphoneCore *lc){
	return lc->sound_conf.ea;
}

/**
 * Mutes or unmutes the local microphone.
 *
 * @ingroup media_parameters
**/
void linphone_core_mute_mic(LinphoneCore *lc, bool_t val){
	LinphoneCall *call=linphone_core_get_current_call(lc);
	if (call==NULL){
		ms_warning("linphone_core_mute_mic(): No current call !");
		return;
	}
	if (call->audiostream!=NULL){
		audio_stream_set_mic_gain(call->audiostream,
			(val==TRUE) ? 0 : lp_config_get_float(lc->config,"sound","mic_gain",1));
		if ( linphone_core_get_rtp_no_xmit_on_audio_mute(lc) ){
			audio_stream_mute_rtp(call->audiostream,val);
		}
		call->audio_muted=val;
	}
}

bool_t linphone_core_is_mic_muted(LinphoneCore *lc) {
	LinphoneCall *call=linphone_core_get_current_call(lc);
	if (call==NULL){
		ms_warning("linphone_core_is_mic_muted(): No current call !");
		return FALSE;
	}
	return call->audio_muted;
}

// returns rtp transmission status for an active stream
// if audio is muted and config parameter rtp_no_xmit_on_audio_mute
// was set on then rtp transmission is also muted
bool_t linphone_core_is_rtp_muted(LinphoneCore *lc){
	LinphoneCall *call=linphone_core_get_current_call(lc);
	if (call==NULL){
		ms_warning("linphone_core_is_mic_muted(): No current call !");
		return FALSE;
	}
	if( linphone_core_get_rtp_no_xmit_on_audio_mute(lc)){
		return call->audio_muted;
	}
	return FALSE;
}

void linphone_core_enable_agc(LinphoneCore *lc, bool_t val){
	lc->sound_conf.agc=val;
}

bool_t linphone_core_agc_enabled(const LinphoneCore *lc){
	return lc->sound_conf.agc;
}

/**
 * Send the specified dtmf.
 *
 * @ingroup media_parameters
 * This function only works during calls. The dtmf is automatically played to the user.
 * @param lc The LinphoneCore object
 * @param dtmf The dtmf name specified as a char, such as '0', '#' etc...
 *
**/
void linphone_core_send_dtmf(LinphoneCore *lc, char dtmf)
{
	LinphoneCall *call=linphone_core_get_current_call(lc);
	if (call==NULL){
		ms_warning("linphone_core_send_dtmf(): no active call");
		return;
	}
	/*By default we send DTMF RFC2833 if we do not have enabled SIP_INFO but we can also send RFC2833 and SIP_INFO*/
	if (linphone_core_get_use_rfc2833_for_dtmf(lc)!=0 || linphone_core_get_use_info_for_dtmf(lc)==0)
	{
		/* In Band DTMF */
		if (call->audiostream!=NULL){
			audio_stream_send_dtmf(call->audiostream,dtmf);
		}
		else
		{
			ms_error("we cannot send RFC2833 dtmf when we are not in communication");
		}
	}
	if (linphone_core_get_use_info_for_dtmf(lc)!=0){
		/* Out of Band DTMF (use INFO method) */
		sal_call_send_dtmf(call->op,dtmf);
	}
}

void linphone_core_set_stun_server(LinphoneCore *lc, const char *server){
	if (lc->net_conf.stun_server!=NULL)
		ms_free(lc->net_conf.stun_server);
	if (server)
		lc->net_conf.stun_server=ms_strdup(server);
	else lc->net_conf.stun_server=NULL;
}

const char * linphone_core_get_stun_server(const LinphoneCore *lc){
	return lc->net_conf.stun_server;
}

const char * linphone_core_get_relay_addr(const LinphoneCore *lc){
	return lc->net_conf.relay;
}

int linphone_core_set_relay_addr(LinphoneCore *lc, const char *addr){
	if (lc->net_conf.relay!=NULL){
		ms_free(lc->net_conf.relay);
		lc->net_conf.relay=NULL;
	}
	if (addr){
		lc->net_conf.relay=ms_strdup(addr);
	}
	return 0;
}

void linphone_core_set_nat_address(LinphoneCore *lc, const char *addr)
{
	if (lc->net_conf.nat_address!=NULL){
		ms_free(lc->net_conf.nat_address);
	}
	if (addr!=NULL) lc->net_conf.nat_address=ms_strdup(addr);
	else lc->net_conf.nat_address=NULL;
	if (lc->sip_conf.contact) update_primary_contact(lc);
}

const char *linphone_core_get_nat_address(const LinphoneCore *lc) {
	return lc->net_conf.nat_address;
}

const char *linphone_core_get_nat_address_resolved(LinphoneCore *lc)
{
	struct sockaddr_storage ss;
	socklen_t ss_len;
	int error;
	char ipstring [INET6_ADDRSTRLEN];

	if (parse_hostname_to_addr (lc->net_conf.nat_address, &ss, &ss_len)<0) {
		return lc->net_conf.nat_address;
	}

	error = getnameinfo((struct sockaddr *)&ss, ss_len,
		ipstring, sizeof(ipstring), NULL, 0, NI_NUMERICHOST);
	if (error) {
		return lc->net_conf.nat_address;
	}

	if (lc->net_conf.nat_address_ip!=NULL){
		ms_free(lc->net_conf.nat_address_ip);
	}
	lc->net_conf.nat_address_ip = ms_strdup (ipstring);
	return lc->net_conf.nat_address_ip;
}

void linphone_core_set_firewall_policy(LinphoneCore *lc, LinphoneFirewallPolicy pol){
	lc->net_conf.firewall_policy=pol;
	if (lc->sip_conf.contact) update_primary_contact(lc);
}

LinphoneFirewallPolicy linphone_core_get_firewall_policy(const LinphoneCore *lc){
	return lc->net_conf.firewall_policy;
}

/**
 * Get the list of call logs (past calls).
 *
 * @ingroup call_logs
**/
const MSList * linphone_core_get_call_logs(LinphoneCore *lc){
	lc->missed_calls=0;
	return lc->call_logs;
}

/**
 * Erase the call log.
 *
 * @ingroup call_logs
**/
void linphone_core_clear_call_logs(LinphoneCore *lc){
	lc->missed_calls=0;
	ms_list_for_each(lc->call_logs,(void (*)(void*))linphone_call_log_destroy);
	lc->call_logs=ms_list_free(lc->call_logs);
	call_logs_write_to_config_file(lc);
}

static void toggle_video_preview(LinphoneCore *lc, bool_t val){
#ifdef VIDEO_ENABLED
	if (val){
		if (lc->previewstream==NULL){
			lc->previewstream=video_preview_new();
			video_preview_set_size(lc->previewstream,lc->video_conf.vsize);
			if (lc->video_conf.displaytype)
				video_preview_set_display_filter_name(lc->previewstream,lc->video_conf.displaytype);
			if (lc->preview_window_id!=0)
				video_preview_set_native_window_id(lc->previewstream,lc->preview_window_id);
			video_preview_start(lc->previewstream,lc->video_conf.device);
		}
	}else{
		if (lc->previewstream!=NULL){
			video_preview_stop(lc->previewstream);
			lc->previewstream=NULL;
		}
	}
#endif
}

/**
 * Enables video globally.
 *
 * @ingroup media_parameters
 * This function does not have any effect during calls. It just indicates LinphoneCore to
 * initiate future calls with video or not. The two boolean parameters indicate in which
 * direction video is enabled. Setting both to false disables video entirely.
 *
 * @param lc The LinphoneCore object
 * @param vcap_enabled indicates whether video capture is enabled
 * @param display_enabled indicates whether video display should be shown
 *
**/
void linphone_core_enable_video(LinphoneCore *lc, bool_t vcap_enabled, bool_t display_enabled){
#ifndef VIDEO_ENABLED
	if (vcap_enabled || display_enabled)
		ms_warning("This version of linphone was built without video support.");
#endif
	lc->video_conf.capture=vcap_enabled;
	lc->video_conf.display=display_enabled;

	/* need to re-apply network bandwidth settings*/
	linphone_core_set_download_bandwidth(lc,
		linphone_core_get_download_bandwidth(lc));
	linphone_core_set_upload_bandwidth(lc,
		linphone_core_get_upload_bandwidth(lc));
}

/**
 * Returns TRUE if video is enabled, FALSE otherwise.
 * @ingroup media_parameters
**/
bool_t linphone_core_video_enabled(LinphoneCore *lc){
	return (lc->video_conf.display || lc->video_conf.capture);
}

/**
 * Controls video preview enablement.
 *
 * @ingroup media_parameters
 * Video preview refers to the action of displaying the local webcam image
 * to the user while not in call.
**/
void linphone_core_enable_video_preview(LinphoneCore *lc, bool_t val){
	lc->video_conf.show_local=val;
}

/**
 * Returns TRUE if video previewing is enabled.
 * @ingroup media_parameters
**/
bool_t linphone_core_video_preview_enabled(const LinphoneCore *lc){
	return lc->video_conf.show_local;
}

/**
 * Enables or disable self view during calls.
 *
 * @ingroup media_parameters
 * Self-view refers to having local webcam image inserted in corner
 * of the video window during calls.
 * This function works at any time, including during calls.
**/
void linphone_core_enable_self_view(LinphoneCore *lc, bool_t val){
#ifdef VIDEO_ENABLED
	LinphoneCall *call=linphone_core_get_current_call (lc);
	lc->video_conf.selfview=val;
	if (call && call->videostream){
		video_stream_enable_self_view(call->videostream,val);
	}
#endif
}

/**
 * Returns TRUE if self-view is enabled, FALSE otherwise.
 *
 * @ingroup media_parameters
 *
 * Refer to linphone_core_enable_self_view() for details.
**/
bool_t linphone_core_self_view_enabled(const LinphoneCore *lc){
	return lc->video_conf.selfview;
}

/**
 * Sets the active video device.
 *
 * @ingroup media_parameters
 * @param lc The LinphoneCore object
 * @param id the name of the video device as returned by linphone_core_get_video_devices()
**/
int linphone_core_set_video_device(LinphoneCore *lc, const char *id){
	MSWebCam *olddev=lc->video_conf.device;
	const char *vd;
	if (id!=NULL){
		lc->video_conf.device=ms_web_cam_manager_get_cam(ms_web_cam_manager_get(),id);
		if (lc->video_conf.device==NULL){
			ms_warning("Could not found video device %s",id);
		}
	}
	if (lc->video_conf.device==NULL)
		lc->video_conf.device=ms_web_cam_manager_get_default_cam(ms_web_cam_manager_get());
	if (olddev!=NULL && olddev!=lc->video_conf.device){
		toggle_video_preview(lc,FALSE);/*restart the video local preview*/
	}
	if ( linphone_core_ready(lc) && lc->video_conf.device){
		vd=ms_web_cam_get_string_id(lc->video_conf.device);
		if (vd && strstr(vd,"Static picture")!=NULL){
			vd=NULL;
		}
		lp_config_set_string(lc->config,"video","device",vd);
	}
	return 0;
}

/**
 * Returns the name of the currently active video device.
 *
 * @param lc The LinphoneCore object
 * @ingroup media_parameters
**/
const char *linphone_core_get_video_device(const LinphoneCore *lc){
	if (lc->video_conf.device) return ms_web_cam_get_string_id(lc->video_conf.device);
	return NULL;
}

#ifdef VIDEO_ENABLED
static VideoStream * get_active_video_stream(LinphoneCore *lc){
	VideoStream *vs = NULL;
	LinphoneCall *call=linphone_core_get_current_call (lc);
	/* Select the video stream from the call in the first place */
	if (call && call->videostream) {
		vs = call->videostream;
	}
	/* If not in call, select the video stream from the preview */
	if (vs == NULL && lc->previewstream) {
		vs = lc->previewstream;
	}
	return vs;
}
#endif

int linphone_core_set_static_picture(LinphoneCore *lc, const char *path) {
#ifdef VIDEO_ENABLED
	VideoStream *vs=get_active_video_stream(lc);
	/* If we have a video stream (either preview, either from call), we
		 have a source and it is using the static picture filter, then
		 force the filter to use that picture. */
	if (vs && vs->source) {
		if (ms_filter_get_id(vs->source) == MS_STATIC_IMAGE_ID) {
			ms_filter_call_method(vs->source, MS_STATIC_IMAGE_SET_IMAGE,
														(void *)path);
		}
	}
	/* Tell the static image filter to use that image from now on so
		 that the image will be used next time it has to be read */
	ms_static_image_set_default_image(path);
#else
	ms_warning("Video support not compiled.");
#endif
	return 0;
}

int linphone_core_set_static_picture_fps(LinphoneCore *lc, float fps) {
#ifdef VIDEO_ENABLED
	VideoStream *vs = NULL;

	vs=get_active_video_stream(lc);

	/* If we have a video stream (either preview, either from call), we
		 have a source and it is using the static picture filter, then
		 force the filter to use that picture. */
	if (vs && vs->source) {
		if (ms_filter_get_id(vs->source) == MS_STATIC_IMAGE_ID) {
			ms_filter_call_method(vs->source, MS_FILTER_SET_FPS,(void *)&fps);
		}
	}
#else
	ms_warning("Video support not compiled.");
#endif
	return 0;
}

float linphone_core_get_static_picture_fps(LinphoneCore *lc) {
#ifdef VIDEO_ENABLED
	VideoStream *vs = NULL;
	vs=get_active_video_stream(lc);
	/* If we have a video stream (either preview, either from call), we
		 have a source and it is using the static picture filter, then
		 force the filter to use that picture. */
	if (vs && vs->source) {
		if (ms_filter_get_id(vs->source) == MS_STATIC_IMAGE_ID) {

		        float fps;

			ms_filter_call_method(vs->source, MS_FILTER_GET_FPS,(void *)&fps);
			return fps;
		}
	}
#else
	ms_warning("Video support not compiled.");
#endif
	return 0;
}

/**
 * Returns the native window handle of the video window, casted as an unsigned long.
 *
 * @ingroup media_parameters
**/
unsigned long linphone_core_get_native_video_window_id(const LinphoneCore *lc){
#ifdef VIDEO_ENABLED
	LinphoneCall *call=linphone_core_get_current_call (lc);
	if (call && call->videostream)
		return video_stream_get_native_window_id(call->videostream);
	if (lc->previewstream)
		return video_stream_get_native_window_id(lc->previewstream);
#endif
	return lc->video_window_id;
}

/**
 * Set the native video window id where the video is to be displayed.
 * If not set the core will create its own window.
**/
void linphone_core_set_native_video_window_id(LinphoneCore *lc, unsigned long id){
#ifdef VIDEO_ENABLED
	LinphoneCall *call=linphone_core_get_current_call(lc);
	lc->video_window_id=id;
	if (call!=NULL && call->videostream){
		video_stream_set_native_window_id(call->videostream,id);
	}
#endif
}

/**
 * Returns the native window handle of the video preview window, casted as an unsigned long.
 *
 * @ingroup media_parameters
**/
unsigned long linphone_core_get_native_preview_window_id(const LinphoneCore *lc){
#ifdef VIDEO_ENABLED
	LinphoneCall *call=linphone_core_get_current_call (lc);
	if (call && call->videostream)
		return video_stream_get_native_preview_window_id(call->videostream);
	if (lc->previewstream)
		return video_preview_get_native_window_id(lc->previewstream);
#endif
	return lc->preview_window_id;
}

/**
 * Set the native window id where the preview video (local camera) is to be displayed.
 * This has to be used in conjonction with linphone_core_use_preview_window().
 * If not set the core will create its own window.
**/
void linphone_core_set_native_preview_window_id(LinphoneCore *lc, unsigned long id){
	lc->preview_window_id=id;
#ifdef VIDEO_ENABLED
	LinphoneCall *call=linphone_core_get_current_call(lc);
	if (call!=NULL && call->videostream){
		video_stream_set_native_preview_window_id(call->videostream,id);
	}
#endif
}

/**
 * Tells the core to use a separate window for local camera preview video, instead of
 * inserting local view within the remote video window.
 *
**/
void linphone_core_use_preview_window(LinphoneCore *lc, bool_t yesno){
	lc->use_preview_window=yesno;
}

/**
 * Tells the core the device current orientation. This can be used by capture filters
 * on mobile devices to select between portrait/landscape mode and to produce properly
 * orientated images. The exact meaning of the value in rotation if left to each device
 * specific implementations.
 *
**/
void linphone_core_set_device_rotation(LinphoneCore *lc, int rotation) {
ms_message("%s : rotation=%d\n", __FUNCTION__, rotation);
	lc->device_rotation = rotation;
#ifdef VIDEO_ENABLED
	LinphoneCall *call=linphone_core_get_current_call(lc);
	if (call!=NULL && call->videostream){
		video_stream_set_device_rotation(call->videostream,rotation);
	}
#endif
}

static MSVideoSizeDef supported_resolutions[]={
#ifdef ENABLE_HD
	{	{MS_VIDEO_SIZE_1080P_W,MS_VIDEO_SIZE_1080P_H}	,	"1080p"	},
	{	{MS_VIDEO_SIZE_720P_W,MS_VIDEO_SIZE_720P_H}	,	"1080p"	},
#endif
	{	{MS_VIDEO_SIZE_SVGA_W,MS_VIDEO_SIZE_SVGA_H}	,	"svga"	},
	{	{MS_VIDEO_SIZE_4CIF_W,MS_VIDEO_SIZE_4CIF_H}	,	"4cif"	},
	{	{MS_VIDEO_SIZE_VGA_W,MS_VIDEO_SIZE_VGA_H}	,	"vga"	},
	{	{MS_VIDEO_SIZE_CIF_W,MS_VIDEO_SIZE_CIF_H}	,	"cif"	},
	{	{MS_VIDEO_SIZE_QVGA_W,MS_VIDEO_SIZE_QVGA_H}	,	"qvga"	},
	{	{MS_VIDEO_SIZE_QVGA_H,MS_VIDEO_SIZE_QVGA_W}	,	"qvga-portrait"	},
	{	{MS_VIDEO_SIZE_QCIF_W,MS_VIDEO_SIZE_QCIF_H}	,	"qcif"	},
	{	{MS_VIDEO_SIZE_QCIF_H,MS_VIDEO_SIZE_QCIF_W}	,	"qcif-portrait"	},
	{	{0,0}			,	NULL	}
};

/**
 * Returns the zero terminated table of supported video resolutions.
 *
 * @ingroup media_parameters
**/
const MSVideoSizeDef *linphone_core_get_supported_video_sizes(LinphoneCore *lc){
	return supported_resolutions;
}

static MSVideoSize video_size_get_by_name(const char *name){
	MSVideoSizeDef *pdef=supported_resolutions;
	MSVideoSize null_vsize={0,0};
	for(;pdef->name!=NULL;pdef++){
		if (strcasecmp(name,pdef->name)==0){
			return pdef->vsize;
		}
	}
	ms_warning("Video resolution %s is not supported in linphone.",name);
	return null_vsize;
}

static const char *video_size_get_name(MSVideoSize vsize){
	MSVideoSizeDef *pdef=supported_resolutions;
	for(;pdef->name!=NULL;pdef++){
		if (pdef->vsize.width==vsize.width && pdef->vsize.height==vsize.height){
			return pdef->name;
		}
	}
	return NULL;
}

static bool_t video_size_supported(MSVideoSize vsize){
	if (video_size_get_name(vsize)) return TRUE;
	ms_warning("Video resolution %ix%i is not supported in linphone.",vsize.width,vsize.height);
	return FALSE;
}

/**
 * Sets the preferred video size.
 *
 * @ingroup media_parameters
 * This applies only to the stream that is captured and sent to the remote party,
 * since we accept all standard video size on the receive path.
**/
void linphone_core_set_preferred_video_size(LinphoneCore *lc, MSVideoSize vsize){
	if (video_size_supported(vsize)){
		MSVideoSize oldvsize=lc->video_conf.vsize;
		lc->video_conf.vsize=vsize;
		if (!ms_video_size_equal(oldvsize,vsize) && lc->previewstream!=NULL){
			toggle_video_preview(lc,FALSE);
			toggle_video_preview(lc,TRUE);
		}
		if ( linphone_core_ready(lc))
			lp_config_set_string(lc->config,"video","size",video_size_get_name(vsize));
	}
}

/**
 * Sets the preferred video size by its name.
 *
 * @ingroup media_parameters
 * This is identical to linphone_core_set_preferred_video_size() except
 * that it takes the name of the video resolution as input.
 * Video resolution names are: qcif, svga, cif, vga, 4cif, svga ...
**/
void linphone_core_set_preferred_video_size_by_name(LinphoneCore *lc, const char *name){
	MSVideoSize vsize=video_size_get_by_name(name);
	MSVideoSize default_vsize={MS_VIDEO_SIZE_CIF_W,MS_VIDEO_SIZE_CIF_H};
	if (vsize.width!=0)	linphone_core_set_preferred_video_size(lc,vsize);
	else linphone_core_set_preferred_video_size(lc,default_vsize);
}

/**
 * Returns the current preferred video size for sending.
 *
 * @ingroup media_parameters
**/
MSVideoSize linphone_core_get_preferred_video_size(LinphoneCore *lc){
	return lc->video_conf.vsize;
}

/**
 * Ask the core to stream audio from and to files, instead of using the soundcard.
**/
void linphone_core_use_files(LinphoneCore *lc, bool_t yesno){
	lc->use_files=yesno;
}

/**
 * Sets a wav file to be played when putting somebody on hold,
 * or when files are used instead of soundcards (see linphone_core_use_files()).
 *
 * The file must be a 16 bit linear wav file.
**/
void linphone_core_set_play_file(LinphoneCore *lc, const char *file){
	LinphoneCall *call=linphone_core_get_current_call(lc);
	if (lc->play_file!=NULL){
		ms_free(lc->play_file);
		lc->play_file=NULL;
	}
	if (file!=NULL) {
		lc->play_file=ms_strdup(file);
		if (call && call->audiostream && call->audiostream->ticker)
			audio_stream_play(call->audiostream,file);
	}
}


/**
 * Sets a wav file where incoming stream is to be recorded,
 * when files are used instead of soundcards (see linphone_core_use_files()).
 *
 * The file must be a 16 bit linear wav file.
**/
void linphone_core_set_record_file(LinphoneCore *lc, const char *file){
	LinphoneCall *call=linphone_core_get_current_call(lc);
	if (lc->rec_file!=NULL){
		ms_free(lc->rec_file);
		lc->rec_file=NULL;
	}
	if (file!=NULL) {
		lc->rec_file=ms_strdup(file);
		if (call && call->audiostream)
			audio_stream_record(call->audiostream,file);
	}
}


static MSFilter *get_dtmf_gen(LinphoneCore *lc){
	LinphoneCall *call=linphone_core_get_current_call (lc);
	if (call){
		AudioStream *stream=call->audiostream;
		if (stream){
			return stream->dtmfgen;
		}
	}
	if (lc->ringstream==NULL){
		float amp=0.1;
		MSSndCard *ringcard=lc->sound_conf.lsd_card ?lc->sound_conf.lsd_card : lc->sound_conf.ring_sndcard;
		lc->ringstream=ring_start(NULL,0,ringcard);
		ms_filter_call_method(lc->ringstream->gendtmf,MS_DTMF_GEN_SET_DEFAULT_AMPLITUDE,&amp);
		lc->dmfs_playing_start_time=time(NULL);
	}else{
		if (lc->dmfs_playing_start_time!=0)
			lc->dmfs_playing_start_time=time(NULL);
	}
	return lc->ringstream->gendtmf;
}

/**
 * @ingroup media_parameters
 * Plays a dtmf sound to the local user.
 * @param lc #LinphoneCore
 * @param dtmf DTMF to play ['0'..'16'] | '#' | '#'
 * @param duration_ms duration in ms, -1 means play until next further call to #linphone_core_stop_dtmf()
**/
void linphone_core_play_dtmf(LinphoneCore *lc, char dtmf, int duration_ms){
	MSFilter *f=get_dtmf_gen(lc);
	if (f==NULL){
		ms_error("No dtmf generator at this time !");
		return;
	}

	if (duration_ms>0)
		ms_filter_call_method(f, MS_DTMF_GEN_PLAY, &dtmf);
	else ms_filter_call_method(f, MS_DTMF_GEN_START, &dtmf);
}

/**
 * @ingroup media_parameters
 * Plays a repeated tone to the local user until next further call to #linphone_core_stop_dtmf()
 * @param lc #LinphoneCore
**/
void linphone_core_play_tone(LinphoneCore *lc){
	MSFilter *f=get_dtmf_gen(lc);
	MSDtmfGenCustomTone def;
	if (f==NULL){
		ms_error("No dtmf generator at this time !");
		return;
	}
	def.duration=300;
	def.frequency=500;
	def.amplitude=1;
	def.interval=800;
	ms_filter_call_method(f, MS_DTMF_GEN_PLAY_CUSTOM,&def);
}

/**
 * @ingroup media_parameters
 *
 * Stops playing a dtmf started by linphone_core_play_dtmf().
**/
void linphone_core_stop_dtmf(LinphoneCore *lc){
	MSFilter *f=get_dtmf_gen(lc);
	if (f!=NULL)
		ms_filter_call_method_noarg (f, MS_DTMF_GEN_STOP);
}



/**
 * Retrieves the user pointer that was given to linphone_core_new()
 *
 * @ingroup initializing
**/
void *linphone_core_get_user_data(LinphoneCore *lc){
	return lc->data;
}

int linphone_core_get_mtu(const LinphoneCore *lc){
	return lc->net_conf.mtu;
}

void linphone_core_set_mtu(LinphoneCore *lc, int mtu){
	lc->net_conf.mtu=mtu;
	if (mtu>0){
		if (mtu<500){
			ms_error("MTU too small !");
			mtu=500;
		}
		ms_set_mtu(mtu);
		ms_message("MTU is supposed to be %i, rtp payload max size will be %i",mtu, ms_get_payload_max_size());
	}else ms_set_mtu(0);//use mediastreamer2 default value
}

void linphone_core_set_waiting_callback(LinphoneCore *lc, LinphoneWaitingCallback cb, void *user_context){
	lc->wait_cb=cb;
	lc->wait_ctx=user_context;
}

void linphone_core_start_waiting(LinphoneCore *lc, const char *purpose){
	if (lc->wait_cb){
		lc->wait_ctx=lc->wait_cb(lc,lc->wait_ctx,LinphoneWaitingStart,purpose,0);
	}
}

void linphone_core_update_progress(LinphoneCore *lc, const char *purpose, float progress){
	if (lc->wait_cb){
		lc->wait_ctx=lc->wait_cb(lc,lc->wait_ctx,LinphoneWaitingProgress,purpose,progress);
	}else{
#ifdef WIN32
		Sleep(50000);
#else
		usleep(50000);
#endif
	}
}

void linphone_core_stop_waiting(LinphoneCore *lc){
	if (lc->wait_cb){
		lc->wait_ctx=lc->wait_cb(lc,lc->wait_ctx,LinphoneWaitingFinished,NULL,0);
	}
}

void linphone_core_set_audio_transports(LinphoneCore *lc, RtpTransport *rtp, RtpTransport *rtcp){
	lc->a_rtp=rtp;
	lc->a_rtcp=rtcp;
}

void linphone_core_set_video_transports(LinphoneCore *lc, RtpTransport *rtp, RtpTransport *rtcp){
	lc->v_rtp=rtp;
	lc->v_rtcp=rtcp;
}

/**
 * Retrieve RTP statistics regarding current call.
 * @param local RTP statistics computed locally.
 * @param remote RTP statistics computed by far end (obtained via RTCP feedback).
 *
 * @note Remote RTP statistics is not implemented yet.
 *
 * @returns 0 or -1 if no call is running.
**/

int linphone_core_get_current_call_stats(LinphoneCore *lc, rtp_stats_t *local, rtp_stats_t *remote){
	LinphoneCall *call=linphone_core_get_current_call (lc);
	if (call!=NULL){
		if (call->audiostream!=NULL){
			memset(remote,0,sizeof(*remote));
			audio_stream_get_local_rtp_stats (call->audiostream,local);
			return 0;
		}
	}
	return -1;
}

void net_config_uninit(LinphoneCore *lc)
{
	net_config_t *config=&lc->net_conf;
	lp_config_set_int(lc->config,"net","download_bw",config->download_bw);
	lp_config_set_int(lc->config,"net","upload_bw",config->upload_bw);

	if (config->stun_server!=NULL){
		lp_config_set_string(lc->config,"net","stun_server",config->stun_server);
		ms_free(lc->net_conf.stun_server);
	}
	if (config->nat_address!=NULL){
		lp_config_set_string(lc->config,"net","nat_address",config->nat_address);
		ms_free(lc->net_conf.nat_address);
	}
	if (lc->net_conf.nat_address_ip !=NULL){
		ms_free(lc->net_conf.nat_address_ip);
	}
	lp_config_set_int(lc->config,"net","firewall_policy",config->firewall_policy);
	lp_config_set_int(lc->config,"net","mtu",config->mtu);
}


void sip_config_uninit(LinphoneCore *lc)
{
	MSList *elem;
	int i;
	sip_config_t *config=&lc->sip_conf;
	lp_config_set_int(lc->config,"sip","sip_port",config->transports.udp_port);
	lp_config_set_int(lc->config,"sip","sip_tcp_port",config->transports.tcp_port);
	lp_config_set_int(lc->config,"sip","sip_tls_port",config->transports.tls_port);
	lp_config_set_int(lc->config,"sip","guess_hostname",config->guess_hostname);
	lp_config_set_string(lc->config,"sip","contact",config->contact);
	lp_config_set_int(lc->config,"sip","inc_timeout",config->inc_timeout);
	lp_config_set_int(lc->config,"sip","use_info",config->use_info);
	lp_config_set_int(lc->config,"sip","use_rfc2833",config->use_rfc2833);
	lp_config_set_int(lc->config,"sip","use_ipv6",config->ipv6_enabled);
	lp_config_set_int(lc->config,"sip","register_only_when_network_is_up",config->register_only_when_network_is_up);


	lp_config_set_int(lc->config,"sip","default_proxy",linphone_core_get_default_proxy(lc,NULL));

	for(elem=config->proxies,i=0;elem!=NULL;elem=ms_list_next(elem),i++){
		LinphoneProxyConfig *cfg=(LinphoneProxyConfig*)(elem->data);
		linphone_proxy_config_write_to_config_file(lc->config,cfg,i);
		linphone_proxy_config_edit(cfg);	/* to unregister */
	}
	/*to ensure remove configs are erased:*/
	linphone_proxy_config_write_to_config_file(lc->config,NULL,i);

	for (i=0;i<20;i++){
		sal_iterate(lc->sal);
#ifndef WIN32
		usleep(100000);
#else
		Sleep(100);
#endif
	}

	ms_list_for_each(config->proxies,(void (*)(void*)) linphone_proxy_config_destroy);
	ms_list_free(config->proxies);
	config->proxies=NULL;

	linphone_proxy_config_write_to_config_file(lc->config,NULL,i);	/*mark the end */

	for(elem=lc->auth_info,i=0;elem!=NULL;elem=ms_list_next(elem),i++){
		LinphoneAuthInfo *ai=(LinphoneAuthInfo*)(elem->data);
		linphone_auth_info_write_config(lc->config,ai,i);
	}
	linphone_auth_info_write_config(lc->config,NULL,i); /* mark the end */
	ms_list_for_each(lc->auth_info,(void (*)(void*))linphone_auth_info_destroy);
	ms_list_free(lc->auth_info);
	lc->auth_info=NULL;

	sal_uninit(lc->sal);
	lc->sal=NULL;

	if (lc->sip_conf.guessed_contact)
		ms_free(lc->sip_conf.guessed_contact);
	if (config->contact)
		ms_free(config->contact);

}

void rtp_config_uninit(LinphoneCore *lc)
{
	rtp_config_t *config=&lc->rtp_conf;
	lp_config_set_int(lc->config,"rtp","audio_rtp_port",config->audio_rtp_port);
	lp_config_set_int(lc->config,"rtp","video_rtp_port",config->video_rtp_port);
	lp_config_set_int(lc->config,"rtp","audio_jitt_comp",config->audio_jitt_comp);
	lp_config_set_int(lc->config,"rtp","video_jitt_comp",config->video_jitt_comp);
	lp_config_set_int(lc->config,"rtp","nortp_timeout",config->nortp_timeout);
}

void sound_config_uninit(LinphoneCore *lc)
{
	sound_config_t *config=&lc->sound_conf;
	ms_free(config->cards);

	lp_config_set_string(lc->config,"sound","remote_ring",config->remote_ring);

	if (config->local_ring) ms_free(config->local_ring);
	if (config->remote_ring) ms_free(config->remote_ring);
	ms_snd_card_manager_destroy();
}

void video_config_uninit(LinphoneCore *lc)
{
	lp_config_set_string(lc->config,"video","size",video_size_get_name(linphone_core_get_preferred_video_size(lc)));
	lp_config_set_int(lc->config,"video","display",lc->video_conf.display);
	lp_config_set_int(lc->config,"video","capture",lc->video_conf.capture);
	lp_config_set_int(lc->config,"video","show_local",linphone_core_video_preview_enabled(lc));
	lp_config_set_int(lc->config,"video","self_view",linphone_core_self_view_enabled(lc));
	if (lc->video_conf.cams)
		ms_free(lc->video_conf.cams);
}

void codecs_config_uninit(LinphoneCore *lc)
{
	PayloadType *pt;
	codecs_config_t *config=&lc->codecs_conf;
	MSList *node;
	char key[50];
	int index;
	index=0;
	for(node=config->audio_codecs;node!=NULL;node=ms_list_next(node)){
		pt=(PayloadType*)(node->data);
		sprintf(key,"audio_codec_%i",index);
		lp_config_set_string(lc->config,key,"mime",pt->mime_type);
		lp_config_set_int(lc->config,key,"rate",pt->clock_rate);
		lp_config_set_int(lc->config,key,"enabled",linphone_core_payload_type_enabled(lc,pt));
		index++;
	}
	sprintf(key,"audio_codec_%i",index);
	lp_config_clean_section (lc->config,key);

	index=0;
	for(node=config->video_codecs;node!=NULL;node=ms_list_next(node)){
		pt=(PayloadType*)(node->data);
		sprintf(key,"video_codec_%i",index);
		lp_config_set_string(lc->config,key,"mime",pt->mime_type);
		lp_config_set_int(lc->config,key,"rate",pt->clock_rate);
		lp_config_set_int(lc->config,key,"enabled",linphone_core_payload_type_enabled(lc,pt));
		lp_config_set_string(lc->config,key,"recv_fmtp",pt->recv_fmtp);
		index++;
	}
	sprintf(key,"video_codec_%i",index);
	lp_config_clean_section (lc->config,key);

	ms_list_free(lc->codecs_conf.audio_codecs);
	ms_list_free(lc->codecs_conf.video_codecs);
}

void ui_config_uninit(LinphoneCore* lc)
{
	if (lc->friends){
		ms_list_for_each(lc->friends,(void (*)(void *))linphone_friend_destroy);
		ms_list_free(lc->friends);
		lc->friends=NULL;
	}
}

/**
 * Returns the LpConfig object used to manage the storage (config) file.
 *
 * @ingroup misc
 * The application can use the LpConfig object to insert its own private
 * sections and pairs of key=value in the configuration file.
 *
**/
LpConfig *linphone_core_get_config(LinphoneCore *lc){
	return lc->config;
}

static void linphone_core_uninit(LinphoneCore *lc)
{
	linphone_core_free_hooks(lc);
	while(lc->calls)
	{
		LinphoneCall *the_call = lc->calls->data;
		linphone_core_terminate_call(lc,the_call);
		linphone_core_iterate(lc);
#ifdef WIN32
		Sleep(50000);
#else
		usleep(50000);
#endif
	}
	if (lc->friends)
		ms_list_for_each(lc->friends,(void (*)(void *))linphone_friend_close_subscriptions);
	linphone_core_set_state(lc,LinphoneGlobalShutdown,"Shutting down");
#ifdef VIDEO_ENABLED
	if (lc->previewstream!=NULL){
		video_preview_stop(lc->previewstream);
		lc->previewstream=NULL;
	}
#endif
	ms_event_queue_destroy(lc->msevq);
	lc->msevq=NULL;
	/* save all config */
	net_config_uninit(lc);
	rtp_config_uninit(lc);
	if (lc->ringstream) ring_stop(lc->ringstream);
	sound_config_uninit(lc);
	video_config_uninit(lc);
	codecs_config_uninit(lc);
	ui_config_uninit(lc);
	sip_config_uninit(lc);
	if (lp_config_needs_commit(lc->config)) lp_config_sync(lc->config);
	lp_config_destroy(lc->config);
	lc->config = NULL; /* Mark the config as NULL to block further calls */
	sip_setup_unregister_all();

	ms_list_for_each(lc->call_logs,(void (*)(void*))linphone_call_log_destroy);
	lc->call_logs=ms_list_free(lc->call_logs);

	linphone_core_free_payload_types(lc);
	ortp_exit();
	linphone_core_set_state(lc,LinphoneGlobalOff,"Off");
}

static void set_network_reachable(LinphoneCore* lc,bool_t isReachable, time_t curtime){
	ms_message("Network state is now [%s]",isReachable?"UP":"DOWN");
	// second get the list of available proxies
	const MSList *elem=linphone_core_get_proxy_config_list(lc);
	for(;elem!=NULL;elem=elem->next){
		LinphoneProxyConfig *cfg=(LinphoneProxyConfig*)elem->data;
		if (linphone_proxy_config_register_enabled(cfg) ) {
			if (!isReachable) {
				cfg->registered=0;
			}else{
				cfg->commit=TRUE;
			}
		}
	}
	lc->netup_time=curtime;
	lc->network_reachable=isReachable;
	if(!isReachable) {
		sal_unlisten_ports (lc->sal);
	} else {
		apply_transports(lc);
	}

}
void linphone_core_refresh_registers(LinphoneCore* lc) {
	const MSList *elem=linphone_core_get_proxy_config_list(lc);
	for(;elem!=NULL;elem=elem->next){
		LinphoneProxyConfig *cfg=(LinphoneProxyConfig*)elem->data;
		if (linphone_proxy_config_register_enabled(cfg) ) {
			linphone_proxy_config_refresh_register(cfg);
		}
	}
}

void linphone_core_set_network_reachable(LinphoneCore* lc,bool_t isReachable) {
	//first disable automatic mode
	if (lc->auto_net_state_mon) {
		ms_message("Disabling automatic network state monitoring");
		lc->auto_net_state_mon=FALSE;
	}
	set_network_reachable(lc,isReachable, ms_time(NULL));
}

bool_t linphone_core_is_network_reachabled(LinphoneCore* lc) {
	return lc->network_reachable;
}
ortp_socket_t linphone_core_get_sip_socket(LinphoneCore *lc){
	return sal_get_socket(lc->sal);
}
/**
 * Destroys a LinphoneCore
 *
 * @ingroup initializing
**/
void linphone_core_destroy(LinphoneCore *lc){
	linphone_core_uninit(lc);
	ms_free(lc);
}
/**
 * Get the number of Call
 *
 * @ingroup call_control
**/
int linphone_core_get_calls_nb(const LinphoneCore *lc){
	return  ms_list_size(lc->calls);;
}

/**
 * Check if we do not have exceed the number of simultaneous call
 *
 * @ingroup call_control
**/
bool_t linphone_core_can_we_add_call(LinphoneCore *lc)
{
	if(linphone_core_get_calls_nb(lc) < NB_MAX_CALLS)
		return TRUE;
	ms_error("Maximum amount of simultaneous calls reached !");
	return FALSE;
}


int linphone_core_add_call( LinphoneCore *lc, LinphoneCall *call)
{
	if(linphone_core_can_we_add_call(lc))
	{
		lc->calls = ms_list_append(lc->calls,call);
		return 0;
	}
	return -1;
}

int linphone_core_del_call( LinphoneCore *lc, LinphoneCall *call)
{
	MSList *it;
	MSList *the_calls = lc->calls;

	it=ms_list_find(the_calls,call);
	if (it)
	{
		the_calls = ms_list_remove_link(the_calls,it);
	}
	else
	{
		ms_warning("could not find the call into the list\n");
		return -1;
	}
	lc->calls = the_calls;
	return 0;
}

/**
 * Specifiies a ring back tone to be played to far end during incoming calls.
**/
void linphone_core_set_remote_ringback_tone(LinphoneCore *lc, const char *file){
	if (lc->sound_conf.ringback_tone){
		ms_free(lc->sound_conf.ringback_tone);
		lc->sound_conf.ringback_tone=NULL;
	}
	if (file)
		lc->sound_conf.ringback_tone=ms_strdup(file);
}

/**
 * Returns the ring back tone played to far end during incoming calls.
**/
const char *linphone_core_get_remote_ringback_tone(const LinphoneCore *lc){
	return lc->sound_conf.ringback_tone;
}

static PayloadType* find_payload_type_from_list(const char* type, int rate,const MSList* from) {
	const MSList *elem;
	for(elem=from;elem!=NULL;elem=elem->next){
		PayloadType *pt=(PayloadType*)elem->data;
		if ((strcmp((char*)type, payload_type_get_mime(pt)) == 0) && (rate == -1 || rate==pt->clock_rate)) {
			return pt;
		}
	}
	return NULL;
}

/**
 * Get payload type  from mime type and clock rate
 * @ingroup media_parameters
 * This function searches in audio and video codecs for the given payload type name and clockrate.
 * Returns NULL if not found.
 */
PayloadType* linphone_core_find_payload_type(LinphoneCore* lc, const char* type, int rate) {
	PayloadType* result = find_payload_type_from_list(type, rate, linphone_core_get_audio_codecs(lc));
	if (result)  {
		return result;
	} else {
		result = find_payload_type_from_list(type, rate, linphone_core_get_video_codecs(lc));
		if (result) {
			return result;
		}
	}
	/*not found*/
	return NULL;
}

const char *linphone_global_state_to_string(LinphoneGlobalState gs){
	switch(gs){
		case LinphoneGlobalOff:
			return "LinphoneGlobalOff";
		break;
		case LinphoneGlobalOn:
			return "LinphoneGlobalOn";
		break;
		case LinphoneGlobalStartup:
			return "LinphoneGlobalStartup";
		break;
		case LinphoneGlobalShutdown:
			return "LinphoneGlobalShutdown";
		break;
	}
	return NULL;
}

LinphoneGlobalState linphone_core_get_global_state(const LinphoneCore *lc){
	return lc->state;
}

LinphoneCallParams *linphone_core_create_default_call_parameters(LinphoneCore *lc){
	LinphoneCallParams *p=ms_new0(LinphoneCallParams,1);
	p->has_video=linphone_core_video_enabled(lc);
	return p;
}

const char *linphone_reason_to_string(LinphoneReason err){
	switch(err){
		case LinphoneReasonNone:
			return "No error";
		case LinphoneReasonNoResponse:
			return "No response";
		case LinphoneReasonBadCredentials:
			return "Bad credentials";
		case LinphoneReasonDeclined:
			return "Call declined";
	}
	return "unknown error";
}

const char *linphone_error_to_string(LinphoneReason err){
	return linphone_reason_to_string(err);
}
/**
 * Enables signaling keep alive
 */
void linphone_core_enable_keep_alive(LinphoneCore* lc,bool_t enable) {
	if (enable > 0) {
		sal_set_keepalive_period(lc->sal,lc->sip_conf.keepalive_period);
	} else {
		sal_set_keepalive_period(lc->sal,0);
	}
}
/**
 * Is signaling keep alive enabled
 */
bool_t linphone_core_keep_alive_enabled(LinphoneCore* lc) {
	return sal_get_keepalive_period(lc->sal) > 0;
}

void linphone_core_start_dtmf_stream(LinphoneCore* lc) {
	get_dtmf_gen(lc); /*make sure ring stream is started*/
	lc->ringstream_autorelease=FALSE; /*disable autorelease mode*/
}

void linphone_core_stop_dtmf_stream(LinphoneCore* lc) {
	if (lc->ringstream) ring_stop(lc->ringstream);
	lc->ringstream=NULL;
}

typedef struct Hook{
	LinphoneCoreIterateHook fun;
	void *data;
}Hook;

static Hook *hook_new(LinphoneCoreIterateHook hook, void *hook_data){
	Hook *h=ms_new(Hook,1);
	h->fun=hook;
	h->data=hook_data;
	return h;
}

static void hook_invoke(Hook *h){
	h->fun(h->data);
}

void linphone_core_add_iterate_hook(LinphoneCore *lc, LinphoneCoreIterateHook hook, void *hook_data){
	lc->hooks=ms_list_append(lc->hooks,hook_new(hook,hook_data));
}

static void linphone_core_run_hooks(LinphoneCore *lc){
	ms_list_for_each(lc->hooks,(void (*)(void*))hook_invoke);
}

static void linphone_core_free_hooks(LinphoneCore *lc){
	ms_list_for_each(lc->hooks,(void (*)(void*))ms_free);
	ms_list_free(lc->hooks);
	lc->hooks=NULL;
}

void linphone_core_remove_iterate_hook(LinphoneCore *lc, LinphoneCoreIterateHook hook, void *hook_data){
	MSList *elem;
	for(elem=lc->hooks;elem!=NULL;elem=elem->next){
		Hook *h=(Hook*)elem->data;
		if (h->fun==hook && h->data==hook_data){
			ms_list_remove_link(lc->hooks,elem);
			ms_free(h);
			return;
		}
	}
	ms_error("linphone_core_remove_iterate_hook(): No such hook found.");
}

void linphone_core_set_zrtp_secrets_file(LinphoneCore *lc, const char* file){
	if (lc->zrtp_secrets_cache != NULL) {
		ms_free(lc->zrtp_secrets_cache);
	}
	lc->zrtp_secrets_cache=file ? ms_strdup(file) : NULL;
}<|MERGE_RESOLUTION|>--- conflicted
+++ resolved
@@ -2315,10 +2315,7 @@
 		ms_message("ring stopped");
 		lc->ringstream=NULL;
 	}
-<<<<<<< HEAD
-
-=======
->>>>>>> 26df0c6d
+
 	linphone_core_get_default_proxy(lc,&cfg);
 	dest_proxy=cfg;
 	dest_proxy=linphone_core_lookup_known_proxy(lc,call->log->to);
@@ -2539,12 +2536,8 @@
 {
 	char temp[255]={0};
 	LinphoneCall *call = the_call;
-<<<<<<< HEAD
-
-=======
 	const char *subject="Call resuming";
 	
->>>>>>> 26df0c6d
 	if(call->state!=LinphoneCallPaused ){
 		ms_warning("we cannot resume a call that has not been established and paused before");
 		return -1;
