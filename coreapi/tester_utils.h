/*
tester_utils.h
Copyright (C) 2017  Belledonne Communications SARL

This program is free software; you can redistribute it and/or
modify it under the terms of the GNU General Public License
as published by the Free Software Foundation; either version 2
of the License, or (at your option) any later version.

This program is distributed in the hope that it will be useful,
but WITHOUT ANY WARRANTY; without even the implied warranty of
MERCHANTABILITY or FITNESS FOR A PARTICULAR PURPOSE.  See the
GNU General Public License for more details.

You should have received a copy of the GNU General Public License
along with this program; if not, write to the Free Software
Foundation, Inc., 51 Franklin Street, Fifth Floor, Boston, MA  02110-1301, USA.
*/

#ifndef _TESTER_UTILS_H_
#define _TESTER_UTILS_H_

#include <sqlite3.h>

#include "account_creator_private.h"
#include "linphone/core.h"
#include "linphone/tunnel.h"
#include "c-wrapper/internal/c-sal.h"
#include "quality_reporting.h"
#include "vcard_private.h"

#ifndef __cplusplus
typedef struct _Sal Sal;
typedef struct _SalOp SalOp;
#endif

typedef struct _LinphoneQualityReporting LinphoneQualityReporting;

typedef enum _LinphoneProxyConfigAddressComparisonResult{
	LinphoneProxyConfigAddressDifferent,
	LinphoneProxyConfigAddressEqual,
	LinphoneProxyConfigAddressWeakEqual
} LinphoneProxyConfigAddressComparisonResult;

#ifdef __cplusplus
extern "C" {
#endif

LINPHONE_PUBLIC LinphoneVcardContext *linphone_core_get_vcard_context(const LinphoneCore *lc);
LINPHONE_PUBLIC bool_t linphone_core_rtcp_enabled(const LinphoneCore *lc);
LINPHONE_PUBLIC void linphone_core_get_local_ip(LinphoneCore *lc, int af, const char *dest, char *result);
LINPHONE_PUBLIC int linphone_core_get_local_ip_for(int type, const char *dest, char *result);
LINPHONE_PUBLIC void linphone_core_enable_forced_ice_relay(LinphoneCore *lc, bool_t enable);
LINPHONE_PUBLIC void linphone_core_set_zrtp_not_available_simulation(LinphoneCore *lc, bool_t enabled);
LINPHONE_PUBLIC belle_http_provider_t *linphone_core_get_http_provider(const LinphoneCore *lc);
LINPHONE_PUBLIC const char *linphone_core_get_tone_file(const LinphoneCore *lc, LinphoneToneID id);
LINPHONE_PUBLIC IceSession * linphone_call_get_ice_session(const LinphoneCall *call);
LINPHONE_PUBLIC const struct addrinfo *linphone_core_get_stun_server_addrinfo(LinphoneCore *lc);
LINPHONE_PUBLIC void linphone_core_enable_send_call_stats_periodical_updates(LinphoneCore *lc, bool_t enabled);

LINPHONE_PUBLIC int linphone_run_stun_tests(LinphoneCore *lc, int audioPort, int videoPort, int textPort,
	char *audioCandidateAddr, int *audioCandidatePort, char *videoCandidateAddr, int *videoCandidatePort, char *textCandidateAddr, int *textCandidatePort);
LINPHONE_PUBLIC void linphone_core_enable_short_turn_refresh(LinphoneCore *lc, bool_t enable);

LINPHONE_PUBLIC void linphone_core_set_zrtp_cache_db(LinphoneCore *lc, sqlite3 *cache_db);

LINPHONE_PUBLIC LinphoneCoreCbs *linphone_core_get_first_callbacks(const LinphoneCore *lc);
LINPHONE_PUBLIC void _linphone_core_add_callbacks(LinphoneCore *lc, LinphoneCoreCbs *vtable, bool_t internal);

LINPHONE_PUBLIC bctbx_list_t * linphone_core_read_call_logs_from_config_file(LinphoneCore *lc);
LINPHONE_PUBLIC bctbx_list_t **linphone_core_get_call_logs_attribute(LinphoneCore *lc);
LINPHONE_PUBLIC void linphone_core_delete_call_log(LinphoneCore *lc, LinphoneCallLog *log);

LINPHONE_PUBLIC const MSList *linphone_core_get_call_history(LinphoneCore *lc);
LINPHONE_PUBLIC void linphone_core_delete_call_history(LinphoneCore *lc);
LINPHONE_PUBLIC int linphone_core_get_call_history_size(LinphoneCore *lc);

LINPHONE_DEPRECATED LINPHONE_PUBLIC void linphone_core_cbs_set_auth_info_requested(LinphoneCoreCbs *cbs, LinphoneCoreAuthInfoRequestedCb cb);

LINPHONE_PUBLIC LinphoneProxyConfigAddressComparisonResult linphone_proxy_config_is_server_config_changed(const LinphoneProxyConfig* obj);
LINPHONE_PUBLIC LinphoneProxyConfigAddressComparisonResult linphone_proxy_config_address_equal(const LinphoneAddress *a, const LinphoneAddress *b);

LINPHONE_PUBLIC LinphoneCallLog *linphone_call_get_log(const LinphoneCall *call);
LINPHONE_PUBLIC MediaStream * linphone_call_get_stream(LinphoneCall *call, LinphoneStreamType type);
LINPHONE_PUBLIC bool_t linphone_call_get_all_muted(const LinphoneCall *call);
LINPHONE_PUBLIC LinphoneProxyConfig * linphone_call_get_dest_proxy(const LinphoneCall *call);
LINPHONE_PUBLIC unsigned int _linphone_call_get_nb_media_starts (const LinphoneCall *call);
LINPHONE_PUBLIC belle_sip_source_t *_linphone_call_get_dtmf_timer (const LinphoneCall *call);
LINPHONE_PUBLIC bool_t _linphone_call_has_dtmf_sequence (const LinphoneCall *call);
LINPHONE_PUBLIC SalMediaDescription *_linphone_call_get_local_desc (const LinphoneCall *call);
LINPHONE_PUBLIC SalMediaDescription *_linphone_call_get_result_desc (const LinphoneCall *call);
LINPHONE_PUBLIC MSWebCam *_linphone_call_get_video_device (const LinphoneCall *call);
LINPHONE_PUBLIC void _linphone_call_add_local_desc_changed_flag (LinphoneCall *call, int flag);
LINPHONE_PUBLIC int _linphone_call_get_main_audio_stream_index (const LinphoneCall *call);
LINPHONE_PUBLIC int _linphone_call_get_main_text_stream_index (const LinphoneCall *call);
LINPHONE_PUBLIC int _linphone_call_get_main_video_stream_index (const LinphoneCall *call);

LINPHONE_PUBLIC void linphone_call_params_set_no_user_consent(LinphoneCallParams *params, bool_t value);
LINPHONE_PUBLIC bool_t linphone_call_params_get_update_call_when_ice_completed(const LinphoneCallParams *params);

LINPHONE_PUBLIC int _linphone_call_stats_get_updated(const LinphoneCallStats *stats);
LINPHONE_PUBLIC bool_t _linphone_call_stats_rtcp_received_via_mux(const LinphoneCallStats *stats);
LINPHONE_PUBLIC mblk_t *_linphone_call_stats_get_received_rtcp (const LinphoneCallStats *stats);

LINPHONE_PUBLIC LinphoneQualityReporting *linphone_call_log_get_quality_reporting(LinphoneCallLog *call_log);
LINPHONE_PUBLIC reporting_session_report_t **linphone_quality_reporting_get_reports(LinphoneQualityReporting *qreporting);

LINPHONE_PUBLIC void _linphone_chat_room_enable_migration(LinphoneChatRoom *cr, bool_t enable);
LINPHONE_PUBLIC int _linphone_chat_room_get_transient_message_count (const LinphoneChatRoom *cr);
LINPHONE_PUBLIC LinphoneChatMessage * _linphone_chat_room_get_first_transient_message (const LinphoneChatRoom *cr);

LINPHONE_PUBLIC MSList* linphone_core_fetch_friends_from_db(LinphoneCore *lc, LinphoneFriendList *list);
LINPHONE_PUBLIC MSList* linphone_core_fetch_friends_lists_from_db(LinphoneCore *lc);
LINPHONE_PUBLIC void linphone_friend_invalidate_subscription(LinphoneFriend *lf);
LINPHONE_PUBLIC void linphone_friend_update_subscribes(LinphoneFriend *fr, bool_t only_when_registered);
LINPHONE_PUBLIC const bctbx_list_t *linphone_friend_get_insubs(const LinphoneFriend *fr);
LINPHONE_PUBLIC int linphone_friend_list_get_expected_notification_version(const LinphoneFriendList *list);
LINPHONE_PUBLIC unsigned int linphone_friend_list_get_storage_id(const LinphoneFriendList *list);
LINPHONE_PUBLIC unsigned int linphone_friend_get_storage_id(const LinphoneFriend *lf);
LINPHONE_PUBLIC void linphone_friend_set_core(LinphoneFriend *lf, LinphoneCore *lc);
LINPHONE_PUBLIC LinphoneFriendList *linphone_friend_get_friend_list(const LinphoneFriend *lf);
LINPHONE_PUBLIC bctbx_list_t **linphone_friend_list_get_friends_attribute(LinphoneFriendList *lfl);
LINPHONE_PUBLIC const bctbx_list_t *linphone_friend_list_get_dirty_friends_to_update(const LinphoneFriendList *lfl);
LINPHONE_PUBLIC int linphone_friend_list_get_revision(const LinphoneFriendList *lfl);

LINPHONE_PUBLIC int linphone_remote_provisioning_load_file( LinphoneCore* lc, const char* file_path);

<<<<<<< HEAD
/**
 * Send an XML-RPC request to delete a Linphone account.
 * @param[in] creator LinphoneAccountCreator object
 * @return LinphoneAccountCreatorStatusRequestOk if the request has been sent, LinphoneAccountCreatorStatusRequestFailed otherwise
 * @donotwrap Exists for tests purposes only
**/
LINPHONE_PUBLIC LinphoneAccountCreatorStatus linphone_account_creator_delete_account_linphone(LinphoneAccountCreator *creator);

/**
 * Send an XML-RPC request to get the confirmation key of a Linphone account.
 * @param[in] creator LinphoneAccountCreator object
 * @return LinphoneAccountCreatorStatusRequestOk if the request has been sent, LinphoneAccountCreatorStatusRequestFailed otherwise
 * @donotwrap Exists for tests purposes only
**/
LINPHONE_PUBLIC LinphoneAccountCreatorStatus linphone_account_creator_get_confirmation_key_linphone(LinphoneAccountCreator *creator);

/**
 * Send a request to delete an account on server.
 * @param[in] creator LinphoneAccountCreator object
 * @return LinphoneAccountCreatorStatusRequestOk if the request has been sent, LinphoneAccountCreatorStatusRequestFailed otherwise
 * @donotwrap Exists for tests purposes only
**/
LINPHONE_PUBLIC LinphoneAccountCreatorStatus linphone_account_creator_delete_account(LinphoneAccountCreator *creator);

/**
 * Send a request to get the account confirmation key on server.
 * @param[in] creator LinphoneAccountCreator object
 * @return LinphoneAccountCreatorStatusRequestOk if the request has been sent, LinphoneAccountCreatorStatusRequestFailed otherwise
 * @donotwrap Exists for tests purposes only
**/
LINPHONE_PUBLIC LinphoneAccountCreatorStatus linphone_account_creator_get_confirmation_key(LinphoneAccountCreator *creator);

/**
 * Get the delete account request.
 * @param[in] cbs LinphoneAccountCreatorCbs object.
 * @return The current delete account request.
 * @donotwrap Exists for tests purposes only
**/
LINPHONE_PUBLIC LinphoneAccountCreatorCbsStatusCb linphone_account_creator_cbs_get_delete_account(const LinphoneAccountCreatorCbs *cbs);

/**
 * Assign a user pointer to a LinphoneAccountCreatorCbs object.
 * @param[in] cbs LinphoneAccountCreatorCbs object.
 * @param[in] cb The delete account request to be used.
 * @donotwrap Exists for tests purposes only
**/
LINPHONE_PUBLIC void linphone_account_creator_cbs_set_delete_account(LinphoneAccountCreatorCbs *cbs, LinphoneAccountCreatorCbsStatusCb cb);

/**
 * Get the get confirmation key request.
 * @param[in] cbs LinphoneAccountCreatorCbs object.
 * @return The current is account exist request.
 * @donotwrap Exists for tests purposes only
**/
LINPHONE_PUBLIC LinphoneAccountCreatorCbsStatusCb linphone_account_creator_cbs_get_get_confirmation_key(const LinphoneAccountCreatorCbs *cbs);

/**
 * Assign a user pointer to a LinphoneAccountCreatorCbs object.
 * @param[in] cbs LinphoneAccountCreatorCbs object.
 * @param[in] cb The get confirmation key request to be used.
 * @donotwrap Exists for tests purposes only
**/
LINPHONE_PUBLIC void linphone_account_creator_cbs_set_get_confirmation_key(LinphoneAccountCreatorCbs *cbs, LinphoneAccountCreatorCbsStatusCb cb);

/**
 * Deletes local LIME X3DH database
 * @param[in] lc LinphoneCore object
 * @donotwrap Exists for tests purposes only
**/
LINPHONE_PUBLIC void linphone_core_delete_local_encryption_db(const LinphoneCore *lc);
=======
LINPHONE_PUBLIC void linphone_core_set_network_reachable_internal(LinphoneCore *lc, bool_t is_reachable);
>>>>>>> f7a6c72b

#ifndef __cplusplus
LINPHONE_PUBLIC Sal *linphone_core_get_sal(const LinphoneCore *lc);
LINPHONE_PUBLIC SalOp *linphone_proxy_config_get_sal_op(const LinphoneProxyConfig *cfg);
LINPHONE_PUBLIC SalOp *linphone_call_get_op_as_sal_op(const LinphoneCall *call);

LINPHONE_PUBLIC Sal * sal_init(MSFactory *factory);
LINPHONE_PUBLIC void sal_uninit(Sal* sal);

LINPHONE_PUBLIC int sal_create_uuid(Sal *ctx, char *uuid, size_t len);
LINPHONE_PUBLIC char *sal_get_random_token(int size);
LINPHONE_PUBLIC void sal_set_uuid(Sal *ctx, const char *uuid);

LINPHONE_PUBLIC void sal_default_set_sdp_handling(Sal* h, SalOpSDPHandling handling_method) ;
LINPHONE_PUBLIC	void sal_set_send_error(Sal *sal,int value);
LINPHONE_PUBLIC	void sal_set_recv_error(Sal *sal,int value);
LINPHONE_PUBLIC int sal_enable_pending_trans_checking(Sal *sal, bool_t value);
LINPHONE_PUBLIC	void sal_enable_unconditional_answer(Sal *sal, bool_t value);
LINPHONE_PUBLIC	void sal_set_dns_timeout(Sal* sal,int timeout);
LINPHONE_PUBLIC void sal_set_dns_user_hosts_file(Sal *sal, const char *hosts_file);
LINPHONE_PUBLIC void *sal_get_stack_impl(Sal *sal);
LINPHONE_PUBLIC	void sal_set_refresher_retry_after(Sal *sal,int value);
LINPHONE_PUBLIC	int sal_get_refresher_retry_after(const Sal *sal);
LINPHONE_PUBLIC	void sal_set_transport_timeout(Sal* sal,int timeout);
LINPHONE_PUBLIC void sal_enable_test_features(Sal*ctx, bool_t value);
LINPHONE_PUBLIC bool_t sal_transport_available(Sal *ctx, SalTransport t);

LINPHONE_PUBLIC const SalErrorInfo *sal_op_get_error_info(const SalOp *op);
LINPHONE_PUBLIC bool_t sal_call_dialog_request_pending(const SalOp *op);
LINPHONE_PUBLIC void sal_call_set_sdp_handling(SalOp *h, SalOpSDPHandling handling);
LINPHONE_PUBLIC SalMediaDescription * sal_call_get_final_media_description(SalOp *h);
LINPHONE_PUBLIC const char *sal_call_get_local_tag (SalOp *op);
LINPHONE_PUBLIC const char *sal_call_get_remote_tag (SalOp *op);
LINPHONE_PUBLIC void sal_call_set_replaces (SalOp *op, const char *callId, const char *fromTag, const char *toTag);

LINPHONE_PUBLIC belle_sip_resolver_context_t *sal_resolve_a(Sal *sal, const char *name, int port, int family, belle_sip_resolver_callback_t cb, void *data);

LINPHONE_PUBLIC Sal *sal_op_get_sal(SalOp *op);
LINPHONE_PUBLIC SalOp *sal_create_refer_op(Sal *sal);
LINPHONE_PUBLIC void sal_release_op(SalOp *op);
LINPHONE_PUBLIC void sal_op_set_from(SalOp *sal_refer_op, const char* from);
LINPHONE_PUBLIC void sal_op_set_to(SalOp *sal_refer_op, const char* to);
LINPHONE_PUBLIC void sal_op_send_refer(SalOp *sal_refer_op, SalAddress* refer_to);
LINPHONE_PUBLIC void sal_set_user_pointer(Sal *sal, void *user_pointer);
LINPHONE_PUBLIC void *sal_get_user_pointer(Sal *sal);
LINPHONE_PUBLIC void sal_set_call_refer_callback(Sal *sal, void (*OnReferCb)(SalOp *op, const SalAddress *referto));
#endif

#ifdef __cplusplus
}
#endif



#endif // _TESTER_UTILS_H_<|MERGE_RESOLUTION|>--- conflicted
+++ resolved
@@ -125,7 +125,6 @@
 
 LINPHONE_PUBLIC int linphone_remote_provisioning_load_file( LinphoneCore* lc, const char* file_path);
 
-<<<<<<< HEAD
 /**
  * Send an XML-RPC request to delete a Linphone account.
  * @param[in] creator LinphoneAccountCreator object
@@ -196,9 +195,7 @@
  * @donotwrap Exists for tests purposes only
 **/
 LINPHONE_PUBLIC void linphone_core_delete_local_encryption_db(const LinphoneCore *lc);
-=======
 LINPHONE_PUBLIC void linphone_core_set_network_reachable_internal(LinphoneCore *lc, bool_t is_reachable);
->>>>>>> f7a6c72b
 
 #ifndef __cplusplus
 LINPHONE_PUBLIC Sal *linphone_core_get_sal(const LinphoneCore *lc);
