<<<<<<< HEAD
/*
vcard.cc
Copyright (C) 2015  Belledonne Communications SARL

This program is free software; you can redistribute it and/or
modify it under the terms of the GNU General Public License
as published by the Free Software Foundation; either version 2
of the License, or (at your option) any later version.

This program is distributed in the hope that it will be useful,
but WITHOUT ANY WARRANTY; without even the implied warranty of
MERCHANTABILITY or FITNESS FOR A PARTICULAR PURPOSE.  See the
GNU General Public License for more details.

You should have received a copy of the GNU General Public License
along with this program; if not, write to the Free Software
Foundation, Inc., 51 Franklin Street, Fifth Floor, Boston, MA  02110-1301, USA.
*/

#include "vcard.h"
#include "belcard/belcard.hpp"
#include "belcard/belcard_parser.hpp"
#include "sal/sal.h"
#include <bctoolbox/crypto.h>
#include "linphonecore.h"

#define VCARD_MD5_HASH_SIZE 16


struct _LinphoneVcardContext {
	belcard::BelCardParser *parser;
	void *user_data;
};

struct _LinphoneVcard {
	shared_ptr<belcard::BelCard> belCard;
	char *etag;
	char *url;
	unsigned char md5[VCARD_MD5_HASH_SIZE];
};

#ifdef __cplusplus
extern "C" {
#endif

LinphoneVcardContext* linphone_vcard_context_new(void) {
	LinphoneVcardContext* context = ms_new0(LinphoneVcardContext, 1);
	context->parser = new belcard::BelCardParser();
	context->user_data = NULL;
	return context;
}

void linphone_vcard_context_destroy(LinphoneVcardContext *context) {
	if (context) {
		if (context->parser) delete context->parser;
		ms_free(context);
	}
}

void* linphone_vcard_context_get_user_data(const LinphoneVcardContext *context) {
	return context ? context->user_data : NULL;
}


void linphone_vcard_context_set_user_data(LinphoneVcardContext *context, void *data) {
	if (context) context->user_data = data;
}

LinphoneVcard* linphone_vcard_new(void) {
	LinphoneVcard* vCard = (LinphoneVcard*) ms_new0(LinphoneVcard, 1);
	vCard->belCard = belcard::BelCardGeneric::create<belcard::BelCard>();
	return vCard;
}

static LinphoneVcard* linphone_vcard_new_from_belcard(shared_ptr<belcard::BelCard> belcard) {
	LinphoneVcard* vCard = (LinphoneVcard*) ms_new0(LinphoneVcard, 1);
	vCard->belCard = belcard;
	return vCard;
}

void linphone_vcard_free(LinphoneVcard *vCard) {
	if (!vCard) return;
	if (vCard->etag) ms_free(vCard->etag);
	if (vCard->url) ms_free(vCard->url);
	vCard->belCard.reset();
	ms_free(vCard);
}

bctbx_list_t* linphone_vcard_context_get_vcard_list_from_file(LinphoneVcardContext *context, const char *filename) {
	bctbx_list_t *result = NULL;
	if (context && filename) {
		if (!context->parser) {
			context->parser = new belcard::BelCardParser();
		}
		shared_ptr<belcard::BelCardList> belCards = context->parser->parseFile(filename);
		if (belCards) {
			for (auto it = belCards->getCards().begin(); it != belCards->getCards().end(); ++it) {
				shared_ptr<belcard::BelCard> belCard = (*it);
				LinphoneVcard *vCard = linphone_vcard_new_from_belcard(belCard);
				result = bctbx_list_append(result, vCard);
			}
		}
	}
	return result;
}

bctbx_list_t* linphone_vcard_context_get_vcard_list_from_buffer(LinphoneVcardContext *context, const char *buffer) {
	bctbx_list_t *result = NULL;
	if (context && buffer) {
		if (!context->parser) {
			context->parser = new belcard::BelCardParser();
		}
		shared_ptr<belcard::BelCardList> belCards = context->parser->parse(buffer);
		if (belCards) {
			for (auto it = belCards->getCards().begin(); it != belCards->getCards().end(); ++it) {
				shared_ptr<belcard::BelCard> belCard = (*it);
				LinphoneVcard *vCard = linphone_vcard_new_from_belcard(belCard);
				result = bctbx_list_append(result, vCard);
			}
		}
	}
	return result;
}

LinphoneVcard* linphone_vcard_context_get_vcard_from_buffer(LinphoneVcardContext *context, const char *buffer) {
	LinphoneVcard *vCard = NULL;
	if (context && buffer) {
		if (!context->parser) {
			context->parser = new belcard::BelCardParser();
		}
		shared_ptr<belcard::BelCard> belCard = context->parser->parseOne(buffer);
		if (belCard) {
			vCard = linphone_vcard_new_from_belcard(belCard);
		} else {
			ms_error("Couldn't parse buffer %s", buffer);
		}
	}
	return vCard;
}

const char * linphone_vcard_as_vcard4_string(LinphoneVcard *vCard) {
	if (!vCard) return NULL;

	return vCard->belCard->toFoldedString().c_str();
}

void linphone_vcard_set_full_name(LinphoneVcard *vCard, const char *name) {
	if (!vCard || !name) return;

	if (vCard->belCard->getFullName()) {
		vCard->belCard->getFullName()->setValue(name);
	} else {
		shared_ptr<belcard::BelCardFullName> fn = belcard::BelCardGeneric::create<belcard::BelCardFullName>();
		fn->setValue(name);
		vCard->belCard->setFullName(fn);
	}
}

const char* linphone_vcard_get_full_name(const LinphoneVcard *vCard) {
	if (!vCard) return NULL;

	const char *result = vCard->belCard->getFullName() ? vCard->belCard->getFullName()->getValue().c_str() : NULL;
	return result;
}

void linphone_vcard_set_family_name(LinphoneVcard *vCard, const char *name) {
	if (!vCard || !name) return;

	if (vCard->belCard->getName()) {
		vCard->belCard->getName()->setFamilyName(name);
	} else {
		shared_ptr<belcard::BelCardName> n = belcard::BelCardGeneric::create<belcard::BelCardName>();
		n->setFamilyName(name);
		vCard->belCard->setName(n);
	}
}

const char* linphone_vcard_get_family_name(const LinphoneVcard *vCard) {
	if (!vCard) return NULL;

	const char *result = vCard->belCard->getName() ? vCard->belCard->getName()->getFamilyName().c_str() : NULL;
	return result;
}

void linphone_vcard_set_given_name(LinphoneVcard *vCard, const char *name) {
	if (!vCard || !name) return;

	if (vCard->belCard->getName()) {
		vCard->belCard->getName()->setGivenName(name);
	} else {
		shared_ptr<belcard::BelCardName> n = belcard::BelCardGeneric::create<belcard::BelCardName>();
		n->setGivenName(name);
		vCard->belCard->setName(n);
	}
}

const char* linphone_vcard_get_given_name(const LinphoneVcard *vCard) {
	if (!vCard) return NULL;

	const char *result = vCard->belCard->getName() ? vCard->belCard->getName()->getGivenName().c_str() : NULL;
	return result;
}

void linphone_vcard_add_sip_address(LinphoneVcard *vCard, const char *sip_address) {
	if (!vCard || !sip_address) return;

	shared_ptr<belcard::BelCardImpp> impp = belcard::BelCardGeneric::create<belcard::BelCardImpp>();
	impp->setValue(sip_address);
	vCard->belCard->addImpp(impp);
}

void linphone_vcard_remove_sip_address(LinphoneVcard *vCard, const char *sip_address) {
	if (!vCard) return;

	shared_ptr<belcard::BelCardImpp> impp;
	for (auto it = vCard->belCard->getImpp().begin(); it != vCard->belCard->getImpp().end(); ++it) {
		const char *value = (*it)->getValue().c_str();
		if (strcmp(value, sip_address) == 0) {
			impp = *it;
			break;
		}
	}
	if (impp) {
		vCard->belCard->removeImpp(impp);
	}
}

void linphone_vcard_edit_main_sip_address(LinphoneVcard *vCard, const char *sip_address) {
	if (!vCard || !sip_address) return;

	if (vCard->belCard->getImpp().size() > 0) {
		const shared_ptr<belcard::BelCardImpp> impp = vCard->belCard->getImpp().front();
		impp->setValue(sip_address);
	} else {
		shared_ptr<belcard::BelCardImpp> impp = belcard::BelCardGeneric::create<belcard::BelCardImpp>();
		impp->setValue(sip_address);
		vCard->belCard->addImpp(impp);
	}
}

bctbx_list_t* linphone_vcard_get_sip_addresses(const LinphoneVcard *vCard) {
	bctbx_list_t *result = NULL;
	if (!vCard) return NULL;

	for (auto it = vCard->belCard->getImpp().begin(); it != vCard->belCard->getImpp().end(); ++it) {
		const char *value = (*it)->getValue().c_str();
		if (strncmp(value, "sip:", 4) == 0) {
			result = bctbx_list_append(result, (char *)value);
		}
	}
	return result;
}

void linphone_vcard_add_phone_number(LinphoneVcard *vCard, const char *phone) {
	if (!vCard || !phone) return;

	shared_ptr<belcard::BelCardPhoneNumber> phone_number = belcard::BelCardGeneric::create<belcard::BelCardPhoneNumber>();
	phone_number->setValue(phone);
	vCard->belCard->addPhoneNumber(phone_number);
}

void linphone_vcard_remove_phone_number(LinphoneVcard *vCard, const char *phone) {
	if (!vCard) return;

	shared_ptr<belcard::BelCardPhoneNumber> tel;
	for (auto it = vCard->belCard->getPhoneNumbers().begin(); it != vCard->belCard->getPhoneNumbers().end(); ++it) {
		const char *value = (*it)->getValue().c_str();
		if (strcmp(value, phone) == 0) {
			tel = *it;
			break;
		}
	}
	if (tel) {
		vCard->belCard->removePhoneNumber(tel);
	}
}

bctbx_list_t* linphone_vcard_get_phone_numbers(const LinphoneVcard *vCard) {
	bctbx_list_t *result = NULL;
	if (!vCard) return NULL;

	for (auto it = vCard->belCard->getPhoneNumbers().begin(); it != vCard->belCard->getPhoneNumbers().end(); ++it) {
		const char *value = (*it)->getValue().c_str();
		result = bctbx_list_append(result, (char *)value);
	}
	return result;
}

void linphone_vcard_set_organization(LinphoneVcard *vCard, const char *organization) {
	if (!vCard) return;

	if (vCard->belCard->getOrganizations().size() > 0) {
		const shared_ptr<belcard::BelCardOrganization> org = vCard->belCard->getOrganizations().front();
		org->setValue(organization);
	} else {
		shared_ptr<belcard::BelCardOrganization> org = belcard::BelCardGeneric::create<belcard::BelCardOrganization>();
		org->setValue(organization);
		vCard->belCard->addOrganization(org);
	}
}

const char* linphone_vcard_get_organization(const LinphoneVcard *vCard) {
	if (vCard && vCard->belCard->getOrganizations().size() > 0) {
		const shared_ptr<belcard::BelCardOrganization> org = vCard->belCard->getOrganizations().front();
		return org->getValue().c_str();
	}

	return NULL;
}

bool_t linphone_vcard_generate_unique_id(LinphoneVcard *vCard) {
	char uuid[64];

	if (vCard) {
		if (linphone_vcard_get_uid(vCard)) {
			return FALSE;
		}
		if (sal_generate_uuid(uuid, sizeof(uuid)) == 0) {
			char vcard_uuid[sizeof(uuid)+4];
			snprintf(vcard_uuid, sizeof(vcard_uuid), "urn:%s", uuid);
			linphone_vcard_set_uid(vCard, vcard_uuid);
			return TRUE;
		}
	}
	return FALSE;
}

void linphone_vcard_set_uid(LinphoneVcard *vCard, const char *uid) {
	if (!vCard || !uid) return;

	shared_ptr<belcard::BelCardUniqueId> uniqueId = belcard::BelCardGeneric::create<belcard::BelCardUniqueId>();
	uniqueId->setValue(uid);
	vCard->belCard->setUniqueId(uniqueId);
}

const char* linphone_vcard_get_uid(const LinphoneVcard *vCard) {
	if (vCard && vCard->belCard->getUniqueId()) {
		return vCard->belCard->getUniqueId()->getValue().c_str();
	}
	return NULL;
}

void linphone_vcard_set_etag(LinphoneVcard *vCard, const char * etag) {
	if (!vCard) {
		return;
	}
	if (vCard->etag) {
		ms_free(vCard->etag);
		vCard->etag = NULL;
	}
	vCard->etag = ms_strdup(etag);
}

const char* linphone_vcard_get_etag(const LinphoneVcard *vCard) {
	if (!vCard) return NULL;
	return vCard->etag;
}

void linphone_vcard_set_url(LinphoneVcard *vCard, const char * url) {
	if (!vCard) {
		return;
	}
	if (vCard->url) {
		ms_free(vCard->url);
		vCard->url = NULL;
	}
	vCard->url = ms_strdup(url);
}

const char* linphone_vcard_get_url(const LinphoneVcard *vCard) {
	if (!vCard) return NULL;
	return vCard->url;
}

void linphone_vcard_compute_md5_hash(LinphoneVcard *vCard) {
	const char *text = NULL;
	if (!vCard) return;
	text = linphone_vcard_as_vcard4_string(vCard);
	bctbx_md5((unsigned char *)text, strlen(text), vCard->md5);
}

bool_t linphone_vcard_compare_md5_hash(LinphoneVcard *vCard) {
	unsigned char previous_md5[VCARD_MD5_HASH_SIZE];
	memcpy(previous_md5, vCard->md5, VCARD_MD5_HASH_SIZE);
	linphone_vcard_compute_md5_hash(vCard);
	return memcmp(vCard->md5, previous_md5, VCARD_MD5_HASH_SIZE);
}

bool_t linphone_core_vcard_supported(void) {
	return TRUE;
}

#ifdef __cplusplus
}
=======
/*
vcard.cc
Copyright (C) 2015  Belledonne Communications SARL

This program is free software; you can redistribute it and/or
modify it under the terms of the GNU General Public License
as published by the Free Software Foundation; either version 2
of the License, or (at your option) any later version.

This program is distributed in the hope that it will be useful,
but WITHOUT ANY WARRANTY; without even the implied warranty of
MERCHANTABILITY or FITNESS FOR A PARTICULAR PURPOSE.  See the
GNU General Public License for more details.

You should have received a copy of the GNU General Public License
along with this program; if not, write to the Free Software
Foundation, Inc., 59 Temple Place - Suite 330, Boston, MA  02111-1307, USA.
*/

#include "vcard.h"
#include "belcard/belcard.hpp"
#include "belcard/belcard_parser.hpp"
#include "sal/sal.h"
#include <bctoolbox/crypto.h>

struct _LinphoneVcardContext {
	belcard::BelCardParser *parser;
	void *user_data;
};

struct _LinphoneVcard {
	shared_ptr<belcard::BelCard> belCard;
	char *etag;
	char *url;
	unsigned char *md5;
};

#ifdef __cplusplus
extern "C" {
#endif

LinphoneVcardContext* linphone_vcard_context_new(void) {
	LinphoneVcardContext* context = ms_new0(LinphoneVcardContext, 1);
	context->parser = new belcard::BelCardParser();
	context->user_data = NULL;
	return context;
}

void linphone_vcard_context_destroy(LinphoneVcardContext *context) {
	if (context) {
		if (context->parser) delete context->parser;
		ms_free(context);
	}
}

void* linphone_vcard_context_get_user_data(const LinphoneVcardContext *context) {
	return context ? context->user_data : NULL;
}


void linphone_vcard_context_set_user_data(LinphoneVcardContext *context, void *data) {
	if (context) context->user_data = data;
}

LinphoneVcard* linphone_vcard_new(void) {
	LinphoneVcard* vCard = (LinphoneVcard*) ms_new0(LinphoneVcard, 1);
	vCard->belCard = belcard::BelCardGeneric::create<belcard::BelCard>();
	return vCard;
}

static LinphoneVcard* linphone_vcard_new_from_belcard(shared_ptr<belcard::BelCard> belcard) {
	LinphoneVcard* vCard = (LinphoneVcard*) ms_new0(LinphoneVcard, 1);
	vCard->belCard = belcard;
	return vCard;
}

void linphone_vcard_free(LinphoneVcard *vCard) {
	if (!vCard) return;
	if (vCard->etag) ms_free(vCard->etag);
	if (vCard->url) ms_free(vCard->url);
	vCard->belCard.reset();
	ms_free(vCard);
}

bctbx_list_t* linphone_vcard_context_get_vcard_list_from_file(LinphoneVcardContext *context, const char *filename) {
	bctbx_list_t *result = NULL;
	if (context && filename) {
		if (!context->parser) {
			context->parser = new belcard::BelCardParser();
		}
		shared_ptr<belcard::BelCardList> belCards = context->parser->parseFile(filename);
		if (belCards) {
			for (auto it = belCards->getCards().begin(); it != belCards->getCards().end(); ++it) {
				shared_ptr<belcard::BelCard> belCard = (*it);
				LinphoneVcard *vCard = linphone_vcard_new_from_belcard(belCard);
				result = bctbx_list_append(result, vCard);
			}
		}
	}
	return result;
}

bctbx_list_t* linphone_vcard_context_get_vcard_list_from_buffer(LinphoneVcardContext *context, const char *buffer) {
	bctbx_list_t *result = NULL;
	if (context && buffer) {
		if (!context->parser) {
			context->parser = new belcard::BelCardParser();
		}
		shared_ptr<belcard::BelCardList> belCards = context->parser->parse(buffer);
		if (belCards) {
			for (auto it = belCards->getCards().begin(); it != belCards->getCards().end(); ++it) {
				shared_ptr<belcard::BelCard> belCard = (*it);
				LinphoneVcard *vCard = linphone_vcard_new_from_belcard(belCard);
				result = bctbx_list_append(result, vCard);
			}
		}
	}
	return result;
}

LinphoneVcard* linphone_vcard_context_get_vcard_from_buffer(LinphoneVcardContext *context, const char *buffer) {
	LinphoneVcard *vCard = NULL;
	if (context && buffer) {
		if (!context->parser) {
			context->parser = new belcard::BelCardParser();
		}
		shared_ptr<belcard::BelCard> belCard = context->parser->parseOne(buffer);
		if (belCard) {
			vCard = linphone_vcard_new_from_belcard(belCard);
		} else {
			ms_error("Couldn't parse buffer %s", buffer);
		}
	}
	return vCard;
}

const char * linphone_vcard_as_vcard4_string(LinphoneVcard *vCard) {
	if (!vCard) return NULL;
	
	return vCard->belCard->toFoldedString().c_str();
}

void linphone_vcard_set_full_name(LinphoneVcard *vCard, const char *name) {
	if (!vCard || !name) return;
	
	shared_ptr<belcard::BelCardFullName> fn = belcard::BelCardGeneric::create<belcard::BelCardFullName>();
	fn->setValue(name);
	vCard->belCard->setFullName(fn);
}

const char* linphone_vcard_get_full_name(const LinphoneVcard *vCard) {
	if (!vCard) return NULL;
	
	const char *result = vCard->belCard->getFullName() ? vCard->belCard->getFullName()->getValue().c_str() : NULL;
	return result;
}

void linphone_vcard_add_sip_address(LinphoneVcard *vCard, const char *sip_address) {
	if (!vCard || !sip_address) return;
	
	shared_ptr<belcard::BelCardImpp> impp = belcard::BelCardGeneric::create<belcard::BelCardImpp>();
	impp->setValue(sip_address);
	vCard->belCard->addImpp(impp);
}

void linphone_vcard_remove_sip_address(LinphoneVcard *vCard, const char *sip_address) {
	if (!vCard) return;
	
	shared_ptr<belcard::BelCardImpp> impp;
	for (auto it = vCard->belCard->getImpp().begin(); it != vCard->belCard->getImpp().end(); ++it) {
		const char *value = (*it)->getValue().c_str();
		if (strcmp(value, sip_address) == 0) {
			impp = *it;
			break;
		}
	}
	if (impp) {
		vCard->belCard->removeImpp(impp);
	}
}

void linphone_vcard_edit_main_sip_address(LinphoneVcard *vCard, const char *sip_address) {
	if (!vCard || !sip_address) return;
	
	if (vCard->belCard->getImpp().size() > 0) {
		const shared_ptr<belcard::BelCardImpp> impp = vCard->belCard->getImpp().front();
		impp->setValue(sip_address);
	} else {
		shared_ptr<belcard::BelCardImpp> impp = belcard::BelCardGeneric::create<belcard::BelCardImpp>();
		impp->setValue(sip_address);
		vCard->belCard->addImpp(impp);
	}
}

bctbx_list_t* linphone_vcard_get_sip_addresses(const LinphoneVcard *vCard) {
	bctbx_list_t *result = NULL;
	if (!vCard) return NULL;
	
	for (auto it = vCard->belCard->getImpp().begin(); it != vCard->belCard->getImpp().end(); ++it) {
		const char *value = (*it)->getValue().c_str();
		if (strncmp(value, "sip:", 4) == 0) {
			result = bctbx_list_append(result, (char *)value);
		}
	}
	return result;
}

void linphone_vcard_add_phone_number(LinphoneVcard *vCard, const char *phone) {
	if (!vCard || !phone) return;
	
	shared_ptr<belcard::BelCardPhoneNumber> phone_number = belcard::BelCardGeneric::create<belcard::BelCardPhoneNumber>();
	phone_number->setValue(phone);
	vCard->belCard->addPhoneNumber(phone_number);
}

void linphone_vcard_remove_phone_number(LinphoneVcard *vCard, const char *phone) {
	if (!vCard) return;
	
	shared_ptr<belcard::BelCardPhoneNumber> tel;
	for (auto it = vCard->belCard->getPhoneNumbers().begin(); it != vCard->belCard->getPhoneNumbers().end(); ++it) {
		const char *value = (*it)->getValue().c_str();
		if (strcmp(value, phone) == 0) {
			tel = *it;
			break;
		}
	}
	if (tel) {
		vCard->belCard->removePhoneNumber(tel);
	}
}

bctbx_list_t* linphone_vcard_get_phone_numbers(const LinphoneVcard *vCard) {
	bctbx_list_t *result = NULL;
	if (!vCard) return NULL;
	
	for (auto it = vCard->belCard->getPhoneNumbers().begin(); it != vCard->belCard->getPhoneNumbers().end(); ++it) {
		const char *value = (*it)->getValue().c_str();
		result = bctbx_list_append(result, (char *)value);
	}
	return result;
}

void linphone_vcard_set_organization(LinphoneVcard *vCard, const char *organization) {
	if (!vCard) return;
	
	if (vCard->belCard->getOrganizations().size() > 0) {
		const shared_ptr<belcard::BelCardOrganization> org = vCard->belCard->getOrganizations().front();
		org->setValue(organization);
	} else {
		shared_ptr<belcard::BelCardOrganization> org = belcard::BelCardGeneric::create<belcard::BelCardOrganization>();
		org->setValue(organization);
		vCard->belCard->addOrganization(org);
	}
}

const char* linphone_vcard_get_organization(const LinphoneVcard *vCard) {
	if (vCard && vCard->belCard->getOrganizations().size() > 0) {
		const shared_ptr<belcard::BelCardOrganization> org = vCard->belCard->getOrganizations().front();
		return org->getValue().c_str();
	}
	
	return NULL;
}

bool_t linphone_vcard_generate_unique_id(LinphoneVcard *vCard) {
	char uuid[64];
	
	if (vCard) {
		if (linphone_vcard_get_uid(vCard)) {
			return FALSE;
		}
		if (sal_generate_uuid(uuid, sizeof(uuid)) == 0) {
			char vcard_uuid[sizeof(uuid)+4];
			snprintf(vcard_uuid, sizeof(vcard_uuid), "urn:%s", uuid);
			linphone_vcard_set_uid(vCard, vcard_uuid);
			return TRUE;
		}
	}
	return FALSE;
}

void linphone_vcard_set_uid(LinphoneVcard *vCard, const char *uid) {
	if (!vCard || !uid) return;
	
	shared_ptr<belcard::BelCardUniqueId> uniqueId = belcard::BelCardGeneric::create<belcard::BelCardUniqueId>();
	uniqueId->setValue(uid);
	vCard->belCard->setUniqueId(uniqueId);
}

const char* linphone_vcard_get_uid(const LinphoneVcard *vCard) {
	if (vCard && vCard->belCard->getUniqueId()) {
		return vCard->belCard->getUniqueId()->getValue().c_str();
	}
	return NULL;
}

void linphone_vcard_set_etag(LinphoneVcard *vCard, const char * etag) {
	if (!vCard) {
		return;
	}
	if (vCard->etag) {
		ms_free(vCard->etag);
		vCard->etag = NULL;
	}
	vCard->etag = ms_strdup(etag);
}

const char* linphone_vcard_get_etag(const LinphoneVcard *vCard) {
	if (!vCard) return NULL;
	return vCard->etag;
}

void linphone_vcard_set_url(LinphoneVcard *vCard, const char * url) {
	if (!vCard) {
		return;
	}
	if (vCard->url) {
		ms_free(vCard->url);
		vCard->url = NULL;
	}
	vCard->url = ms_strdup(url);
}

const char* linphone_vcard_get_url(const LinphoneVcard *vCard) {
	if (!vCard) return NULL;
	return vCard->url;
}

#define VCARD_MD5_HASH_SIZE 16

void linphone_vcard_compute_md5_hash(LinphoneVcard *vCard) {
	unsigned char digest[VCARD_MD5_HASH_SIZE];
	const char *text = NULL;
	if (!vCard) {
		return;
	}
	text = linphone_vcard_as_vcard4_string(vCard);
	bctbx_md5((unsigned char *)text, strlen(text), digest);
	vCard->md5 = (unsigned char *)ms_malloc(sizeof(digest));
	memcpy(vCard->md5, digest, sizeof(digest));
}

bool_t linphone_vcard_compare_md5_hash(LinphoneVcard *vCard) {
	unsigned char *previous_md5 = vCard->md5;
	unsigned char *new_md5 = NULL;
	int result = -1;
	
	if (!previous_md5) {
		return result;
	}
	
	linphone_vcard_compute_md5_hash(vCard);
	new_md5 = vCard->md5;
	result = memcmp(new_md5, previous_md5, VCARD_MD5_HASH_SIZE);
	
	ms_free(previous_md5);
	ms_free(new_md5);
	return result;
}

#ifdef __cplusplus
}
>>>>>>> 761c27d8
#endif<|MERGE_RESOLUTION|>--- conflicted
+++ resolved
@@ -1,4 +1,3 @@
-<<<<<<< HEAD
 /*
 vcard.cc
 Copyright (C) 2015  Belledonne Communications SARL
@@ -393,368 +392,4 @@
 
 #ifdef __cplusplus
 }
-=======
-/*
-vcard.cc
-Copyright (C) 2015  Belledonne Communications SARL
-
-This program is free software; you can redistribute it and/or
-modify it under the terms of the GNU General Public License
-as published by the Free Software Foundation; either version 2
-of the License, or (at your option) any later version.
-
-This program is distributed in the hope that it will be useful,
-but WITHOUT ANY WARRANTY; without even the implied warranty of
-MERCHANTABILITY or FITNESS FOR A PARTICULAR PURPOSE.  See the
-GNU General Public License for more details.
-
-You should have received a copy of the GNU General Public License
-along with this program; if not, write to the Free Software
-Foundation, Inc., 59 Temple Place - Suite 330, Boston, MA  02111-1307, USA.
-*/
-
-#include "vcard.h"
-#include "belcard/belcard.hpp"
-#include "belcard/belcard_parser.hpp"
-#include "sal/sal.h"
-#include <bctoolbox/crypto.h>
-
-struct _LinphoneVcardContext {
-	belcard::BelCardParser *parser;
-	void *user_data;
-};
-
-struct _LinphoneVcard {
-	shared_ptr<belcard::BelCard> belCard;
-	char *etag;
-	char *url;
-	unsigned char *md5;
-};
-
-#ifdef __cplusplus
-extern "C" {
-#endif
-
-LinphoneVcardContext* linphone_vcard_context_new(void) {
-	LinphoneVcardContext* context = ms_new0(LinphoneVcardContext, 1);
-	context->parser = new belcard::BelCardParser();
-	context->user_data = NULL;
-	return context;
-}
-
-void linphone_vcard_context_destroy(LinphoneVcardContext *context) {
-	if (context) {
-		if (context->parser) delete context->parser;
-		ms_free(context);
-	}
-}
-
-void* linphone_vcard_context_get_user_data(const LinphoneVcardContext *context) {
-	return context ? context->user_data : NULL;
-}
-
-
-void linphone_vcard_context_set_user_data(LinphoneVcardContext *context, void *data) {
-	if (context) context->user_data = data;
-}
-
-LinphoneVcard* linphone_vcard_new(void) {
-	LinphoneVcard* vCard = (LinphoneVcard*) ms_new0(LinphoneVcard, 1);
-	vCard->belCard = belcard::BelCardGeneric::create<belcard::BelCard>();
-	return vCard;
-}
-
-static LinphoneVcard* linphone_vcard_new_from_belcard(shared_ptr<belcard::BelCard> belcard) {
-	LinphoneVcard* vCard = (LinphoneVcard*) ms_new0(LinphoneVcard, 1);
-	vCard->belCard = belcard;
-	return vCard;
-}
-
-void linphone_vcard_free(LinphoneVcard *vCard) {
-	if (!vCard) return;
-	if (vCard->etag) ms_free(vCard->etag);
-	if (vCard->url) ms_free(vCard->url);
-	vCard->belCard.reset();
-	ms_free(vCard);
-}
-
-bctbx_list_t* linphone_vcard_context_get_vcard_list_from_file(LinphoneVcardContext *context, const char *filename) {
-	bctbx_list_t *result = NULL;
-	if (context && filename) {
-		if (!context->parser) {
-			context->parser = new belcard::BelCardParser();
-		}
-		shared_ptr<belcard::BelCardList> belCards = context->parser->parseFile(filename);
-		if (belCards) {
-			for (auto it = belCards->getCards().begin(); it != belCards->getCards().end(); ++it) {
-				shared_ptr<belcard::BelCard> belCard = (*it);
-				LinphoneVcard *vCard = linphone_vcard_new_from_belcard(belCard);
-				result = bctbx_list_append(result, vCard);
-			}
-		}
-	}
-	return result;
-}
-
-bctbx_list_t* linphone_vcard_context_get_vcard_list_from_buffer(LinphoneVcardContext *context, const char *buffer) {
-	bctbx_list_t *result = NULL;
-	if (context && buffer) {
-		if (!context->parser) {
-			context->parser = new belcard::BelCardParser();
-		}
-		shared_ptr<belcard::BelCardList> belCards = context->parser->parse(buffer);
-		if (belCards) {
-			for (auto it = belCards->getCards().begin(); it != belCards->getCards().end(); ++it) {
-				shared_ptr<belcard::BelCard> belCard = (*it);
-				LinphoneVcard *vCard = linphone_vcard_new_from_belcard(belCard);
-				result = bctbx_list_append(result, vCard);
-			}
-		}
-	}
-	return result;
-}
-
-LinphoneVcard* linphone_vcard_context_get_vcard_from_buffer(LinphoneVcardContext *context, const char *buffer) {
-	LinphoneVcard *vCard = NULL;
-	if (context && buffer) {
-		if (!context->parser) {
-			context->parser = new belcard::BelCardParser();
-		}
-		shared_ptr<belcard::BelCard> belCard = context->parser->parseOne(buffer);
-		if (belCard) {
-			vCard = linphone_vcard_new_from_belcard(belCard);
-		} else {
-			ms_error("Couldn't parse buffer %s", buffer);
-		}
-	}
-	return vCard;
-}
-
-const char * linphone_vcard_as_vcard4_string(LinphoneVcard *vCard) {
-	if (!vCard) return NULL;
-	
-	return vCard->belCard->toFoldedString().c_str();
-}
-
-void linphone_vcard_set_full_name(LinphoneVcard *vCard, const char *name) {
-	if (!vCard || !name) return;
-	
-	shared_ptr<belcard::BelCardFullName> fn = belcard::BelCardGeneric::create<belcard::BelCardFullName>();
-	fn->setValue(name);
-	vCard->belCard->setFullName(fn);
-}
-
-const char* linphone_vcard_get_full_name(const LinphoneVcard *vCard) {
-	if (!vCard) return NULL;
-	
-	const char *result = vCard->belCard->getFullName() ? vCard->belCard->getFullName()->getValue().c_str() : NULL;
-	return result;
-}
-
-void linphone_vcard_add_sip_address(LinphoneVcard *vCard, const char *sip_address) {
-	if (!vCard || !sip_address) return;
-	
-	shared_ptr<belcard::BelCardImpp> impp = belcard::BelCardGeneric::create<belcard::BelCardImpp>();
-	impp->setValue(sip_address);
-	vCard->belCard->addImpp(impp);
-}
-
-void linphone_vcard_remove_sip_address(LinphoneVcard *vCard, const char *sip_address) {
-	if (!vCard) return;
-	
-	shared_ptr<belcard::BelCardImpp> impp;
-	for (auto it = vCard->belCard->getImpp().begin(); it != vCard->belCard->getImpp().end(); ++it) {
-		const char *value = (*it)->getValue().c_str();
-		if (strcmp(value, sip_address) == 0) {
-			impp = *it;
-			break;
-		}
-	}
-	if (impp) {
-		vCard->belCard->removeImpp(impp);
-	}
-}
-
-void linphone_vcard_edit_main_sip_address(LinphoneVcard *vCard, const char *sip_address) {
-	if (!vCard || !sip_address) return;
-	
-	if (vCard->belCard->getImpp().size() > 0) {
-		const shared_ptr<belcard::BelCardImpp> impp = vCard->belCard->getImpp().front();
-		impp->setValue(sip_address);
-	} else {
-		shared_ptr<belcard::BelCardImpp> impp = belcard::BelCardGeneric::create<belcard::BelCardImpp>();
-		impp->setValue(sip_address);
-		vCard->belCard->addImpp(impp);
-	}
-}
-
-bctbx_list_t* linphone_vcard_get_sip_addresses(const LinphoneVcard *vCard) {
-	bctbx_list_t *result = NULL;
-	if (!vCard) return NULL;
-	
-	for (auto it = vCard->belCard->getImpp().begin(); it != vCard->belCard->getImpp().end(); ++it) {
-		const char *value = (*it)->getValue().c_str();
-		if (strncmp(value, "sip:", 4) == 0) {
-			result = bctbx_list_append(result, (char *)value);
-		}
-	}
-	return result;
-}
-
-void linphone_vcard_add_phone_number(LinphoneVcard *vCard, const char *phone) {
-	if (!vCard || !phone) return;
-	
-	shared_ptr<belcard::BelCardPhoneNumber> phone_number = belcard::BelCardGeneric::create<belcard::BelCardPhoneNumber>();
-	phone_number->setValue(phone);
-	vCard->belCard->addPhoneNumber(phone_number);
-}
-
-void linphone_vcard_remove_phone_number(LinphoneVcard *vCard, const char *phone) {
-	if (!vCard) return;
-	
-	shared_ptr<belcard::BelCardPhoneNumber> tel;
-	for (auto it = vCard->belCard->getPhoneNumbers().begin(); it != vCard->belCard->getPhoneNumbers().end(); ++it) {
-		const char *value = (*it)->getValue().c_str();
-		if (strcmp(value, phone) == 0) {
-			tel = *it;
-			break;
-		}
-	}
-	if (tel) {
-		vCard->belCard->removePhoneNumber(tel);
-	}
-}
-
-bctbx_list_t* linphone_vcard_get_phone_numbers(const LinphoneVcard *vCard) {
-	bctbx_list_t *result = NULL;
-	if (!vCard) return NULL;
-	
-	for (auto it = vCard->belCard->getPhoneNumbers().begin(); it != vCard->belCard->getPhoneNumbers().end(); ++it) {
-		const char *value = (*it)->getValue().c_str();
-		result = bctbx_list_append(result, (char *)value);
-	}
-	return result;
-}
-
-void linphone_vcard_set_organization(LinphoneVcard *vCard, const char *organization) {
-	if (!vCard) return;
-	
-	if (vCard->belCard->getOrganizations().size() > 0) {
-		const shared_ptr<belcard::BelCardOrganization> org = vCard->belCard->getOrganizations().front();
-		org->setValue(organization);
-	} else {
-		shared_ptr<belcard::BelCardOrganization> org = belcard::BelCardGeneric::create<belcard::BelCardOrganization>();
-		org->setValue(organization);
-		vCard->belCard->addOrganization(org);
-	}
-}
-
-const char* linphone_vcard_get_organization(const LinphoneVcard *vCard) {
-	if (vCard && vCard->belCard->getOrganizations().size() > 0) {
-		const shared_ptr<belcard::BelCardOrganization> org = vCard->belCard->getOrganizations().front();
-		return org->getValue().c_str();
-	}
-	
-	return NULL;
-}
-
-bool_t linphone_vcard_generate_unique_id(LinphoneVcard *vCard) {
-	char uuid[64];
-	
-	if (vCard) {
-		if (linphone_vcard_get_uid(vCard)) {
-			return FALSE;
-		}
-		if (sal_generate_uuid(uuid, sizeof(uuid)) == 0) {
-			char vcard_uuid[sizeof(uuid)+4];
-			snprintf(vcard_uuid, sizeof(vcard_uuid), "urn:%s", uuid);
-			linphone_vcard_set_uid(vCard, vcard_uuid);
-			return TRUE;
-		}
-	}
-	return FALSE;
-}
-
-void linphone_vcard_set_uid(LinphoneVcard *vCard, const char *uid) {
-	if (!vCard || !uid) return;
-	
-	shared_ptr<belcard::BelCardUniqueId> uniqueId = belcard::BelCardGeneric::create<belcard::BelCardUniqueId>();
-	uniqueId->setValue(uid);
-	vCard->belCard->setUniqueId(uniqueId);
-}
-
-const char* linphone_vcard_get_uid(const LinphoneVcard *vCard) {
-	if (vCard && vCard->belCard->getUniqueId()) {
-		return vCard->belCard->getUniqueId()->getValue().c_str();
-	}
-	return NULL;
-}
-
-void linphone_vcard_set_etag(LinphoneVcard *vCard, const char * etag) {
-	if (!vCard) {
-		return;
-	}
-	if (vCard->etag) {
-		ms_free(vCard->etag);
-		vCard->etag = NULL;
-	}
-	vCard->etag = ms_strdup(etag);
-}
-
-const char* linphone_vcard_get_etag(const LinphoneVcard *vCard) {
-	if (!vCard) return NULL;
-	return vCard->etag;
-}
-
-void linphone_vcard_set_url(LinphoneVcard *vCard, const char * url) {
-	if (!vCard) {
-		return;
-	}
-	if (vCard->url) {
-		ms_free(vCard->url);
-		vCard->url = NULL;
-	}
-	vCard->url = ms_strdup(url);
-}
-
-const char* linphone_vcard_get_url(const LinphoneVcard *vCard) {
-	if (!vCard) return NULL;
-	return vCard->url;
-}
-
-#define VCARD_MD5_HASH_SIZE 16
-
-void linphone_vcard_compute_md5_hash(LinphoneVcard *vCard) {
-	unsigned char digest[VCARD_MD5_HASH_SIZE];
-	const char *text = NULL;
-	if (!vCard) {
-		return;
-	}
-	text = linphone_vcard_as_vcard4_string(vCard);
-	bctbx_md5((unsigned char *)text, strlen(text), digest);
-	vCard->md5 = (unsigned char *)ms_malloc(sizeof(digest));
-	memcpy(vCard->md5, digest, sizeof(digest));
-}
-
-bool_t linphone_vcard_compare_md5_hash(LinphoneVcard *vCard) {
-	unsigned char *previous_md5 = vCard->md5;
-	unsigned char *new_md5 = NULL;
-	int result = -1;
-	
-	if (!previous_md5) {
-		return result;
-	}
-	
-	linphone_vcard_compute_md5_hash(vCard);
-	new_md5 = vCard->md5;
-	result = memcmp(new_md5, previous_md5, VCARD_MD5_HASH_SIZE);
-	
-	ms_free(previous_md5);
-	ms_free(new_md5);
-	return result;
-}
-
-#ifdef __cplusplus
-}
->>>>>>> 761c27d8
 #endif