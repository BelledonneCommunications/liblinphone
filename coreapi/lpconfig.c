/***************************************************************************
 *            lpconfig.c
 *
 *  Thu Mar 10 11:13:44 2005
 *  Copyright  2005  Simon Morlat
 *  Email simon.morlat@linphone.org
 ****************************************************************************/

/*
 *  This program is free software; you can redistribute it and/or modify
 *  it under the terms of the GNU General Public License as published by
 *  the Free Software Foundation; either version 2 of the License, or
 *  (at your option) any later version.
 *
 *  This program is distributed in the hope that it will be useful,
 *  but WITHOUT ANY WARRANTY; without even the implied warranty of
 *  MERCHANTABILITY or FITNESS FOR A PARTICULAR PURPOSE.  See the
 *  GNU Library General Public License for more details.
 *
 *  You should have received a copy of the GNU General Public License
 *  along with this program; if not, write to the Free Software
 *  Foundation, Inc., 59 Temple Place - Suite 330, Boston, MA 02111-1307, USA.
 */

#define MAX_LEN 16384

#include "linphonecore.h"
#include "bctoolbox/bc_vfs.h"

#include <stdio.h>
#include <stdlib.h>
#include <string.h>
#include <assert.h>
#if !defined(_WIN32_WCE)
#include <errno.h>
#include <sys/types.h>
#include <sys/stat.h>
#if _MSC_VER
#include <io.h>
#endif
#endif /*_WIN32_WCE*/

#ifdef _MSC_VER
#ifdef LINPHONE_WINDOWS_DESKTOP
#include <Shlwapi.h>
#else
#include <stdlib.h>
#endif
#else
#include <libgen.h>
#endif

#ifdef _WIN32
#define RENAME_REQUIRES_NONEXISTENT_NEW_PATH 1
#endif

#define lp_new0(type,n)	(type*)calloc(sizeof(type),n)

#include "lpconfig.h"
#include "lpc2xml.h"

typedef struct _LpItem{
	char *key;
	char *value;
	int is_comment;
	bool_t overwrite; // If set to true, will add overwrite=true when converted to xml
	bool_t skip; // If set to true, won't be dumped when converted to xml
} LpItem;

typedef struct _LpSectionParam{
	char *key;
	char *value;
} LpSectionParam;

typedef struct _LpSection{
	char *name;
	MSList *items;
	MSList *params;
	bool_t overwrite; // If set to true, will add overwrite=true to all items of this section when converted to xml
	bool_t skip; // If set to true, won't be dumped when converted to xml
} LpSection;

struct _LpConfig{
	int refcnt;
	bctbx_vfs_file_t* pFile;
	char *filename;
	char *tmpfilename;
	MSList *sections;
	int modified;
	int readonly;
	bctbx_vfs_t* g_bctbx_vfs;
};



char* lp_realpath(const char* file, char* name) {
#if defined(_WIN32) || defined(__QNX__) || defined(ANDROID)
	return ms_strdup(file);
#else
	char * output = realpath(file, name);
	char * msoutput = ms_strdup(output);
	free(output);
	return msoutput;
#endif
}

LpItem * lp_item_new(const char *key, const char *value){
	LpItem *item=lp_new0(LpItem,1);
	item->key=ortp_strdup(key);
	item->value=ortp_strdup(value);
	return item;
}

LpItem * lp_comment_new(const char *comment){
	LpItem *item=lp_new0(LpItem,1);
	char* pos = NULL;
	item->value=ortp_strdup(comment);

	pos=strchr(item->value,'\r');
	if (pos==NULL)
		pos=strchr(item->value,'\n');

	if(pos) {
		*pos='\0'; /*replace the '\n' */
	}
	item->is_comment=TRUE;
	return item;
}

LpSectionParam *lp_section_param_new(const char *key, const char *value){
	LpSectionParam *param = lp_new0(LpSectionParam, 1);
	param->key = ortp_strdup(key);
	param->value = ortp_strdup(value);
	return param;
}

LpSection *lp_section_new(const char *name){
	LpSection *sec=lp_new0(LpSection,1);
	sec->name=ortp_strdup(name);
	return sec;
}

void lp_item_destroy(void *pitem){
	LpItem *item=(LpItem*)pitem;
	if (item->key) ortp_free(item->key);
	ortp_free(item->value);
	free(item);
}

void lp_section_param_destroy(void *section_param){
	LpSectionParam *param = (LpSectionParam*)section_param;
	ortp_free(param->key);
	ortp_free(param->value);
	free(param);
}

void lp_section_destroy(LpSection *sec){
	ortp_free(sec->name);
	ms_list_for_each(sec->items,lp_item_destroy);
	ms_list_for_each(sec->params,lp_section_param_destroy);
	ms_list_free(sec->items);
	free(sec);
}

void lp_section_add_item(LpSection *sec,LpItem *item){
	sec->items=ms_list_append(sec->items,(void *)item);
}

void lp_config_add_section(LpConfig *lpconfig, LpSection *section){
	lpconfig->sections=ms_list_append(lpconfig->sections,(void *)section);
}

void lp_config_add_section_param(LpSection *section, LpSectionParam *param){
	section->params = ms_list_append(section->params, (void *)param);
}

void lp_config_remove_section(LpConfig *lpconfig, LpSection *section){
	lpconfig->sections=ms_list_remove(lpconfig->sections,(void *)section);
	lp_section_destroy(section);
}

void lp_section_remove_item(LpSection *sec, LpItem *item){
	sec->items=ms_list_remove(sec->items,(void *)item);
	lp_item_destroy(item);
}

static bool_t is_first_char(const char *start, const char *pos){
	const char *p;
	for(p=start;p<pos;p++){
		if (*p!=' ') return FALSE;
	}
	return TRUE;
}

static int is_a_comment(const char *str){
	while (*str==' '){
		str++;
	}
	if (*str=='#') return 1;
	return 0;
}

LpSection *lp_config_find_section(const LpConfig *lpconfig, const char *name){
	LpSection *sec;
	MSList *elem;
	/*printf("Looking for section %s\n",name);*/
	for (elem=lpconfig->sections;elem!=NULL;elem=ms_list_next(elem)){
		sec=(LpSection*)elem->data;
		if (strcmp(sec->name,name)==0){
			/*printf("Section %s found\n",name);*/
			return sec;
		}
	}
	return NULL;
}

LpSectionParam *lp_section_find_param(const LpSection *sec, const char *key){
	MSList *elem;
	LpSectionParam *param;
	for (elem = sec->params; elem != NULL; elem = ms_list_next(elem)){
		param = (LpSectionParam*)elem->data;
		if (strcmp(param->key, key) == 0) {
			return param;
		}
	}
	return NULL;
}

LpItem *lp_section_find_comment(const LpSection *sec, const char *comment){
	MSList *elem;
	LpItem *item;
	/*printf("Looking for item %s\n",name);*/
	for (elem=sec->items;elem!=NULL;elem=ms_list_next(elem)){
		item=(LpItem*)elem->data;
		if (item->is_comment && strcmp(item->value,comment)==0) {
			/*printf("Item %s found\n",name);*/
			return item;
		}
	}
	return NULL;
}

LpItem *lp_section_find_item(const LpSection *sec, const char *name){
	MSList *elem;
	LpItem *item;
	/*printf("Looking for item %s\n",name);*/
	for (elem=sec->items;elem!=NULL;elem=ms_list_next(elem)){
		item=(LpItem*)elem->data;
		if (!item->is_comment && strcmp(item->key,name)==0) {
			/*printf("Item %s found\n",name);*/
			return item;
		}
	}
	return NULL;
}

static LpSection* lp_config_parse_line(LpConfig* lpconfig, const char* line, LpSection* cur) {
	LpSectionParam *params = NULL;
	char *pos1,*pos2;
	int nbs;
	size_t size=strlen(line)+1;
	char *secname=ms_malloc(size);
	char *key=ms_malloc(size);
	char *value=ms_malloc(size);
	LpItem *item;

	pos1=strchr(line,'[');
	if (pos1!=NULL && is_first_char(line,pos1) ){
		pos2=strchr(pos1,']');
		if (pos2!=NULL){
			secname[0]='\0';
			/* found section */
			*pos2='\0';
			nbs = sscanf(pos1+1, "%s", secname);
			if (nbs >= 1) {
				if (strlen(secname) > 0) {
					cur = lp_config_find_section (lpconfig,secname);
					if (cur == NULL) {
						cur = lp_section_new(secname);
						lp_config_add_section(lpconfig, cur);
					}

					if (pos2 > pos1 + 1 + strlen(secname)) {
						/* found at least one section param */
						pos2 = pos1 + 1 + strlen(secname) + 1; // Remove the white space after the secname
						pos1 = strchr(pos2, '=');
						while (pos1 != NULL) {
							/* for each section param */
							key[0] = '\0';
							value[0] = '\0';
							*pos1 = ' ';
							if (sscanf(pos2, "%s %s", key, value) == 2) {
								params = lp_section_param_new(key, value);
								lp_config_add_section_param(cur, params);

								pos2 += strlen(key) + strlen(value) + 2; // Remove the = sign + the white space after each param
								pos1 = strchr(pos2, '=');
							} else {
								ms_warning("parse section params error !");
								pos1 = NULL;
							}
						}
					}
				}
			} else {
				ms_warning("parse error!");
			}
		}
	}else {
		if (is_a_comment(line)){
			if (cur){
				LpItem *comment=lp_comment_new(line);
				item=lp_section_find_comment(cur,comment->value);
				if (item!=NULL) {
					lp_section_remove_item(cur, item);
				}
				lp_section_add_item(cur,comment);
			}
		}else{
			pos1=strchr(line,'=');
			if (pos1!=NULL){
				key[0]='\0';

				*pos1='\0';
				if (sscanf(line,"%s",key)>0){

					pos1++;
					pos2=strchr(pos1,'\r');
					if (pos2==NULL)
						pos2=strchr(pos1,'\n');
					if (pos2==NULL) pos2=pos1+strlen(pos1);
					else {
						*pos2='\0'; /*replace the '\n' */
					}
					/* remove ending white spaces */
					for (; pos2>pos1 && pos2[-1]==' ';pos2--) pos2[-1]='\0';

					if (pos2-pos1>0){
						/* found a pair key,value */

						if (cur!=NULL){
							item=lp_section_find_item(cur,key);
							if (item==NULL){
								lp_section_add_item(cur,lp_item_new(key,pos1));
							}else{
								ortp_free(item->value);
								item->value=ortp_strdup(pos1);
							}
							/*ms_message("Found %s=%s",key,pos1);*/
						}else{
							ms_warning("found key,item but no sections");
						}
					}
				}
			}
		}
	}
	ms_free(key);
	ms_free(value);
	ms_free(secname);
	return cur;
}

void lp_config_parse(LpConfig *lpconfig, bctbx_vfs_file_t* pFile){
	char tmp[MAX_LEN]= {'\0'};
	LpSection* current_section = NULL;
	int size  =0;
	if (pFile==NULL) return;
	while(( size = bctbx_file_get_nxtline(pFile, tmp, MAX_LEN)) > 0){
		//tmp[size] = '\0';
		current_section = lp_config_parse_line(lpconfig, tmp, current_section);
	}
}

LpConfig * lp_config_new(const char *filename){
	return lp_config_new_with_factory(filename, NULL);
}

LpConfig * lp_config_new_from_buffer(const char *buffer){
	LpConfig* conf = lp_new0(LpConfig,1);
	LpSection* current_section = NULL;

	char* ptr = ms_strdup(buffer);
	char* strtok_storage = NULL;
	char* line = strtok_r(ptr, "\n", &strtok_storage);

	conf->refcnt=1;

	while( line != NULL ){
		current_section = lp_config_parse_line(conf,line,current_section);
		line = strtok_r(NULL, "\n", &strtok_storage);
	}

	ms_free(ptr);

	return conf;
}

LpConfig *lp_config_new_with_factory(const char *config_filename, const char *factory_config_filename) {

	int fd;
	bctbx_vfs_file_t *pFile = NULL;

<<<<<<< HEAD
	LpConfig *lpconfig = lp_new0(LpConfig, 1);
	bctbx_vfs_set_default(NULL);
=======
	LpConfig *lpconfig=lp_new0(LpConfig,1);
>>>>>>> 2fc0aef1
	lpconfig->g_bctbx_vfs = bctbx_vfs_get_default();

	lpconfig->refcnt = 1;
	if (config_filename != NULL) {
		if (ortp_file_exist(config_filename) == 0) {
			lpconfig->filename = lp_realpath(config_filename, NULL);
			if (lpconfig->filename == NULL) {
				ms_error("Could not find the real path of %s: %s", config_filename, strerror(errno));
				goto fail;
			}
		} else {
			lpconfig->filename = ms_strdup(config_filename);
		}
		lpconfig->tmpfilename=ortp_strdup_printf("%s.tmp",lpconfig->filename);
		ms_message("Using (r/w) config information from %s", lpconfig->filename);

#if !defined(_WIN32)
		{
			struct stat fileStat;
			if ((stat(lpconfig->filename,&fileStat) == 0) && (S_ISREG(fileStat.st_mode))) {
				/* make existing configuration files non-group/world-accessible */
				if (chmod(lpconfig->filename, S_IRUSR | S_IWUSR) == -1) {
					ms_warning("unable to correct permissions on "
						"configuration file: %s", strerror(errno));
				}
			}
		}
#endif /*_WIN32*/
		/*open with r+ to check if we can write on it later*/

		pFile = bctbx_file_open(lpconfig->g_bctbx_vfs,lpconfig->filename, "r+");
		fd  = pFile->fd;
		lpconfig->pFile = pFile;
		
#ifdef RENAME_REQUIRES_NONEXISTENT_NEW_PATH
		if (fd  == -1){
			pFile = bctbx_file_open(lpconfig->g_bctbx_vfs,lpconfig->tmpfilename, "r+");
			if (fd){
				ms_warning("Could not open %s but %s works, app may have crashed during last sync.",lpconfig->filename,lpconfig->tmpfilename);
			}
		}
#endif
		if (fd != -1){
		    lp_config_parse(lpconfig, pFile);
			bctbx_file_close(pFile);
			lpconfig->pFile = NULL;
			lpconfig->modified=0;
		}
	}
	if (factory_config_filename != NULL) {
		lp_config_read_file(lpconfig, factory_config_filename);
	}
	return lpconfig;

fail:
	ms_free(lpconfig);
	return NULL;
}

int lp_config_read_file(LpConfig *lpconfig, const char *filename){
	char* path = lp_realpath(filename, NULL);
	int fd=-1;
	bctbx_vfs_file_t* pFile = bctbx_file_open(lpconfig->g_bctbx_vfs, path, "r");
	fd = pFile->fd;
	if (fd != -1){
		ms_message("Reading config information from %s", path);
		lp_config_parse(lpconfig, pFile);
		bctbx_file_close(pFile);
		ms_free(path);
		return 0;
	}
	ms_warning("Fail to open file %s",path);
	ms_free(path);
	return -1;
}

void lp_item_set_value(LpItem *item, const char *value){
	char *prev_value=item->value;
	item->value=ortp_strdup(value);
	ortp_free(prev_value);
}


static void _lp_config_destroy(LpConfig *lpconfig){
	if (lpconfig->filename!=NULL) ortp_free(lpconfig->filename);
	if (lpconfig->tmpfilename) ortp_free(lpconfig->tmpfilename);
	ms_list_for_each(lpconfig->sections,(void (*)(void*))lp_section_destroy);
	ms_list_free(lpconfig->sections);
	free(lpconfig);
}

LpConfig *lp_config_ref(LpConfig *lpconfig){
	lpconfig->refcnt++;
	return lpconfig;
}

void lp_config_unref(LpConfig *lpconfig){
	lpconfig->refcnt--;
	if (lpconfig->refcnt==0)
		_lp_config_destroy(lpconfig);
}

void lp_config_destroy(LpConfig *lpconfig){
	lp_config_unref(lpconfig);
}

const char *lp_config_get_section_param_string(const LpConfig *lpconfig, const char *section, const char *key, const char *default_value){
	LpSection *sec;
	LpSectionParam *param;
	sec = lp_config_find_section(lpconfig, section);
	if (sec != NULL) {
		param = lp_section_find_param(sec, key);
		if (param != NULL) return param->value;
	}
	return default_value;
}

const char *lp_config_get_string(const LpConfig *lpconfig, const char *section, const char *key, const char *default_string){
	LpSection *sec;
	LpItem *item;
	sec=lp_config_find_section(lpconfig,section);
	if (sec!=NULL){
		item=lp_section_find_item(sec,key);
		if (item!=NULL) return item->value;
	}
	return default_string;
}

bool_t lp_config_get_range(const LpConfig *lpconfig, const char *section, const char *key, int *min, int *max, int default_min, int default_max) {
	const char *str = lp_config_get_string(lpconfig, section, key, NULL);
	if (str != NULL) {
		char *minusptr = strchr(str, '-');
		if ((minusptr == NULL) || (minusptr == str)) {
			*min = default_min;
			*max = default_max;
			return FALSE;
		}
		*min = atoi(str);
		*max = atoi(minusptr + 1);
		return TRUE;
	} else {
		*min = default_min;
		*max = default_max;
		return TRUE;
	}
}


int lp_config_get_int(const LpConfig *lpconfig,const char *section, const char *key, int default_value){
	const char *str=lp_config_get_string(lpconfig,section,key,NULL);
	if (str!=NULL) {
		int ret=0;

		if (strstr(str,"0x")==str){
			sscanf(str,"%x",&ret);
		}else
			sscanf(str,"%i",&ret);
		return ret;
	}
	else return default_value;
}

int64_t lp_config_get_int64(const LpConfig *lpconfig,const char *section, const char *key, int64_t default_value){
	const char *str=lp_config_get_string(lpconfig,section,key,NULL);
	if (str!=NULL) {
#ifdef _WIN32
		return (int64_t)_atoi64(str);
#else
		return atoll(str);
#endif
	}
	else return default_value;
}

float lp_config_get_float(const LpConfig *lpconfig,const char *section, const char *key, float default_value){
	const char *str=lp_config_get_string(lpconfig,section,key,NULL);
	float ret=default_value;
	if (str==NULL) return default_value;
	sscanf(str,"%f",&ret);
	return ret;
}

bool_t lp_config_get_overwrite_flag_for_entry(const LpConfig *lpconfig, const char *section, const char *key) {
	LpSection *sec;
	LpItem *item;
	sec = lp_config_find_section(lpconfig, section);
	if (sec != NULL){
		item = lp_section_find_item(sec, key);
		if (item != NULL) return item->overwrite;
	}
	return FALSE;
}

bool_t lp_config_get_overwrite_flag_for_section(const LpConfig *lpconfig, const char *section) {
	LpSection *sec;
	sec = lp_config_find_section(lpconfig, section);
	if (sec != NULL){
		return sec->overwrite;
	}
	return FALSE;
}

bool_t lp_config_get_skip_flag_for_entry(const LpConfig *lpconfig, const char *section, const char *key) {
	LpSection *sec;
	LpItem *item;
	sec = lp_config_find_section(lpconfig, section);
	if (sec != NULL){
		item = lp_section_find_item(sec, key);
		if (item != NULL) return item->skip;
	}
	return FALSE;
}

bool_t lp_config_get_skip_flag_for_section(const LpConfig *lpconfig, const char *section) {
	LpSection *sec;
	sec = lp_config_find_section(lpconfig, section);
	if (sec != NULL){
		return sec->skip;
	}
	return FALSE;
}

void lp_config_set_string(LpConfig *lpconfig,const char *section, const char *key, const char *value){
	LpItem *item;
	LpSection *sec=lp_config_find_section(lpconfig,section);
	if (sec!=NULL){
		item=lp_section_find_item(sec,key);
		if (item!=NULL){
			if (value!=NULL && value[0] != '\0')
				lp_item_set_value(item,value);
			else lp_section_remove_item(sec,item);
		}else{
			if (value!=NULL && value[0] != '\0')
				lp_section_add_item(sec,lp_item_new(key,value));
		}
	}else if (value!=NULL && value[0] != '\0'){
		sec=lp_section_new(section);
		lp_config_add_section(lpconfig,sec);
		lp_section_add_item(sec,lp_item_new(key,value));
	}
	lpconfig->modified++;
}

void lp_config_set_range(LpConfig *lpconfig, const char *section, const char *key, int min_value, int max_value) {
	char tmp[30];
	snprintf(tmp, sizeof(tmp), "%i-%i", min_value, max_value);
	lp_config_set_string(lpconfig, section, key, tmp);
}

void lp_config_set_int(LpConfig *lpconfig,const char *section, const char *key, int value){
	char tmp[30];
	snprintf(tmp,sizeof(tmp),"%i",value);
	lp_config_set_string(lpconfig,section,key,tmp);
}

void lp_config_set_int_hex(LpConfig *lpconfig,const char *section, const char *key, int value){
	char tmp[30];
	snprintf(tmp,sizeof(tmp),"0x%x",value);
	lp_config_set_string(lpconfig,section,key,tmp);
}

void lp_config_set_int64(LpConfig *lpconfig,const char *section, const char *key, int64_t value){
	char tmp[30];
	snprintf(tmp,sizeof(tmp),"%lli",(long long)value);
	lp_config_set_string(lpconfig,section,key,tmp);
}


void lp_config_set_float(LpConfig *lpconfig,const char *section, const char *key, float value){
	char tmp[30];
	snprintf(tmp,sizeof(tmp),"%f",value);
	lp_config_set_string(lpconfig,section,key,tmp);
}

void lp_config_set_overwrite_flag_for_entry(LpConfig *lpconfig, const char *section, const char *key, bool_t value) {
	LpSection *sec;
	LpItem *item;
	sec = lp_config_find_section(lpconfig, section);
	if (sec != NULL) {
		item = lp_section_find_item(sec, key);
		if (item != NULL) item->overwrite = value;
	}
}

void lp_config_set_overwrite_flag_for_section(LpConfig *lpconfig, const char *section, bool_t value) {
	LpSection *sec;
	sec = lp_config_find_section(lpconfig, section);
	if (sec != NULL) {
		sec->overwrite = value;
	}
}

void lp_config_set_skip_flag_for_entry(LpConfig *lpconfig, const char *section, const char *key, bool_t value) {
	LpSection *sec;
	LpItem *item;
	sec = lp_config_find_section(lpconfig, section);
	if (sec != NULL) {
		item = lp_section_find_item(sec, key);
		if (item != NULL) item->skip = value;
	}
}

void lp_config_set_skip_flag_for_section(LpConfig *lpconfig, const char *section, bool_t value) {
	LpSection *sec;
	sec = lp_config_find_section(lpconfig, section);
	if (sec != NULL) {
		sec->skip = value;
	}
}

void lp_item_write(LpItem *item, LpConfig *lpconfig){
	int ret =-1 ;
	if (item->is_comment){	
		ret =bctbx_file_fprintf(lpconfig->pFile, 0, "%s\n",item->value);

	}
	else if (item->value && item->value[0] != '\0' ){
		ret =bctbx_file_fprintf(lpconfig->pFile, 0, "%s=%s\n",item->key,item->value);
	}
	
	else {
		ms_warning("Not writing item %s to file, it is empty", item->key);
	}
	if (ret < 0){
		ms_error("lp_item_write : not writing item to file" );
	}
}

void lp_section_param_write(LpSectionParam *param, LpConfig *lpconfig){
	if( param->value && param->value[0] != '\0') {
		bctbx_file_fprintf(lpconfig->pFile, 0, " %s=%s", param->key, param->value);

	} else {
		ms_warning("Not writing param %s to file, it is empty", param->key);
	}
}

void lp_section_write(LpSection *sec,LpConfig *lpconfig){

	if (bctbx_file_fprintf(lpconfig->pFile, 0, "[%s",sec->name) < 0) ms_error("lp_section_write : write error on %s", sec->name);
	ms_list_for_each2(sec->params, (void (*)(void*, void*))lp_section_param_write, (void *)lpconfig);

	if (bctbx_file_fprintf(lpconfig->pFile, 0, "]\n")< 0) ms_error("lp_section_write : write error ");
	ms_list_for_each2(sec->items, (void (*)(void*, void*))lp_item_write, (void *)lpconfig);

	if (bctbx_file_fprintf(lpconfig->pFile, 0, "\n")< 0) ms_error("lp_section_write : write error");
	
}

int lp_config_sync(LpConfig *lpconfig){
	int fd = -1;	
	bctbx_vfs_file_t *pFile = NULL;
	if (lpconfig->filename==NULL) return -1;
	if (lpconfig->readonly) return 0;

#ifndef _WIN32
	/* don't create group/world-accessible files */
	(void) umask(S_IRWXG | S_IRWXO);
#endif
	pFile  = bctbx_file_open(lpconfig->g_bctbx_vfs,lpconfig->tmpfilename, "w");
	lpconfig->pFile = pFile;
	fd = pFile->fd;
	if (fd  == -1 ){
		ms_warning("Could not write %s ! Maybe it is read-only. Configuration will not be saved.",lpconfig->filename);
		lpconfig->readonly=1;
		return -1;
	}
	
	ms_list_for_each2(lpconfig->sections,(void (*)(void *,void*))lp_section_write,(void *)lpconfig);
	bctbx_file_close(pFile);

#ifdef RENAME_REQUIRES_NONEXISTENT_NEW_PATH
	/* On windows, rename() does not accept that the newpath is an existing file, while it is accepted on Unix.
	 * As a result, we are forced to first delete the linphonerc file, and then rename.*/
	if (remove(lpconfig->filename)!=0){
		ms_error("Cannot remove %s: %s",lpconfig->filename, strerror(errno));
	}
#endif
	if (rename(lpconfig->tmpfilename,lpconfig->filename)!=0){
		ms_error("Cannot rename %s into %s: %s",lpconfig->tmpfilename,lpconfig->filename,strerror(errno));
	}
	lpconfig->modified=0;
	return 0;
}

int lp_config_has_section(const LpConfig *lpconfig, const char *section){
	if (lp_config_find_section(lpconfig,section)!=NULL) return 1;
	return 0;
}

void lp_config_for_each_section(const LpConfig *lpconfig, void (*callback)(const char *section, void *ctx), void *ctx) {
	LpSection *sec;
	MSList *elem;
	for (elem=lpconfig->sections;elem!=NULL;elem=ms_list_next(elem)){
		sec=(LpSection*)elem->data;
		callback(sec->name, ctx);
	}
}

void lp_config_for_each_entry(const LpConfig *lpconfig, const char *section, void (*callback)(const char *entry, void *ctx), void *ctx) {
	LpItem *item;
	MSList *elem;
	LpSection *sec=lp_config_find_section(lpconfig,section);
	if (sec!=NULL){
		for (elem=sec->items;elem!=NULL;elem=ms_list_next(elem)){
			item=(LpItem*)elem->data;
			if (!item->is_comment)
				callback(item->key, ctx);
		}
	}
}

void lp_config_clean_section(LpConfig *lpconfig, const char *section){
	LpSection *sec=lp_config_find_section(lpconfig,section);
	if (sec!=NULL){
		lp_config_remove_section(lpconfig,sec);
	}
	lpconfig->modified++;
}

int lp_config_needs_commit(const LpConfig *lpconfig){
	return lpconfig->modified>0;
}

static const char *DEFAULT_VALUES_SUFFIX = "_default_values";

int lp_config_get_default_int(const LpConfig *lpconfig, const char *section, const char *key, int default_value) {
	char default_section[MAX_LEN];
	strcpy(default_section, section);
	strcat(default_section, DEFAULT_VALUES_SUFFIX);

	return lp_config_get_int(lpconfig, default_section, key, default_value);
}

int64_t lp_config_get_default_int64(const LpConfig *lpconfig, const char *section, const char *key, int64_t default_value) {
	char default_section[MAX_LEN];
	strcpy(default_section, section);
	strcat(default_section, DEFAULT_VALUES_SUFFIX);

	return lp_config_get_int64(lpconfig, default_section, key, default_value);
}

float lp_config_get_default_float(const LpConfig *lpconfig, const char *section, const char *key, float default_value) {
	char default_section[MAX_LEN];
	strcpy(default_section, section);
	strcat(default_section, DEFAULT_VALUES_SUFFIX);

	return lp_config_get_float(lpconfig, default_section, key, default_value);
}

const char* lp_config_get_default_string(const LpConfig *lpconfig, const char *section, const char *key, const char *default_value) {
	char default_section[MAX_LEN];
	strcpy(default_section, section);
	strcat(default_section, DEFAULT_VALUES_SUFFIX);

	return lp_config_get_string(lpconfig, default_section, key, default_value);
}

/*
 * WARNING: this function is very dangerous.
 * Read carefuly the folowing notices:
 * 1. The 'path' parameter may be modify by
 *    the function. Be care to keep a copy of
 *    the original string.
 * 2. The return pointer may points on a part of
 *    'path'. So, be care to not free the string
 *    pointed by 'path' before the last used of
 *    the returned pointer.
 * 3. Do not feed it after midnight
 */
static const char *_lp_config_dirname(char *path) {
#ifdef _MSC_VER
	char drive[_MAX_DRIVE];
	char dir[_MAX_DIR];
	char fname[_MAX_FNAME];
	char ext[_MAX_EXT];
	static char dirname[_MAX_DRIVE + _MAX_DIR];
	_splitpath(path, drive, dir, fname, ext);
	snprintf(dirname, sizeof(dirname), "%s%s", drive, dir);
	return dirname;
#else
	return dirname(path);
#endif
}

bool_t lp_config_relative_file_exists(const LpConfig *lpconfig, const char *filename) {
	bctbx_vfs_file_t *pFile = lpconfig->pFile;
	if (lpconfig->filename == NULL) {
		return FALSE;
	} else {
		char *conf_path = ms_strdup(lpconfig->filename);
		const char *dir = _lp_config_dirname(conf_path);
		char *filepath = ms_strdup_printf("%s/%s", dir, filename);
		char *realfilepath = lp_realpath(filepath, NULL);

		ms_free(conf_path);
		ms_free(filepath);

		if(realfilepath == NULL) return FALSE;

		pFile = bctbx_file_open(lpconfig->g_bctbx_vfs,realfilepath, "r");
		ms_free(realfilepath);
		if (pFile->fd != -1) {
			bctbx_file_close(pFile);
		}
		return pFile->fd > 0;
	}
}

void lp_config_write_relative_file(const LpConfig *lpconfig, const char *filename, const char *data) {
	char *dup_config_file = NULL;
	const char *dir = NULL;
	char *filepath = NULL;
	char *realfilepath = NULL;
	int fd = 0;

	bctbx_vfs_file_t *pFile = lpconfig->pFile;
	if (lpconfig->filename == NULL) return;

	if(strlen(data) == 0) {
		ms_warning("%s has not been created because there is no data to write", filename);
		return;
	}

	dup_config_file = ms_strdup(lpconfig->filename);
	dir = _lp_config_dirname(dup_config_file);
	filepath = ms_strdup_printf("%s/%s", dir, filename);
	realfilepath = lp_realpath(filepath, NULL);
	if(realfilepath == NULL) {
		ms_error("Could not resolv %s: %s", filepath, strerror(errno));
		goto end;
	}

	pFile = bctbx_file_open(lpconfig->g_bctbx_vfs,realfilepath,  "w");
	fd = pFile->fd;
	
	if(fd == -1) {
		ms_error("Could not open %s for write", realfilepath);
		goto end;
	}
	bctbx_file_fprintf(pFile, 0, "%s",data);
	bctbx_file_close(pFile);

end:
	ms_free(dup_config_file);
	ms_free(filepath);
	if(realfilepath) ms_free(realfilepath);
}

int lp_config_read_relative_file(const LpConfig *lpconfig, const char *filename, char *data, size_t max_length) {
	char *dup_config_file = NULL;
	const char *dir = NULL;
	char *filepath = NULL;
	int fd = 0;
	bctbx_vfs_file_t* pFile = NULL;

	char* realfilepath = NULL;

	if (lpconfig->filename == NULL) return -1;

	dup_config_file = ms_strdup(lpconfig->filename);
	dir = _lp_config_dirname(dup_config_file);
	filepath = ms_strdup_printf("%s/%s", dir, filename);
	realfilepath = lp_realpath(filepath, NULL);
	if(realfilepath == NULL) {
		ms_error("Could not resolv %s: %s", filepath, strerror(errno));
		goto err;
	}

	pFile = bctbx_file_open(lpconfig->g_bctbx_vfs,realfilepath,"r");
	if (pFile !=NULL)
		fd = pFile->fd;
	
	if(fd == -1 ) {
		ms_error("Could not open %s for read.", realfilepath);
		goto err;
	}


	if(bctbx_file_read(pFile, data, 1, max_length) < 0){
		ms_error("%s could not be loaded.", realfilepath);
		goto err;
		
	}

	bctbx_file_close(pFile);

	ms_free(dup_config_file);
	ms_free(filepath);
	ms_free(realfilepath);
	return 0;

err:
	ms_free(dup_config_file);
	ms_free(filepath);
	if(realfilepath) ms_free(realfilepath);
	return -1;
}

const char** lp_config_get_sections_names(LpConfig *lpconfig) {
	const char **sections_names;
	const MSList *sections = lpconfig->sections;
	int ndev;
	int i;

	ndev = ms_list_size(sections);
	sections_names = ms_malloc((ndev + 1) * sizeof(const char *));

	for (i = 0; sections != NULL; sections = sections->next, i++) {
		LpSection *section = (LpSection *)sections->data;
		sections_names[i] = ms_strdup(section->name);
	}

	sections_names[ndev] = NULL;
	return sections_names;
}

char* lp_config_dump_as_xml(const LpConfig *lpconfig) {
	char *buffer;

	lpc2xml_context *ctx = lpc2xml_context_new(NULL, NULL);
	lpc2xml_set_lpc(ctx, lpconfig);
	lpc2xml_convert_string(ctx, &buffer);
	lpc2xml_context_destroy(ctx);

	return buffer;
}

struct _entry_data {
	const LpConfig *conf;
	const char *section;
	char** buffer;
};

static void dump_entry(const char *entry, void *data) {
	struct _entry_data *d = (struct _entry_data *) data;
	const char *value = lp_config_get_string(d->conf, d->section, entry, "");
	*d->buffer = ms_strcat_printf(*d->buffer, "\t%s=%s\n", entry, value);
}

static void dump_section(const char *section, void *data) {
	struct _entry_data *d = (struct _entry_data *) data;
	d->section = section;
	*d->buffer = ms_strcat_printf(*d->buffer, "[%s]\n", section);
	lp_config_for_each_entry(d->conf, section, dump_entry, d);
}

char* lp_config_dump(const LpConfig *lpconfig) {
	char* buffer = NULL;
	struct _entry_data d = { lpconfig, NULL, &buffer };
	lp_config_for_each_section(lpconfig, dump_section, &d);

	return buffer;
}

void lp_config_clean_entry(LpConfig *lpconfig, const char *section, const char *key) {
	LpSection *sec;
	LpItem *item;
	sec=lp_config_find_section(lpconfig,section);
	if (sec!=NULL){
		item=lp_section_find_item(sec,key);
		if (item!=NULL)
			lp_section_remove_item(sec,item);
	}
	return ;
}
int lp_config_has_entry(const LpConfig *lpconfig, const char *section, const char *key) {
	LpSection *sec;
	sec=lp_config_find_section(lpconfig,section);
	if (sec!=NULL){
		return lp_section_find_item(sec,key) != NULL;
	} else
		return FALSE;
	
}<|MERGE_RESOLUTION|>--- conflicted
+++ resolved
@@ -400,13 +400,7 @@
 
 	int fd;
 	bctbx_vfs_file_t *pFile = NULL;
-
-<<<<<<< HEAD
 	LpConfig *lpconfig = lp_new0(LpConfig, 1);
-	bctbx_vfs_set_default(NULL);
-=======
-	LpConfig *lpconfig=lp_new0(LpConfig,1);
->>>>>>> 2fc0aef1
 	lpconfig->g_bctbx_vfs = bctbx_vfs_get_default();
 
 	lpconfig->refcnt = 1;
@@ -437,15 +431,16 @@
 #endif /*_WIN32*/
 		/*open with r+ to check if we can write on it later*/
 
-		pFile = bctbx_file_open(lpconfig->g_bctbx_vfs,lpconfig->filename, "r+");
-		fd  = pFile->fd;
+		pFile = bctbx_file_open(lpconfig->g_bctbx_vfs, lpconfig->filename, "r+");
+		fd = pFile->fd;
 		lpconfig->pFile = pFile;
-		
+
 #ifdef RENAME_REQUIRES_NONEXISTENT_NEW_PATH
-		if (fd  == -1){
-			pFile = bctbx_file_open(lpconfig->g_bctbx_vfs,lpconfig->tmpfilename, "r+");
-			if (fd){
-				ms_warning("Could not open %s but %s works, app may have crashed during last sync.",lpconfig->filename,lpconfig->tmpfilename);
+		if (fd == -1) {
+			pFile = bctbx_file_open(lpconfig->g_bctbx_vfs, lpconfig->tmpfilename, "r+");
+			if (fd) {
+				ms_warning("Could not open %s but %s works, app may have crashed during last sync.", lpconfig->filename,
+						   lpconfig->tmpfilename);
 			}
 		}
 #endif
@@ -1065,20 +1060,19 @@
 void lp_config_clean_entry(LpConfig *lpconfig, const char *section, const char *key) {
 	LpSection *sec;
 	LpItem *item;
-	sec=lp_config_find_section(lpconfig,section);
-	if (sec!=NULL){
-		item=lp_section_find_item(sec,key);
-		if (item!=NULL)
-			lp_section_remove_item(sec,item);
-	}
-	return ;
+	sec = lp_config_find_section(lpconfig, section);
+	if (sec != NULL) {
+		item = lp_section_find_item(sec, key);
+		if (item != NULL)
+			lp_section_remove_item(sec, item);
+	}
+	return;
 }
 int lp_config_has_entry(const LpConfig *lpconfig, const char *section, const char *key) {
 	LpSection *sec;
-	sec=lp_config_find_section(lpconfig,section);
-	if (sec!=NULL){
-		return lp_section_find_item(sec,key) != NULL;
+	sec = lp_config_find_section(lpconfig, section);
+	if (sec != NULL) {
+		return lp_section_find_item(sec, key) != NULL;
 	} else
 		return FALSE;
-	
 }