--- conflicted
+++ resolved
@@ -22,153 +22,19 @@
  *  Foundation, Inc., 59 Temple Place - Suite 330, Boston, MA 02111-1307, USA.
  */
 
+#include <libxml/parser.h>
+#include <libxml/tree.h>
+#include <libxml/xmlwriter.h>
+
+#include <linphone/utils/utils.h>
+
 #include "linphone/core.h"
 #include "private.h"
 #include "linphone/lpconfig.h"
 #include "belle-sip/belle-sip.h"
 #include "ortp/b64.h"
 #include "linphone/wrapper_utils.h"
-#include "bctoolbox/charconv.h"
 
-<<<<<<< HEAD
-#include <libxml/parser.h>
-#include <libxml/tree.h>
-#include <libxml/xmlwriter.h>
-
-#define COMPOSING_DEFAULT_IDLE_TIMEOUT 15
-#define COMPOSING_DEFAULT_REFRESH_TIMEOUT 60
-#define COMPOSING_DEFAULT_REMOTE_REFRESH_TIMEOUT 120
-
-static void linphone_chat_message_release(LinphoneChatMessage *msg);
-static void linphone_chat_room_delete_composing_idle_timer(LinphoneChatRoom *cr);
-static void linphone_chat_room_delete_composing_refresh_timer(LinphoneChatRoom *cr);
-static void linphone_chat_room_delete_remote_composing_refresh_timer(LinphoneChatRoom *cr);
-static void _linphone_chat_message_destroy(LinphoneChatMessage *msg);
-static void linphone_chat_room_notify_is_composing(LinphoneChatRoom *cr, const char *text);
-static void linphone_chat_room_notify_imdn(LinphoneChatRoom *cr, const char *text);
-static void linphone_chat_message_deactivate(LinphoneChatMessage *msg);
-
-BELLE_SIP_DECLARE_NO_IMPLEMENTED_INTERFACES(LinphoneChatMessageCbs);
-
-BELLE_SIP_INSTANCIATE_VPTR(LinphoneChatMessageCbs, belle_sip_object_t,
-						   NULL, // destroy
-						   NULL, // clone
-						   NULL, // marshal
-						   FALSE);
-
-LinphoneChatMessageCbs *linphone_chat_message_cbs_new(void) {
-	return belle_sip_object_new(LinphoneChatMessageCbs);
-}
-
-LinphoneChatMessageCbs *linphone_chat_message_cbs_ref(LinphoneChatMessageCbs *cbs) {
-	belle_sip_object_ref(cbs);
-	return cbs;
-}
-
-void linphone_chat_message_cbs_unref(LinphoneChatMessageCbs *cbs) {
-	belle_sip_object_unref(cbs);
-}
-
-void *linphone_chat_message_cbs_get_user_data(const LinphoneChatMessageCbs *cbs) {
-	return cbs->user_data;
-}
-
-void linphone_chat_message_cbs_set_user_data(LinphoneChatMessageCbs *cbs, void *ud) {
-	cbs->user_data = ud;
-}
-
-LinphoneChatMessageCbsMsgStateChangedCb
-linphone_chat_message_cbs_get_msg_state_changed(const LinphoneChatMessageCbs *cbs) {
-	return cbs->msg_state_changed;
-}
-
-void linphone_chat_message_cbs_set_msg_state_changed(LinphoneChatMessageCbs *cbs,
-													 LinphoneChatMessageCbsMsgStateChangedCb cb) {
-	cbs->msg_state_changed = cb;
-}
-
-LinphoneChatMessageCbsFileTransferRecvCb linphone_chat_message_cbs_get_file_transfer_recv(const LinphoneChatMessageCbs *cbs) {
-	return cbs->file_transfer_recv;
-}
-
-void linphone_chat_message_cbs_set_file_transfer_recv(LinphoneChatMessageCbs *cbs,
-													  LinphoneChatMessageCbsFileTransferRecvCb cb) {
-	cbs->file_transfer_recv = cb;
-}
-
-LinphoneChatMessageCbsFileTransferSendCb linphone_chat_message_cbs_get_file_transfer_send(const LinphoneChatMessageCbs *cbs) {
-	return cbs->file_transfer_send;
-}
-
-void linphone_chat_message_cbs_set_file_transfer_send(LinphoneChatMessageCbs *cbs,
-													  LinphoneChatMessageCbsFileTransferSendCb cb) {
-	cbs->file_transfer_send = cb;
-}
-
-LinphoneChatMessageCbsFileTransferProgressIndicationCb
-linphone_chat_message_cbs_get_file_transfer_progress_indication(const LinphoneChatMessageCbs *cbs) {
-	return cbs->file_transfer_progress_indication;
-}
-
-void linphone_chat_message_cbs_set_file_transfer_progress_indication(
-	LinphoneChatMessageCbs *cbs, LinphoneChatMessageCbsFileTransferProgressIndicationCb cb) {
-	cbs->file_transfer_progress_indication = cb;
-}
-
-
-BELLE_SIP_DECLARE_NO_IMPLEMENTED_INTERFACES(LinphoneChatMessage);
-
-static void _linphone_chat_room_destroy(LinphoneChatRoom *cr) {
-	linphone_chat_room_delete_composing_idle_timer(cr);
-	linphone_chat_room_delete_composing_refresh_timer(cr);
-	linphone_chat_room_delete_remote_composing_refresh_timer(cr);
-	bctbx_list_free_with_data(cr->transient_messages, (bctbx_list_free_func)linphone_chat_message_release);
-	if (cr->weak_messages != NULL) bctbx_list_free(cr->weak_messages);
-	if (cr->received_rtt_characters) {
-		cr->received_rtt_characters = bctbx_list_free_with_data(cr->received_rtt_characters, (bctbx_list_free_func)ms_free);
-	}
-	if (cr->lc != NULL) {
-		if (bctbx_list_find(cr->lc->chatrooms, cr)) {
-			ms_error("LinphoneChatRoom[%p] is destroyed while still being used by the LinphoneCore. This is abnormal."
-					 " linphone_core_get_chat_room() doesn't give a reference, there is no need to call "
-					 "linphone_chat_room_unref(). "
-					 "In order to remove a chat room from the core, use linphone_core_delete_chat_room().",
-					 cr);
-			cr->lc->chatrooms = bctbx_list_remove(cr->lc->chatrooms, cr);
-		}
-	}
-	linphone_address_unref(cr->peer_url);
-	if (cr->pending_message)
-		linphone_chat_message_destroy(cr->pending_message);
-	ms_free(cr->peer);
-}
-
-void linphone_chat_message_set_state(LinphoneChatMessage *msg, LinphoneChatMessageState state) {
-	/* do not invoke callbacks on orphan messages */
-	if (state != msg->state && msg->chat_room != NULL) {
-		if (((msg->state == LinphoneChatMessageStateDisplayed) || (msg->state == LinphoneChatMessageStateDeliveredToUser))
-			&& ((state == LinphoneChatMessageStateDeliveredToUser) || (state == LinphoneChatMessageStateDelivered) || (state == LinphoneChatMessageStateNotDelivered))) {
-			/* If the message has been displayed or delivered to user we must not go back to the delivered or not delivered state. */
-			return;
-		}
-		ms_message("Chat message %p: moving from state %s to %s", msg, linphone_chat_message_state_to_string(msg->state),
-				   linphone_chat_message_state_to_string(state));
-		msg->state = state;
-		if (msg->message_state_changed_cb) {
-			msg->message_state_changed_cb(msg, msg->state, msg->message_state_changed_user_data);
-		}
-		if (linphone_chat_message_cbs_get_msg_state_changed(msg->callbacks)) {
-			linphone_chat_message_cbs_get_msg_state_changed(msg->callbacks)(msg, msg->state);
-		}
-	}
-}
-
-BELLE_SIP_INSTANCIATE_VPTR(LinphoneChatMessage, belle_sip_object_t,
-						   (belle_sip_object_destroy_t)_linphone_chat_message_destroy,
-						   NULL, // clone
-						   NULL, // marshal
-						   FALSE);
-=======
 #include "c-wrapper/c-wrapper.h"
 #include "call/call.h"
 #include "chat/chat-room/basic-chat-room.h"
@@ -180,7 +46,6 @@
 #include "core/core-p.h"
 
 using namespace std;
->>>>>>> 47b12a26
 
 void linphone_core_disable_chat(LinphoneCore *lc, LinphoneReason deny_reason) {
 	lc->chat_deny_code = deny_reason;
@@ -201,46 +66,17 @@
 	return lc->chat_rooms;
 }
 
-<<<<<<< HEAD
-static bool_t linphone_chat_room_matches(LinphoneChatRoom *cr, const LinphoneAddress *from) {
-	return linphone_address_weak_equal(cr->peer_url, from);
-}
-
-BELLE_SIP_DECLARE_NO_IMPLEMENTED_INTERFACES(LinphoneChatRoom);
-
-BELLE_SIP_INSTANCIATE_VPTR(LinphoneChatRoom, belle_sip_object_t,
-						   (belle_sip_object_destroy_t)_linphone_chat_room_destroy,
-						   NULL, // clone
-						   NULL, // marshal
-						   FALSE);
-
-static LinphoneChatRoom *_linphone_core_create_chat_room_base(LinphoneCore *lc, LinphoneAddress *addr){
-	LinphoneChatRoom *cr = belle_sip_object_new(LinphoneChatRoom);
-	cr->lc = lc;
-	cr->peer = linphone_address_as_string(addr);
-	cr->peer_url = addr;
-	cr->unread_count = -1;
-	cr->received_rtt_characters = NULL;
-	return cr;
-}
-
-static LinphoneChatRoom *_linphone_core_create_chat_room(LinphoneCore *lc, LinphoneAddress *addr) {
-	LinphoneChatRoom *cr = _linphone_core_create_chat_room_base(lc, addr);
-	lc->chatrooms = bctbx_list_append(lc->chatrooms, (void *)cr);
-	return cr;
-=======
 static LinphoneChatRoom *linphone_chat_room_new (LinphoneCore *core, const LinphoneAddress *addr) {
 	return L_GET_C_BACK_PTR(L_GET_CPP_PTR_FROM_C_OBJECT(core)->getOrCreateBasicChatRoom(
 		*L_GET_CPP_PTR_FROM_C_OBJECT(addr),
 		!!linphone_core_realtime_text_enabled(core)
 	));
->>>>>>> 47b12a26
 }
 
 LinphoneChatRoom *_linphone_core_create_chat_room_from_call(LinphoneCall *call){
 	LinphoneChatRoom *cr = linphone_chat_room_new(linphone_call_get_core(call),
 		linphone_address_clone(linphone_call_get_remote_address(call)));
-	cr->call = call;
+	linphone_chat_room_set_call(cr, call);
 	return cr;
 }
 
@@ -256,1070 +92,6 @@
 	return _linphone_server_group_chat_room_new(lc, op);
 }
 
-<<<<<<< HEAD
-void linphone_core_delete_chat_room(LinphoneCore *lc, LinphoneChatRoom *cr) {
-	if (bctbx_list_find(lc->chatrooms, cr)) {
-		lc->chatrooms = bctbx_list_remove(cr->lc->chatrooms, cr);
-		linphone_chat_room_delete_history(cr);
-		linphone_chat_room_unref(cr);
-	} else {
-		ms_error("linphone_core_delete_chat_room(): chatroom [%p] isn't part of LinphoneCore.", cr);
-	}
-}
-
-LinphoneChatRoom *linphone_core_get_chat_room_from_uri(LinphoneCore *lc, const char *to) {
-	return _linphone_core_get_or_create_chat_room(lc, to);
-}
-
-static void linphone_chat_room_delete_composing_idle_timer(LinphoneChatRoom *cr) {
-	if (cr->composing_idle_timer) {
-		if (cr->lc && cr->lc->sal)
-			sal_cancel_timer(cr->lc->sal, cr->composing_idle_timer);
-		belle_sip_object_unref(cr->composing_idle_timer);
-		cr->composing_idle_timer = NULL;
-	}
-}
-
-static void linphone_chat_room_delete_composing_refresh_timer(LinphoneChatRoom *cr) {
-	if (cr->composing_refresh_timer) {
-		if (cr->lc && cr->lc->sal)
-			sal_cancel_timer(cr->lc->sal, cr->composing_refresh_timer);
-		belle_sip_object_unref(cr->composing_refresh_timer);
-		cr->composing_refresh_timer = NULL;
-	}
-}
-
-static void linphone_chat_room_delete_remote_composing_refresh_timer(LinphoneChatRoom *cr) {
-	if (cr->remote_composing_refresh_timer) {
-		if (cr->lc && cr->lc->sal)
-			sal_cancel_timer(cr->lc->sal, cr->remote_composing_refresh_timer);
-		belle_sip_object_unref(cr->remote_composing_refresh_timer);
-		cr->remote_composing_refresh_timer = NULL;
-	}
-}
-
-void linphone_chat_room_destroy(LinphoneChatRoom *cr) {
-	linphone_chat_room_unref(cr);
-}
-
-void linphone_chat_room_release(LinphoneChatRoom *cr) {
-	linphone_chat_room_delete_composing_idle_timer(cr);
-	linphone_chat_room_delete_composing_refresh_timer(cr);
-	linphone_chat_room_delete_remote_composing_refresh_timer(cr);
-	bctbx_list_for_each(cr->weak_messages, (bctbx_list_iterate_func)linphone_chat_message_deactivate);
-	bctbx_list_for_each(cr->transient_messages, (bctbx_list_iterate_func)linphone_chat_message_deactivate);
-	cr->lc = NULL;
-	linphone_chat_room_unref(cr);
-}
-
-static void on_weak_message_destroy(void *obj, belle_sip_object_t *message_being_destroyed) {
-	LinphoneChatRoom *cr = (LinphoneChatRoom *)obj;
-	cr->weak_messages = bctbx_list_remove(cr->weak_messages, message_being_destroyed);
-}
-
-void linphone_chat_room_add_weak_message(LinphoneChatRoom *cr, LinphoneChatMessage *cm) {
-	bctbx_list_t *item = bctbx_list_find(cr->weak_messages, cm);
-	if (item == NULL) {
-		cr->weak_messages = bctbx_list_append(cr->weak_messages, belle_sip_object_weak_ref(cm, on_weak_message_destroy, cr));
-	}
-}
-
-LinphoneChatRoom *linphone_chat_room_ref(LinphoneChatRoom *cr) {
-	belle_sip_object_ref(cr);
-	return cr;
-}
-
-void linphone_chat_room_unref(LinphoneChatRoom *cr) {
-	belle_sip_object_unref(cr);
-}
-
-void *linphone_chat_room_get_user_data(const LinphoneChatRoom *cr) {
-	return cr->user_data;
-}
-
-void linphone_chat_room_set_user_data(LinphoneChatRoom *cr, void *ud) {
-	cr->user_data = ud;
-}
-
-void linphone_chat_room_add_transient_message(LinphoneChatRoom *cr, LinphoneChatMessage *msg) {
-	if (bctbx_list_find(msg->chat_room->transient_messages, msg) == NULL) {
-		cr->transient_messages = bctbx_list_append(cr->transient_messages, linphone_chat_message_ref(msg));
-	}
-}
-
-void linphone_chat_room_remove_transient_message(LinphoneChatRoom *cr, LinphoneChatMessage *msg) {
-	if (bctbx_list_find(msg->chat_room->transient_messages, msg) != NULL) {
-		cr->transient_messages = bctbx_list_remove(cr->transient_messages, msg);
-		linphone_chat_message_unref(msg);
-	}
-}
-
-static void store_or_update_chat_message(LinphoneChatMessage *msg) {
-	if (msg->storage_id != 0) {
-		/* The message has already been stored (probably because of file transfer), update it */
-		linphone_chat_message_store_update(msg);
-	} else {
-		/* Store the new message */
-		msg->storage_id = linphone_chat_message_store(msg);
-	}
-}
-
-void _linphone_chat_message_convert_to_utf8(LinphoneChatMessage *msg) {
-	if (msg && msg->message) {
-		if (msg->locale_message)
-			ms_free(msg->locale_message);
-
-		msg->locale_message = msg->message;
-		msg->message = bctbx_locale_to_utf8(msg->locale_message);
-	}
-}
-
-void _linphone_chat_room_send_message(LinphoneChatRoom *cr, LinphoneChatMessage *msg) {
-	int retval = -1;
-	LinphoneCore *lc = cr->lc;
-	LinphoneImEncryptionEngine *imee = lc->im_encryption_engine;
-
-	/*stubed rtt text*/
-	if (cr->call && linphone_call_params_realtime_text_enabled(linphone_call_get_current_params(cr->call))) {
-		uint32_t new_line = 0x2028;
-		linphone_chat_message_put_char(msg, new_line); // New Line
-		linphone_chat_message_unref(msg);
-		return;
-	}
-
-	msg->dir = LinphoneChatMessageOutgoing;
-
-	/* Check if we shall upload a file to a server */
-	if (msg->file_transfer_information != NULL && msg->content_type == NULL) {
-		/* open a transaction with the server and send an empty request(RCS5.1 section 3.5.4.8.3.1) */
-		if (linphone_chat_room_upload_file(msg) == 0) {
-			/* Add to transient list only if message is going out */
-			linphone_chat_room_add_transient_message(cr, msg);
-			/* Store the message so that even if the upload is stopped, it can be done again */
-			msg->storage_id = linphone_chat_message_store(msg);
-		} else {
-			linphone_chat_message_unref(msg);
-			return;
-		}
-	} else {
-		SalOp *op = msg->op;
-		LinphoneCall *call=NULL;
-		char *content_type;
-		const char *identity = NULL;
-		char *clear_text_message = NULL;
-		char *clear_text_content_type = NULL;
-
-		if (msg->message) {
-			clear_text_message = ms_strdup(msg->message);
-		}
-		if (msg->content_type) {
-			clear_text_content_type = ms_strdup(msg->content_type);
-		}
-
-		/* Add to transient list */
-		linphone_chat_room_add_transient_message(cr, msg);
-		msg->time = ms_time(0);
-		if (lp_config_get_int(cr->lc->config, "sip", "chat_use_call_dialogs", 0) != 0) {
-			if ((call = linphone_core_get_call_by_remote_address(cr->lc, cr->peer)) != NULL) {
-				if (call->state == LinphoneCallConnected || call->state == LinphoneCallStreamsRunning ||
-					call->state == LinphoneCallPaused || call->state == LinphoneCallPausing ||
-					call->state == LinphoneCallPausedByRemote) {
-					ms_message("send SIP msg through the existing call.");
-					op = call->op;
-					identity = linphone_core_find_best_identity(cr->lc, linphone_call_get_remote_address(call));
-				}
-			}
-		}
-
-		if (!identity) {
-			LinphoneProxyConfig *proxy = linphone_core_lookup_known_proxy(cr->lc, cr->peer_url);
-			if (proxy) {
-				identity = linphone_proxy_config_get_identity(proxy);
-			} else {
-				identity = linphone_core_get_primary_contact(cr->lc);
-			}
-		}
-		if (msg->from){
-			/*
-			 * BUG
-			 * the file transfer message constructor sets the from, but doesn't do it as well as here.
-			 */
-			linphone_address_unref(msg->from);
-		}
-		msg->from = linphone_address_new(identity);
-
-		if (imee) {
-			LinphoneImEncryptionEngineCbs *imee_cbs = linphone_im_encryption_engine_get_callbacks(imee);
-			LinphoneImEncryptionEngineCbsOutgoingMessageCb cb_process_outgoing_message = linphone_im_encryption_engine_cbs_get_process_outgoing_message(imee_cbs);
-			if (cb_process_outgoing_message) {
-				retval = cb_process_outgoing_message(imee, cr, msg);
-				if(retval == 0) {
-					msg->is_secured = TRUE;
-				}
-			}
-		}
-
-		if (op == NULL) {
-			/*sending out of calls*/
-			msg->op = op = sal_op_new(cr->lc->sal);
-			linphone_configure_op(cr->lc, op, cr->peer_url, msg->custom_headers,
-								  lp_config_get_int(cr->lc->config, "sip", "chat_msg_with_contact", 0));
-			sal_op_set_user_pointer(op, msg); /*if out of call, directly store msg*/
-		}
-
-		if (retval > 0) {
-			sal_error_info_set((SalErrorInfo *)sal_op_get_error_info(op), SalReasonNotAcceptable, "SIP", retval, "Unable to encrypt IM", NULL);
-			store_or_update_chat_message(msg);
-			linphone_chat_message_update_state(msg, LinphoneChatMessageStateNotDelivered);
-			linphone_chat_message_unref(msg);
-			return;
-		}
-
-		if (msg->external_body_url) {
-			content_type = ms_strdup_printf("message/external-body; access-type=URL; URL=\"%s\"", msg->external_body_url);
-			sal_message_send(op, identity, cr->peer, content_type, NULL, NULL);
-			ms_free(content_type);
-		} else {
-			char *peer_uri = linphone_address_as_string_uri_only(linphone_chat_room_get_peer_address(cr));
-			const char *content_type = msg->content_type;
-			if (content_type == NULL) {
-				sal_text_send(op, identity, cr->peer, msg->message);
-			} else {
-				sal_message_send(op, identity, cr->peer, content_type, msg->message, peer_uri);
-			}
-			ms_free(peer_uri);
-		}
-
-		if (msg->message && clear_text_message && strcmp(msg->message, clear_text_message) != 0) {
-			// We replace the encrypted message by the original one so it can be correctly stored and displayed by the application
-			ms_free(msg->message);
-			msg->message = ms_strdup(clear_text_message);
-		}
-		if (msg->content_type && clear_text_content_type && (strcmp(msg->content_type, clear_text_content_type) != 0)) {
-			/* We replace the encrypted content type by the original one */
-			ms_free(msg->content_type);
-			msg->content_type = ms_strdup(clear_text_content_type);
-		}
-		msg->message_id = ms_strdup(sal_op_get_call_id(op)); /* must be known at that time */
-		store_or_update_chat_message(msg);
-
-		if (cr->is_composing == LinphoneIsComposingActive) {
-			cr->is_composing = LinphoneIsComposingIdle;
-		}
-		linphone_chat_room_delete_composing_idle_timer(cr);
-		linphone_chat_room_delete_composing_refresh_timer(cr);
-
-		if (clear_text_message) {
-			ms_free(clear_text_message);
-		}
-		if (clear_text_content_type) {
-			ms_free(clear_text_content_type);
-		}
-
-		if (call && call->op == op) {
-			/*In this case, chat delivery status is not notified, so unrefing chat message right now*/
-			/*Might be better fixed by delivering status, but too costly for now*/
-			linphone_chat_room_remove_transient_message(msg->chat_room, msg);
-			linphone_chat_message_unref(msg);
-			return;
-		}
-	}
-	// if operation failed, we should not change message state
-	if (msg->dir == LinphoneChatMessageOutgoing) {
-		linphone_chat_message_set_state(msg, LinphoneChatMessageStateInProgress);
-	}
-}
-
-void linphone_chat_message_update_state(LinphoneChatMessage *msg, LinphoneChatMessageState new_state) {
-	linphone_chat_message_set_state(msg, new_state);
-	linphone_chat_message_store_state(msg);
-
-	if (msg->state == LinphoneChatMessageStateDelivered || msg->state == LinphoneChatMessageStateNotDelivered) {
-		if (bctbx_list_find(msg->chat_room->transient_messages, msg) != NULL) {
-			// msg is not transient anymore, we can remove it from our transient list and unref it
-			linphone_chat_room_add_weak_message(msg->chat_room, msg);
-			linphone_chat_room_remove_transient_message(msg->chat_room, msg);
-		} else {
-			// msg has already been removed from the transient messages, do nothing. */
-		}
-	}
-}
-
-void linphone_chat_room_send_message(LinphoneChatRoom *cr, const char *msg) {
-	_linphone_chat_room_send_message(cr, linphone_chat_room_create_message(cr, msg));
-}
-
-static bool_t is_file_transfer(const char *content_type) {
-	return (strcmp("application/vnd.gsma.rcs-ft-http+xml", content_type) == 0);
-}
-
-static bool_t is_im_iscomposing(const char* content_type) {
-	return (strcmp("application/im-iscomposing+xml", content_type) == 0);
-}
-
-static bool_t is_imdn(const char *content_type) {
-	return (strcmp("message/imdn+xml", content_type) == 0);
-}
-
-static bool_t is_text(const char *content_type) {
-	return (strcmp("text/plain", content_type) == 0);
-}
-
-void linphone_chat_room_message_received(LinphoneChatRoom *cr, LinphoneCore *lc, LinphoneChatMessage *msg) {
-	if (msg->message) {
-		/*legacy API*/
-		linphone_core_notify_text_message_received(lc, cr, msg->from, msg->message);
-	}
-	linphone_core_notify_message_received(lc, cr, msg);
-	if(!is_imdn(msg->content_type) && !is_im_iscomposing(msg->content_type)) {
-		cr->remote_is_composing = LinphoneIsComposingIdle;
-		linphone_core_notify_is_composing_received(cr->lc, cr);
-		linphone_chat_message_send_delivery_notification(msg, LinphoneReasonNone);
-	}
-}
-
-static void create_file_transfer_information_from_vnd_gsma_rcs_ft_http_xml(LinphoneChatMessage *msg) {
-	xmlChar *file_url = NULL;
-	xmlDocPtr xmlMessageBody;
-	xmlNodePtr cur;
-	/* parse the msg body to get all informations from it */
-	xmlMessageBody = xmlParseDoc((const xmlChar *)msg->message);
-	msg->file_transfer_information = linphone_content_new();
-
-	cur = xmlDocGetRootElement(xmlMessageBody);
-	if (cur != NULL) {
-		cur = cur->xmlChildrenNode;
-		while (cur != NULL) {
-			if (!xmlStrcmp(cur->name, (const xmlChar *)"file-info")) {
-				/* we found a file info node, check if it has a type="file" attribute */
-				xmlChar *typeAttribute = xmlGetProp(cur, (const xmlChar *)"type");
-				if (!xmlStrcmp(typeAttribute, (const xmlChar *)"file")) { /* this is the node we are looking for */
-					cur = cur->xmlChildrenNode; /* now loop on the content of the file-info node */
-					while (cur != NULL) {
-						if (!xmlStrcmp(cur->name, (const xmlChar *)"file-size")) {
-							xmlChar *fileSizeString = xmlNodeListGetString(xmlMessageBody, cur->xmlChildrenNode, 1);
-							linphone_content_set_size(msg->file_transfer_information, strtol((const char *)fileSizeString, NULL, 10));
-							xmlFree(fileSizeString);
-						}
-
-						if (!xmlStrcmp(cur->name, (const xmlChar *)"file-name")) {
-							xmlChar *filename = xmlNodeListGetString(xmlMessageBody, cur->xmlChildrenNode, 1);
-							linphone_content_set_name(msg->file_transfer_information, (char *)filename);
-							xmlFree(filename);
-						}
-						if (!xmlStrcmp(cur->name, (const xmlChar *)"content-type")) {
-							xmlChar *contentType = xmlNodeListGetString(xmlMessageBody, cur->xmlChildrenNode, 1);
-							int contentTypeIndex = 0;
-							char *type;
-							char *subtype;
-							while (contentType[contentTypeIndex] != '/' && contentType[contentTypeIndex] != '\0') {
-								contentTypeIndex++;
-							}
-							type = ms_strndup((char *)contentType, contentTypeIndex);
-							subtype = ms_strdup(((char *)contentType + contentTypeIndex + 1));
-							linphone_content_set_type(msg->file_transfer_information, type);
-							linphone_content_set_subtype(msg->file_transfer_information, subtype);
-							ms_free(subtype);
-							ms_free(type);
-							xmlFree(contentType);
-						}
-						if (!xmlStrcmp(cur->name, (const xmlChar *)"data")) {
-							file_url = xmlGetProp(cur, (const xmlChar *)"url");
-						}
-
-						if (!xmlStrcmp(cur->name, (const xmlChar *)"file-key")) {
-							/* there is a key in the msg: file has been encrypted */
-							/* convert the key from base 64 */
-							xmlChar *keyb64 = xmlNodeListGetString(xmlMessageBody, cur->xmlChildrenNode, 1);
-							size_t keyLength = b64::b64_decode((char *)keyb64, strlen((char *)keyb64), NULL, 0);
-							uint8_t *keyBuffer = (uint8_t *)malloc(keyLength);
-							/* decode the key into local key buffer */
-							b64::b64_decode((char *)keyb64, strlen((char *)keyb64), keyBuffer, keyLength);
-							linphone_content_set_key(msg->file_transfer_information, (char *)keyBuffer, keyLength);
-							/* duplicate key value into the linphone content private structure */
-							xmlFree(keyb64);
-							free(keyBuffer);
-						}
-
-						cur = cur->next;
-					}
-					xmlFree(typeAttribute);
-					break;
-				}
-				xmlFree(typeAttribute);
-			}
-			cur = cur->next;
-		}
-	}
-	xmlFreeDoc(xmlMessageBody);
-
-	linphone_chat_message_set_external_body_url(msg, (const char *)file_url);
-	xmlFree(file_url);
-}
-
-LinphoneReason linphone_core_message_received(LinphoneCore *lc, SalOp *op, const SalMessage *sal_msg) {
-	LinphoneChatRoom *cr = NULL;
-	LinphoneAddress *addr;
-	LinphoneAddress *to;
-	LinphoneChatMessage *msg = NULL;
-	LinphoneImEncryptionEngine *imee = lc->im_encryption_engine;
-	const SalCustomHeader *ch;
-	LinphoneReason reason = LinphoneReasonNone;
-	int retval = -1;
-	bool_t increase_msg_count = TRUE;
-
-	addr = linphone_address_new(sal_msg->from);
-	linphone_address_clean(addr);
-	cr = linphone_core_get_chat_room(lc, addr);
-
-	/* Check if this is a duplicate message */
-	if ((msg = linphone_chat_room_find_message_with_dir(cr, sal_op_get_call_id(op), LinphoneChatMessageIncoming))) {
-		reason = lc->chat_deny_code;
-		goto end;
-	}
-
-	msg = linphone_chat_room_create_message_without_conversion(cr, sal_msg->text);
-	linphone_chat_message_set_content_type(msg, sal_msg->content_type);
-	linphone_chat_message_set_from(msg, cr->peer_url);
-
-	to = sal_op_get_to(op) ? linphone_address_new(sal_op_get_to(op)) : linphone_address_new(linphone_core_get_identity(lc));
-	msg->to = to;
-
-	msg->time = sal_msg->time;
-	msg->state = LinphoneChatMessageStateDelivered;
-	msg->dir = LinphoneChatMessageIncoming;
-	msg->message_id = ms_strdup(sal_op_get_call_id(op));
-
-	ch = sal_op_get_recv_custom_header(op);
-	if (ch) {
-		msg->custom_headers = sal_custom_header_clone(ch);
-	}
-
-	if (sal_msg->url) {
-		linphone_chat_message_set_external_body_url(msg, sal_msg->url);
-	}
-
-	if (imee) {
-		LinphoneImEncryptionEngineCbs *imee_cbs = linphone_im_encryption_engine_get_callbacks(imee);
-		LinphoneImEncryptionEngineCbsIncomingMessageCb cb_process_incoming_message = linphone_im_encryption_engine_cbs_get_process_incoming_message(imee_cbs);
-		if (cb_process_incoming_message) {
-			retval = cb_process_incoming_message(imee, cr, msg);
-			ms_debug("Decryption done, result is %i", retval);
-			if (retval == 0) {
-				msg->is_secured = TRUE;
-			} else if(retval > 0) {
-				// Unable to decrypt message
-				linphone_core_notify_message_received_unable_decrypt(cr->lc, cr, msg);
-				reason = linphone_error_code_to_reason(retval);
-				linphone_chat_message_send_delivery_notification(msg, reason);
-				// return LinphoneReasonNone to avoid flexisip resending us a message we can't decrypt
-				reason = LinphoneReasonNone;
-				goto end;
-			}
-		} else {
-			ms_warning("IM Encryption Engine found but there is no process incoming messsage callback set...");
-		}
-	} else {
-		ms_debug("No IM Encryption Engine found");
-	}
-
-	if ((retval <= 0) && (linphone_core_is_content_type_supported(lc, msg->content_type) == FALSE)) {
-		retval = 415;
-		ms_error("Unsupported MESSAGE (content-type %s not recognized)", msg->content_type);
-	}
-
-	if (retval > 0) {
-		reason = linphone_error_code_to_reason(retval);
-		linphone_chat_message_send_delivery_notification(msg, reason);
-		goto end;
-	}
-
-	if (is_file_transfer(msg->content_type)) {
-		create_file_transfer_information_from_vnd_gsma_rcs_ft_http_xml(msg);
-		linphone_chat_message_set_to_be_stored(msg, TRUE);
-	} else if (is_im_iscomposing(msg->content_type)) {
-		linphone_chat_room_notify_is_composing(cr, msg->message);
-		linphone_chat_message_set_to_be_stored(msg, FALSE);
-		increase_msg_count = FALSE;
-		if(lp_config_get_int(cr->lc->config, "sip", "deliver_imdn", 0) != 1) {
-			goto end;
-		}
-	} else if (is_imdn(msg->content_type)) {
-		linphone_chat_room_notify_imdn(cr, msg->message);
-		linphone_chat_message_set_to_be_stored(msg, FALSE);
-		increase_msg_count = FALSE;
-		if(lp_config_get_int(cr->lc->config, "sip", "deliver_imdn", 0) != 1) {
-			goto end;
-		}
-	} else if (is_text(msg->content_type)) {
-		linphone_chat_message_set_to_be_stored(msg, TRUE);
-	}
-
-	if (increase_msg_count == TRUE) {
-		if (cr->unread_count < 0)
-			cr->unread_count = 1;
-		else
-			cr->unread_count++;
-		/* Mark the message as pending so that if linphone_core_chat_room_mark_as_read() is called
-		   in the linphone_chat_room_message_received() callback, it will effectively be marked as
-		   being read before being stored. */
-		cr->pending_message = msg;
-	}
-
-	linphone_chat_room_message_received(cr, lc, msg);
-
-	if(linphone_chat_message_get_to_be_stored(msg)) {
-		msg->storage_id = linphone_chat_message_store(msg);
-	}
-
-	cr->pending_message = NULL;
-
-end:
-	linphone_address_unref(addr);
-	if (msg != NULL) linphone_chat_message_unref(msg);
-	return reason;
-}
-
-static int linphone_chat_room_remote_refresh_composing_expired(void *data, unsigned int revents) {
-	LinphoneChatRoom *cr = (LinphoneChatRoom *)data;
-	belle_sip_object_unref(cr->remote_composing_refresh_timer);
-	cr->remote_composing_refresh_timer = NULL;
-	cr->remote_is_composing = LinphoneIsComposingIdle;
-	linphone_core_notify_is_composing_received(cr->lc, cr);
-	return BELLE_SIP_STOP;
-}
-
-static const char *iscomposing_prefix = "/xsi:isComposing";
-
-static void process_im_is_composing_notification(LinphoneChatRoom *cr, xmlparsing_context_t *xml_ctx) {
-	char xpath_str[MAX_XPATH_LENGTH];
-	xmlXPathObjectPtr iscomposing_object;
-	char *state_str = NULL;
-	char *refresh_str = NULL;
-	int refresh_duration = lp_config_get_int(cr->lc->config, "sip", "composing_remote_refresh_timeout",
-											 COMPOSING_DEFAULT_REMOTE_REFRESH_TIMEOUT);
-	int i;
-	LinphoneIsComposingState state = LinphoneIsComposingIdle;
-
-	if (linphone_create_xml_xpath_context(xml_ctx) < 0)
-		return;
-
-	xmlXPathRegisterNs(xml_ctx->xpath_ctx, (const xmlChar *)"xsi",
-					   (const xmlChar *)"urn:ietf:params:xml:ns:im-iscomposing");
-	iscomposing_object = linphone_get_xml_xpath_object_for_node_list(xml_ctx, iscomposing_prefix);
-	if (iscomposing_object != NULL) {
-		if (iscomposing_object->nodesetval != NULL) {
-			for (i = 1; i <= iscomposing_object->nodesetval->nodeNr; i++) {
-				snprintf(xpath_str, sizeof(xpath_str), "%s[%i]/xsi:state", iscomposing_prefix, i);
-				state_str = linphone_get_xml_text_content(xml_ctx, xpath_str);
-				if (state_str == NULL)
-					continue;
-				snprintf(xpath_str, sizeof(xpath_str), "%s[%i]/xsi:refresh", iscomposing_prefix, i);
-				refresh_str = linphone_get_xml_text_content(xml_ctx, xpath_str);
-			}
-		}
-		xmlXPathFreeObject(iscomposing_object);
-	}
-
-	if (state_str != NULL) {
-		if (strcmp(state_str, "active") == 0) {
-			state = LinphoneIsComposingActive;
-			if (refresh_str != NULL) {
-				refresh_duration = atoi(refresh_str);
-			}
-			if (!cr->remote_composing_refresh_timer) {
-				cr->remote_composing_refresh_timer =
-					sal_create_timer(cr->lc->sal, linphone_chat_room_remote_refresh_composing_expired, cr,
-									 refresh_duration * 1000, "composing remote refresh timeout");
-			} else {
-				belle_sip_source_set_timeout(cr->remote_composing_refresh_timer, refresh_duration * 1000);
-			}
-		} else {
-			linphone_chat_room_delete_remote_composing_refresh_timer(cr);
-		}
-
-		cr->remote_is_composing = state;
-		linphone_core_notify_is_composing_received(cr->lc, cr);
-		linphone_free_xml_text_content(state_str);
-	}
-	if (refresh_str != NULL) {
-		linphone_free_xml_text_content(refresh_str);
-	}
-}
-
-static void linphone_chat_room_notify_is_composing(LinphoneChatRoom *cr, const char *text) {
-	xmlparsing_context_t *xml_ctx = linphone_xmlparsing_context_new();
-	xmlSetGenericErrorFunc(xml_ctx, linphone_xmlparsing_genericxml_error);
-	xml_ctx->doc = xmlReadDoc((const unsigned char *)text, 0, NULL, 0);
-	if (xml_ctx->doc != NULL) {
-		process_im_is_composing_notification(cr, xml_ctx);
-	} else {
-		ms_warning("Wrongly formatted presence XML: %s", xml_ctx->errorBuffer);
-	}
-	linphone_xmlparsing_context_destroy(xml_ctx);
-}
-
-bool_t linphone_chat_room_is_remote_composing(const LinphoneChatRoom *cr) {
-	return (cr->remote_is_composing == LinphoneIsComposingActive) ? TRUE : FALSE;
-}
-
-static const char *imdn_prefix = "/imdn:imdn";
-
-static void process_imdn(LinphoneChatRoom *cr, xmlparsing_context_t *xml_ctx) {
-	char xpath_str[MAX_XPATH_LENGTH];
-	xmlXPathObjectPtr imdn_object;
-	xmlXPathObjectPtr delivery_status_object;
-	xmlXPathObjectPtr display_status_object;
-	char *message_id_str = NULL;
-	char *datetime_str = NULL;
-	LinphoneCore *lc = linphone_chat_room_get_core(cr);
-	LinphoneImNotifPolicy *policy = linphone_core_get_im_notif_policy(lc);
-
-	if (linphone_create_xml_xpath_context(xml_ctx) < 0)
-		return;
-
-	xmlXPathRegisterNs(xml_ctx->xpath_ctx, (const xmlChar *)"imdn",
-					   (const xmlChar *)"urn:ietf:params:xml:ns:imdn");
-	imdn_object = linphone_get_xml_xpath_object_for_node_list(xml_ctx, imdn_prefix);
-	if (imdn_object != NULL) {
-		if ((imdn_object->nodesetval != NULL) && (imdn_object->nodesetval->nodeNr >= 1)) {
-			snprintf(xpath_str, sizeof(xpath_str), "%s[1]/imdn:message-id", imdn_prefix);
-			message_id_str = linphone_get_xml_text_content(xml_ctx, xpath_str);
-			snprintf(xpath_str, sizeof(xpath_str), "%s[1]/imdn:datetime", imdn_prefix);
-			datetime_str = linphone_get_xml_text_content(xml_ctx, xpath_str);
-		}
-		xmlXPathFreeObject(imdn_object);
-	}
-
-	if ((message_id_str != NULL) && (datetime_str != NULL)) {
-		LinphoneChatMessage *cm = linphone_chat_room_find_message_with_dir(cr, message_id_str, LinphoneChatMessageOutgoing);
-		if (cm == NULL) {
-			ms_warning("Received IMDN for unknown message %s", message_id_str);
-		} else {
-			snprintf(xpath_str, sizeof(xpath_str), "%s[1]/imdn:delivery-notification/imdn:status", imdn_prefix);
-			delivery_status_object = linphone_get_xml_xpath_object_for_node_list(xml_ctx, xpath_str);
-			snprintf(xpath_str, sizeof(xpath_str), "%s[1]/imdn:display-notification/imdn:status", imdn_prefix);
-			display_status_object = linphone_get_xml_xpath_object_for_node_list(xml_ctx, xpath_str);
-			if ((delivery_status_object != NULL) && (linphone_im_notif_policy_get_recv_imdn_delivered(policy) == TRUE)) {
-				if ((delivery_status_object->nodesetval != NULL) && (delivery_status_object->nodesetval->nodeNr >= 1)) {
-					xmlNodePtr node = delivery_status_object->nodesetval->nodeTab[0];
-					if ((node->children != NULL) && (node->children->name != NULL)) {
-						if (strcmp((const char *)node->children->name, "delivered") == 0) {
-							linphone_chat_message_update_state(cm, LinphoneChatMessageStateDeliveredToUser);
-						} else if (strcmp((const char *)node->children->name, "error") == 0) {
-							linphone_chat_message_update_state(cm, LinphoneChatMessageStateNotDelivered);
-						}
-					}
-				}
-				xmlXPathFreeObject(delivery_status_object);
-			}
-			if ((display_status_object != NULL) && (linphone_im_notif_policy_get_recv_imdn_displayed(policy) == TRUE)) {
-				if ((display_status_object->nodesetval != NULL) && (display_status_object->nodesetval->nodeNr >= 1)) {
-					xmlNodePtr node = display_status_object->nodesetval->nodeTab[0];
-					if ((node->children != NULL) && (node->children->name != NULL)) {
-						if (strcmp((const char *)node->children->name, "displayed") == 0) {
-							linphone_chat_message_update_state(cm, LinphoneChatMessageStateDisplayed);
-						}
-					}
-				}
-				xmlXPathFreeObject(display_status_object);
-			}
-			linphone_chat_message_unref(cm);
-		}
-	}
-	if (message_id_str != NULL) linphone_free_xml_text_content(message_id_str);
-	if (datetime_str != NULL) linphone_free_xml_text_content(datetime_str);
-}
-
-static void linphone_chat_room_notify_imdn(LinphoneChatRoom *cr, const char *text) {
-	xmlparsing_context_t *xml_ctx = linphone_xmlparsing_context_new();
-	xmlSetGenericErrorFunc(xml_ctx, linphone_xmlparsing_genericxml_error);
-	xml_ctx->doc = xmlReadDoc((const unsigned char *)text, 0, NULL, 0);
-	if (xml_ctx->doc != NULL) {
-		process_imdn(cr, xml_ctx);
-	} else {
-		ms_warning("Wrongly formatted IMDN XML: %s", xml_ctx->errorBuffer);
-	}
-	linphone_xmlparsing_context_destroy(xml_ctx);
-}
-
-LinphoneCore *linphone_chat_room_get_lc(LinphoneChatRoom *cr) {
-	return linphone_chat_room_get_core(cr);
-}
-
-LinphoneCore *linphone_chat_room_get_core(LinphoneChatRoom *cr) {
-	return cr->lc;
-}
-
-const LinphoneAddress *linphone_chat_room_get_peer_address(LinphoneChatRoom *cr) {
-	return cr->peer_url;
-}
-
-static LinphoneChatMessage *_linphone_chat_room_create_message(LinphoneChatRoom *cr, const char *message) {
-	LinphoneChatMessage *msg = belle_sip_object_new(LinphoneChatMessage);
-	msg->state = LinphoneChatMessageStateIdle;
-	msg->callbacks = linphone_chat_message_cbs_new();
-	msg->chat_room = (LinphoneChatRoom *)cr;
-	msg->message = message ? ms_strdup(message) : NULL;
-	msg->locale_message = NULL;
-	msg->content_type = ms_strdup("text/plain");
-	msg->file_transfer_information = NULL; /* this property is used only when transfering file */
-	msg->http_request = NULL;
-	msg->time = ms_time(0);
-	msg->is_secured = FALSE;
-	return msg;
-}
-
-LinphoneChatMessage *linphone_chat_room_create_message_without_conversion(LinphoneChatRoom *cr, const char *message) {
-	return _linphone_chat_room_create_message(cr, message);
-}
-
-LinphoneChatMessage *linphone_chat_room_create_message(LinphoneChatRoom *cr, const char *message) {
-	LinphoneChatMessage *msg = _linphone_chat_room_create_message(cr, message);
-	_linphone_chat_message_convert_to_utf8(msg);
-	return msg;
-}
-
-LinphoneChatMessage *linphone_chat_room_create_message_2(LinphoneChatRoom *cr, const char *message,
-														 const char *external_body_url, LinphoneChatMessageState state,
-														 time_t time, bool_t is_read, bool_t is_incoming) {
-	LinphoneChatMessage *msg = linphone_chat_room_create_message(cr, message);
-	LinphoneCore *lc = linphone_chat_room_get_core(cr);
-	msg->external_body_url = external_body_url ? ms_strdup(external_body_url) : NULL;
-	msg->time = time;
-	msg->is_secured = FALSE;
-	linphone_chat_message_set_state(msg, state);
-	if (is_incoming) {
-		msg->dir = LinphoneChatMessageIncoming;
-		linphone_chat_message_set_from(msg, linphone_chat_room_get_peer_address(cr));
-		msg->to = linphone_address_new(linphone_core_get_identity(lc)); /*direct assignment*/
-	} else {
-		msg->dir = LinphoneChatMessageOutgoing;
-		linphone_chat_message_set_to(msg, linphone_chat_room_get_peer_address(cr));
-		msg->from = linphone_address_new(linphone_core_get_identity(lc));/*direct assignment*/
-	}
-	return msg;
-}
-
-void linphone_chat_room_send_message2(LinphoneChatRoom *cr, LinphoneChatMessage *msg,
-									  LinphoneChatMessageStateChangedCb status_cb, void *ud) {
-	msg->message_state_changed_cb = status_cb;
-	msg->message_state_changed_user_data = ud;
-	_linphone_chat_room_send_message(cr, msg);
-}
-
-void linphone_chat_room_send_chat_message_2(LinphoneChatRoom *cr, LinphoneChatMessage *msg) {
-	linphone_chat_message_ref(msg);
-	_linphone_chat_room_send_message(cr, msg);
-}
-
-void linphone_chat_room_send_chat_message(LinphoneChatRoom *cr, LinphoneChatMessage *msg) {
-	_linphone_chat_room_send_message(cr, msg);
-}
-
-void _linphone_chat_message_resend(LinphoneChatMessage *msg, bool_t ref_msg) {
-	LinphoneChatMessageState state = linphone_chat_message_get_state(msg);
-	LinphoneChatRoom *cr;
-
-	if (state != LinphoneChatMessageStateNotDelivered) {
-		ms_warning("Cannot resend chat message in state %s", linphone_chat_message_state_to_string(state));
-		return;
-	}
-
-	cr = linphone_chat_message_get_chat_room(msg);
-	if (ref_msg) linphone_chat_message_ref(msg);
-	_linphone_chat_room_send_message(cr, msg);
-}
-
-void linphone_chat_message_resend(LinphoneChatMessage *msg) {
-	_linphone_chat_message_resend(msg, FALSE);
-}
-
-void linphone_chat_message_resend_2(LinphoneChatMessage *msg) {
-	_linphone_chat_message_resend(msg, TRUE);
-}
-
-static char *linphone_chat_room_create_is_composing_xml(LinphoneChatRoom *cr) {
-	xmlBufferPtr buf;
-	xmlTextWriterPtr writer;
-	int err;
-	char *content = NULL;
-
-	buf = xmlBufferCreate();
-	if (buf == NULL) {
-		ms_error("Error creating the XML buffer");
-		return content;
-	}
-	writer = xmlNewTextWriterMemory(buf, 0);
-	if (writer == NULL) {
-		ms_error("Error creating the XML writer");
-		return content;
-	}
-
-	err = xmlTextWriterStartDocument(writer, "1.0", "UTF-8", NULL);
-	if (err >= 0) {
-		err = xmlTextWriterStartElementNS(writer, NULL, (const xmlChar *)"isComposing",
-										  (const xmlChar *)"urn:ietf:params:xml:ns:im-iscomposing");
-	}
-	if (err >= 0) {
-		err = xmlTextWriterWriteAttributeNS(writer, (const xmlChar *)"xmlns", (const xmlChar *)"xsi", NULL,
-											(const xmlChar *)"http://www.w3.org/2001/XMLSchema-instance");
-	}
-	if (err >= 0) {
-		err = xmlTextWriterWriteAttributeNS(writer, (const xmlChar *)"xsi", (const xmlChar *)"schemaLocation", NULL,
-											(const xmlChar *)"urn:ietf:params:xml:ns:im-composing iscomposing.xsd");
-	}
-	if (err >= 0) {
-		err = xmlTextWriterWriteElement(writer, (const xmlChar *)"state",
-										(cr->is_composing == LinphoneIsComposingActive) ? (const xmlChar *)"active"
-																						: (const xmlChar *)"idle");
-	}
-	if ((err >= 0) && (cr->is_composing == LinphoneIsComposingActive)) {
-		char refresh_str[4] = {0};
-		int refresh_timeout =
-			lp_config_get_int(cr->lc->config, "sip", "composing_refresh_timeout", COMPOSING_DEFAULT_REFRESH_TIMEOUT);
-		snprintf(refresh_str, sizeof(refresh_str), "%u", refresh_timeout);
-		err = xmlTextWriterWriteElement(writer, (const xmlChar *)"refresh", (const xmlChar *)refresh_str);
-	}
-	if (err >= 0) {
-		/* Close the "isComposing" element. */
-		err = xmlTextWriterEndElement(writer);
-	}
-	if (err >= 0) {
-		err = xmlTextWriterEndDocument(writer);
-	}
-	if (err > 0) {
-		/* xmlTextWriterEndDocument returns the size of the content. */
-		content = ms_strdup((char *)buf->content);
-	}
-	xmlFreeTextWriter(writer);
-	xmlBufferFree(buf);
-	return content;
-}
-
-static void linphone_chat_room_send_is_composing_notification(LinphoneChatRoom *cr) {
-	SalOp *op = NULL;
-	const char *identity = NULL;
-	char *content = NULL;
-	LinphoneCore *lc = linphone_chat_room_get_core(cr);
-	LinphoneImNotifPolicy *policy = linphone_core_get_im_notif_policy(lc);
-	if (linphone_im_notif_policy_get_send_is_composing(policy) == TRUE) {
-		LinphoneProxyConfig *proxy = linphone_core_lookup_known_proxy(lc, cr->peer_url);
-		LinphoneImEncryptionEngine *imee = linphone_core_get_im_encryption_engine(lc);
-		LinphoneChatMessage *msg = NULL;
-
-		if (proxy)
-			identity = linphone_proxy_config_get_identity(proxy);
-		else
-			identity = linphone_core_get_primary_contact(lc);
-		/*sending out of calls*/
-		op = sal_op_new(lc->sal);
-		linphone_configure_op(lc, op, cr->peer_url, NULL,
-							lp_config_get_int(lc->config, "sip", "chat_msg_with_contact", 0));
-
-		content = linphone_chat_room_create_is_composing_xml(cr);
-		if (content != NULL) {
-			int retval = -1;
-			LinphoneAddress *from_addr = linphone_address_new(identity);
-			LinphoneAddress *to_addr = linphone_address_new(cr->peer);
-			msg = linphone_chat_room_create_message(cr, content);
-			linphone_chat_message_set_from_address(msg, from_addr);
-			linphone_chat_message_set_to_address(msg, to_addr);
-			linphone_chat_message_set_content_type(msg, "application/im-iscomposing+xml");
-
-			if (imee) {
-				LinphoneImEncryptionEngineCbs *imee_cbs = linphone_im_encryption_engine_get_callbacks(imee);
-				LinphoneImEncryptionEngineCbsOutgoingMessageCb cb_process_outgoing_message = linphone_im_encryption_engine_cbs_get_process_outgoing_message(imee_cbs);
-				if (cb_process_outgoing_message) {
-					retval = cb_process_outgoing_message(imee, cr, msg);
-				}
-			}
-
-			if (retval <= 0) {
-				sal_message_send(op, identity, cr->peer, msg->content_type, msg->message, NULL);
-			}
-
-			linphone_chat_message_unref(msg);
-			linphone_address_unref(from_addr);
-			linphone_address_unref(to_addr);
-			ms_free(content);
-			sal_op_unref(op);
-		}
-	}
-}
-
-enum ImdnType {
-	ImdnTypeDelivery,
-	ImdnTypeDisplay
-};
-
-static char *linphone_chat_message_create_imdn_xml(LinphoneChatMessage *cm, enum ImdnType imdn_type, LinphoneReason reason) {
-	xmlBufferPtr buf;
-	xmlTextWriterPtr writer;
-	int err;
-	char *content = NULL;
-	char *datetime = NULL;
-	const char *message_id;
-
-	/* Check that the chat message has a message id */
-	message_id = linphone_chat_message_get_message_id(cm);
-	if (message_id == NULL) return NULL;
-
-	buf = xmlBufferCreate();
-	if (buf == NULL) {
-		ms_error("Error creating the XML buffer");
-		return content;
-	}
-	writer = xmlNewTextWriterMemory(buf, 0);
-	if (writer == NULL) {
-		ms_error("Error creating the XML writer");
-		return content;
-	}
-
-	datetime = linphone_timestamp_to_rfc3339_string(linphone_chat_message_get_time(cm));
-	err = xmlTextWriterStartDocument(writer, "1.0", "UTF-8", NULL);
-	if (err >= 0) {
-		err = xmlTextWriterStartElementNS(writer, NULL, (const xmlChar *)"imdn",
-										  (const xmlChar *)"urn:ietf:params:xml:ns:imdn");
-	}
-	if ((err >= 0) && (reason != LinphoneReasonNone)) {
-		err = xmlTextWriterWriteAttributeNS(writer, (const xmlChar *)"xmlns", (const xmlChar *)"linphoneimdn", NULL, (const xmlChar *)"http://www.linphone.org/xsds/imdn.xsd");
-	}
-	if (err >= 0) {
-		err = xmlTextWriterWriteElement(writer, (const xmlChar *)"message-id", (const xmlChar *)message_id);
-	}
-	if (err >= 0) {
-		err = xmlTextWriterWriteElement(writer, (const xmlChar *)"datetime", (const xmlChar *)datetime);
-	}
-	if (err >= 0) {
-		if (imdn_type == ImdnTypeDelivery) {
-			err = xmlTextWriterStartElement(writer, (const xmlChar *)"delivery-notification");
-		} else {
-			err = xmlTextWriterStartElement(writer, (const xmlChar *)"display-notification");
-		}
-	}
-	if (err >= 0) {
-		err = xmlTextWriterStartElement(writer, (const xmlChar *)"status");
-	}
-	if (err >= 0) {
-		if (reason == LinphoneReasonNone) {
-			if (imdn_type == ImdnTypeDelivery) {
-				err = xmlTextWriterStartElement(writer, (const xmlChar *)"delivered");
-			} else {
-				err = xmlTextWriterStartElement(writer, (const xmlChar *)"displayed");
-			}
-		} else {
-			err = xmlTextWriterStartElement(writer, (const xmlChar *)"error");
-		}
-	}
-	if (err >= 0) {
-		/* Close the "delivered", "displayed" or "error" element. */
-		err = xmlTextWriterEndElement(writer);
-	}
-	if ((err >= 0) && (reason != LinphoneReasonNone)) {
-		err = xmlTextWriterStartElementNS(writer, (const xmlChar *)"linphoneimdn", (const xmlChar *)"reason", NULL);
-		if (err >= 0) {
-			char codestr[16];
-			snprintf(codestr, 16, "%d", linphone_reason_to_error_code(reason));
-			err = xmlTextWriterWriteAttribute(writer, (const xmlChar *)"code", (const xmlChar *)codestr);
-		}
-		if (err >= 0) {
-			err = xmlTextWriterWriteString(writer, (const xmlChar *)linphone_reason_to_string(reason));
-		}
-		if (err >= 0) {
-			err = xmlTextWriterEndElement(writer);
-		}
-	}
-	if (err >= 0) {
-		/* Close the "status" element. */
-		err = xmlTextWriterEndElement(writer);
-	}
-	if (err >= 0) {
-		/* Close the "delivery-notification" or "display-notification" element. */
-		err = xmlTextWriterEndElement(writer);
-	}
-	if (err >= 0) {
-		/* Close the "imdn" element. */
-		err = xmlTextWriterEndElement(writer);
-	}
-	if (err >= 0) {
-		err = xmlTextWriterEndDocument(writer);
-	}
-	if (err > 0) {
-		/* xmlTextWriterEndDocument returns the size of the content. */
-		content = ms_strdup((char *)buf->content);
-	}
-	xmlFreeTextWriter(writer);
-	xmlBufferFree(buf);
-	ms_free(datetime);
-	return content;
-}
-
-static void linphone_chat_message_send_imdn(LinphoneChatMessage *cm, enum ImdnType imdn_type, LinphoneReason reason) {
-	SalOp *op = NULL;
-	const char *identity = NULL;
-	char *content = NULL;
-	LinphoneChatRoom *cr = linphone_chat_message_get_chat_room(cm);
-	LinphoneProxyConfig *proxy = linphone_core_lookup_known_proxy(cr->lc, cr->peer_url);
-	LinphoneImEncryptionEngine *imee = linphone_core_get_im_encryption_engine(cr->lc);
-	LinphoneChatMessage *msg;
-
-	if (proxy)
-		identity = linphone_proxy_config_get_identity(proxy);
-	else
-		identity = linphone_core_get_primary_contact(cr->lc);
-	/* Sending out of calls */
-	op = sal_op_new(cr->lc->sal);
-	linphone_configure_op(cr->lc, op, cr->peer_url, NULL,
-		lp_config_get_int(cr->lc->config, "sip", "chat_msg_with_contact", 0));
-
-	content = linphone_chat_message_create_imdn_xml(cm, imdn_type, reason);
-	if (content != NULL) {
-		int retval = -1;
-		LinphoneAddress *from_addr = linphone_address_new(identity);
-		LinphoneAddress *to_addr = linphone_address_new(cr->peer);
-		msg = linphone_chat_room_create_message(cr, content);
-		linphone_chat_message_set_from_address(msg, from_addr);
-		linphone_chat_message_set_to_address(msg, to_addr);
-		linphone_chat_message_set_content_type(msg, "message/imdn+xml");
-
-		/* Do not try to encrypt the notification when it is reporting an error (maybe it should be bypassed only for some reasons). */
-		if (imee && (reason == LinphoneReasonNone)) {
-			LinphoneImEncryptionEngineCbs *imee_cbs = linphone_im_encryption_engine_get_callbacks(imee);
-			LinphoneImEncryptionEngineCbsOutgoingMessageCb cb_process_outgoing_message = linphone_im_encryption_engine_cbs_get_process_outgoing_message(imee_cbs);
-			if (cb_process_outgoing_message) {
-				retval = cb_process_outgoing_message(imee, cr, msg);
-			}
-		}
-
-		if (retval <= 0) {
-			sal_message_send(op, identity, cr->peer, msg->content_type, msg->message, NULL);
-		}
-
-		linphone_chat_message_unref(msg);
-		linphone_address_unref(from_addr);
-		linphone_address_unref(to_addr);
-		ms_free(content);
-	}
-	sal_op_unref(op);
-}
-
-void linphone_chat_message_send_delivery_notification(LinphoneChatMessage *cm, LinphoneReason reason) {
-	LinphoneChatRoom *cr = linphone_chat_message_get_chat_room(cm);
-	LinphoneCore *lc = linphone_chat_room_get_core(cr);
-	LinphoneImNotifPolicy *policy = linphone_core_get_im_notif_policy(lc);
-	if (linphone_im_notif_policy_get_send_imdn_delivered(policy) == TRUE) {
-		linphone_chat_message_send_imdn(cm, ImdnTypeDelivery, reason);
-	}
-}
-
-void linphone_chat_message_send_display_notification(LinphoneChatMessage *cm) {
-	LinphoneChatRoom *cr = linphone_chat_message_get_chat_room(cm);
-	LinphoneCore *lc = linphone_chat_room_get_core(cr);
-	LinphoneImNotifPolicy *policy = linphone_core_get_im_notif_policy(lc);
-	if (linphone_im_notif_policy_get_send_imdn_displayed(policy) == TRUE) {
-		linphone_chat_message_send_imdn(cm, ImdnTypeDisplay, LinphoneReasonNone);
-=======
 void linphone_core_delete_chat_room (LinphoneCore *, LinphoneChatRoom *cr) {
 	L_GET_CPP_PTR_FROM_C_OBJECT(cr)->deleteFromDb();
 }
@@ -1373,466 +145,11 @@
 		if (cr)
 			reason = L_GET_PRIVATE_FROM_C_OBJECT(cr)->onSipMessageReceived(op, sal_msg);
 		linphone_address_unref(addr);
->>>>>>> 47b12a26
 	}
 	return reason;
 }
 
-static char* utf8_to_char(uint32_t ic) {
-	char *result = reinterpret_cast<char *>(ms_malloc(sizeof(char) * 5));
-	int size = 0;
-	if (ic < 0x80) {
-		result[0] = ic;
-		size = 1;
-	} else if (ic < 0x800) {
-		result[1] = 0x80 + ((ic & 0x3F));
-		result[0] = 0xC0 + ((ic >> 6) & 0x1F);
-		size = 2;
-	} else if (ic < 0x100000) {
-		result[2] = 0x80 + (ic & 0x3F);
-		result[1] = 0x80 + ((ic >> 6) & 0x3F);
-		result[0] = 0xE0 + ((ic >> 12) & 0xF);
-		size = 3;
-	} else if (ic < 0x110000) {
-		result[3] = 0x80 + (ic & 0x3F);
-		result[2] = 0x80 + ((ic >> 6) & 0x3F);
-		result[1] = 0x80 + ((ic >> 12) & 0x3F);
-		result[0] = 0xF0 + ((ic >> 18) & 0x7);
-		size = 4;
-	}
-	result[size] = '\0';
-	return result;
-}
-
 void linphone_core_real_time_text_received(LinphoneCore *lc, LinphoneChatRoom *cr, uint32_t character, LinphoneCall *call) {
-<<<<<<< HEAD
-	uint32_t new_line = 0x2028;
-	uint32_t crlf = 0x0D0A;
-	uint32_t lf = 0x0A;
-
-	if (call && linphone_call_params_realtime_text_enabled(linphone_call_get_current_params(call))) {
-		LinphoneChatMessageCharacter *cmc = ms_new0(LinphoneChatMessageCharacter, 1);
-
-		if (cr->pending_message == NULL) {
-			cr->pending_message = linphone_chat_room_create_message(cr, "");
-		}
-
-		cmc->value = character;
-		cmc->has_been_read = FALSE;
-		cr->received_rtt_characters = bctbx_list_append(cr->received_rtt_characters, (void *)cmc);
-
-		cr->remote_is_composing = LinphoneIsComposingActive;
-		linphone_core_notify_is_composing_received(cr->lc, cr);
-
-		if (character == new_line || character == crlf || character == lf) {
-			// End of message
-			LinphoneChatMessage *msg = cr->pending_message;
-			ms_debug("New line received, forge a message with content %s", cr->pending_message->message);
-
-			linphone_chat_message_set_from(msg, cr->peer_url);
-			if (msg->to)
-				linphone_address_unref(msg->to);
-			msg->to = call->dest_proxy ? linphone_address_clone(call->dest_proxy->identity_address) :
-					linphone_address_new(linphone_core_get_identity(lc));
-			msg->time = ms_time(0);
-			msg->state = LinphoneChatMessageStateDelivered;
-			msg->dir = LinphoneChatMessageIncoming;
-
-			if (lp_config_get_int(lc->config, "misc", "store_rtt_messages", 1) == 1) {
-				msg->storage_id = linphone_chat_message_store(msg);
-			}
-
-			if (cr->unread_count < 0) cr->unread_count = 1;
-			else cr->unread_count++;
-
-			linphone_chat_room_message_received(cr, lc, msg);
-			linphone_chat_message_unref(msg);
-			cr->pending_message = NULL;
-			cr->received_rtt_characters = bctbx_list_free_with_data(cr->received_rtt_characters, (void (*)(void *))ms_free);
-		} else {
-			char *value = utf8_to_char(character);
-			cr->pending_message->message = ms_strcat_printf(cr->pending_message->message, value);
-			ms_debug("Received RTT character: %s (%lu), pending text is %s", value, (unsigned long)character, cr->pending_message->message);
-			ms_free(value);
-		}
-	}
-}
-
-uint32_t linphone_chat_room_get_char(const LinphoneChatRoom *cr) {
-	if (cr && cr->received_rtt_characters) {
-		bctbx_list_t *characters = cr->received_rtt_characters;
-		while (characters != NULL) {
-			LinphoneChatMessageCharacter *cmc = (LinphoneChatMessageCharacter *)characters->data;
-			if (!cmc->has_been_read) {
-				cmc->has_been_read = TRUE;
-				return cmc->value;
-			}
-			characters = bctbx_list_next(characters);
-		}
-	}
-	return 0;
-}
-
-LinphoneStatus linphone_chat_message_put_char(LinphoneChatMessage *msg, uint32_t character) {
-	LinphoneChatRoom *cr = linphone_chat_message_get_chat_room(msg);
-	LinphoneCall *call = cr->call;
-	LinphoneCore *lc = cr->lc;
-	uint32_t new_line = 0x2028;
-	uint32_t crlf = 0x0D0A;
-	uint32_t lf = 0x0A;
-
-	if (!call || !call->textstream) {
-		return -1;
-	}
-
-	if (character == new_line || character == crlf || character == lf) {
-		if (lc && lp_config_get_int(lc->config, "misc", "store_rtt_messages", 1) == 1) {
-			ms_debug("New line sent, forge a message with content %s", msg->message);
-			msg->time = ms_time(0);
-			msg->state = LinphoneChatMessageStateDisplayed;
-			msg->dir = LinphoneChatMessageOutgoing;
-			if (msg->from) linphone_address_unref(msg->from);
-			msg->from = linphone_address_new(linphone_core_get_identity(lc));
-			msg->storage_id = linphone_chat_message_store(msg);
-			ms_free(msg->message);
-			msg->message = NULL;
-		}
-	} else {
-		char *value = utf8_to_char(character);
-		msg->message = ms_strcat_printf(msg->message, value);
-		ms_debug("Sent RTT character: %s (%lu), pending text is %s", value, (unsigned long)character, msg->message);
-		ms_free(value);
-	}
-
-	text_stream_putchar32(call->textstream, character);
-	return 0;
-}
-
-const char* linphone_chat_message_get_message_id(const LinphoneChatMessage *cm) {
-	return cm->message_id;
-}
-
-static int linphone_chat_room_stop_composing(void *data, unsigned int revents) {
-	LinphoneChatRoom *cr = (LinphoneChatRoom *)data;
-	cr->is_composing = LinphoneIsComposingIdle;
-	linphone_chat_room_send_is_composing_notification(cr);
-	linphone_chat_room_delete_composing_refresh_timer(cr);
-	belle_sip_object_unref(cr->composing_idle_timer);
-	cr->composing_idle_timer = NULL;
-	return BELLE_SIP_STOP;
-}
-
-static int linphone_chat_room_refresh_composing(void *data, unsigned int revents) {
-	LinphoneChatRoom *cr = (LinphoneChatRoom *)data;
-	linphone_chat_room_send_is_composing_notification(cr);
-	return BELLE_SIP_CONTINUE;
-}
-
-void linphone_chat_room_compose(LinphoneChatRoom *cr) {
-	int idle_timeout =
-		lp_config_get_int(cr->lc->config, "sip", "composing_idle_timeout", COMPOSING_DEFAULT_IDLE_TIMEOUT);
-	int refresh_timeout =
-		lp_config_get_int(cr->lc->config, "sip", "composing_refresh_timeout", COMPOSING_DEFAULT_REFRESH_TIMEOUT);
-	if (cr->is_composing == LinphoneIsComposingIdle) {
-		cr->is_composing = LinphoneIsComposingActive;
-		linphone_chat_room_send_is_composing_notification(cr);
-		if (!cr->composing_refresh_timer) {
-			cr->composing_refresh_timer = sal_create_timer(cr->lc->sal, linphone_chat_room_refresh_composing, cr,
-														   refresh_timeout * 1000, "composing refresh timeout");
-		} else {
-			belle_sip_source_set_timeout(cr->composing_refresh_timer, refresh_timeout * 1000);
-		}
-		if (!cr->composing_idle_timer) {
-			cr->composing_idle_timer = sal_create_timer(cr->lc->sal, linphone_chat_room_stop_composing, cr,
-														idle_timeout * 1000, "composing idle timeout");
-		}
-	}
-	belle_sip_source_set_timeout(cr->composing_idle_timer, idle_timeout * 1000);
-}
-
-const char *linphone_chat_message_state_to_string(const LinphoneChatMessageState state) {
-	switch (state) {
-	case LinphoneChatMessageStateIdle:
-		return "LinphoneChatMessageStateIdle";
-	case LinphoneChatMessageStateInProgress:
-		return "LinphoneChatMessageStateInProgress";
-	case LinphoneChatMessageStateDelivered:
-		return "LinphoneChatMessageStateDelivered";
-	case LinphoneChatMessageStateNotDelivered:
-		return "LinphoneChatMessageStateNotDelivered";
-	case LinphoneChatMessageStateFileTransferError:
-		return "LinphoneChatMessageStateFileTransferError";
-	case LinphoneChatMessageStateFileTransferDone:
-		return "LinphoneChatMessageStateFileTransferDone ";
-	case LinphoneChatMessageStateDeliveredToUser:
-		return "LinphoneChatMessageStateDeliveredToUser";
-	case LinphoneChatMessageStateDisplayed:
-		return "LinphoneChatMessageStateDisplayed";
-	}
-	return NULL;
-}
-
-LinphoneChatRoom *linphone_chat_message_get_chat_room(LinphoneChatMessage *msg) {
-	return msg->chat_room;
-}
-
-const LinphoneAddress *linphone_chat_message_get_peer_address(LinphoneChatMessage *msg) {
-	return linphone_chat_room_get_peer_address(msg->chat_room);
-}
-
-void linphone_chat_message_set_user_data(LinphoneChatMessage *msg, void *ud) {
-	msg->message_userdata = ud;
-}
-
-void *linphone_chat_message_get_user_data(const LinphoneChatMessage *msg) {
-	return msg->message_userdata;
-}
-
-const char *linphone_chat_message_get_external_body_url(const LinphoneChatMessage *msg) {
-	return msg->external_body_url;
-}
-
-void linphone_chat_message_set_external_body_url(LinphoneChatMessage *msg, const char *url) {
-	if (msg->external_body_url) {
-		ms_free(msg->external_body_url);
-	}
-	msg->external_body_url = url ? ms_strdup(url) : NULL;
-}
-
-const char * linphone_chat_message_get_content_type(const LinphoneChatMessage *msg) {
-	return msg->content_type;
-}
-
-void linphone_chat_message_set_content_type(LinphoneChatMessage *msg, const char *content_type) {
-	if (msg->content_type) {
-		ms_free(msg->content_type);
-	}
-	msg->content_type = content_type ? ms_strdup(content_type) : NULL;
-}
-
-bool_t linphone_chat_message_is_file_transfer(const LinphoneChatMessage *msg) {
-	return is_file_transfer(msg->content_type);
-}
-
-bool_t linphone_chat_message_is_text(const LinphoneChatMessage *msg) {
-	return is_text(msg->content_type);
-}
-
-bool_t linphone_chat_message_get_to_be_stored(const LinphoneChatMessage *msg) {
-	return msg->to_be_stored;
-}
-
-void linphone_chat_message_set_to_be_stored(LinphoneChatMessage *msg, bool_t to_be_stored) {
-	msg->to_be_stored = to_be_stored;
-}
-
-const char *linphone_chat_message_get_appdata(const LinphoneChatMessage *msg) {
-	return msg->appdata;
-}
-
-void linphone_chat_message_set_appdata(LinphoneChatMessage *msg, const char *data) {
-	if (msg->appdata) {
-		ms_free(msg->appdata);
-	}
-	msg->appdata = data ? ms_strdup(data) : NULL;
-	linphone_chat_message_store_appdata(msg);
-}
-
-void linphone_chat_message_set_from_address(LinphoneChatMessage *msg, const LinphoneAddress *from) {
-	if (msg->from)
-		linphone_address_unref(msg->from);
-	msg->from = linphone_address_clone(from);
-}
-
-const LinphoneAddress *linphone_chat_message_get_from_address(const LinphoneChatMessage *msg) {
-	return msg->from;
-}
-
-void linphone_chat_message_set_to_address(LinphoneChatMessage *msg, const LinphoneAddress *to) {
-	if (msg->to)
-		linphone_address_unref(msg->to);
-	msg->to = linphone_address_clone(to);
-}
-
-const LinphoneAddress *linphone_chat_message_get_to_address(const LinphoneChatMessage *msg) {
-	if (msg->to)
-		return msg->to;
-	if (msg->dir == LinphoneChatMessageOutgoing) {
-		return msg->chat_room->peer_url;
-	}
-	return NULL;
-}
-
-void linphone_chat_message_set_is_secured(LinphoneChatMessage *msg, bool_t secured) {
-	msg->is_secured = secured;
-}
-
-bool_t linphone_chat_message_is_secured(LinphoneChatMessage *msg) {
-	return msg->is_secured;
-}
-
-LinphoneAddress *linphone_chat_message_get_local_address(const LinphoneChatMessage *msg) {
-	return msg->dir == LinphoneChatMessageOutgoing ? msg->from : msg->to;
-}
-
-time_t linphone_chat_message_get_time(const LinphoneChatMessage *msg) {
-	return msg->time;
-}
-
-LinphoneChatMessageState linphone_chat_message_get_state(const LinphoneChatMessage *msg) {
-	return msg->state;
-}
-
-const char *linphone_chat_message_get_text(LinphoneChatMessage *msg) {
-	if (msg->message && !msg->locale_message) {
-		msg->locale_message = bctbx_utf8_to_locale(msg->message);
-	}
-	return msg->locale_message;
-}
-
-int linphone_chat_message_set_text(LinphoneChatMessage *msg, const char* text) {
-	if (msg->message)
-		ms_free(msg->message);
-	if (msg->locale_message) {
-		ms_free(msg->locale_message);
-	}
-
-	if (text) {
-		msg->message = bctbx_locale_to_utf8(text);
-		msg->locale_message = ms_strdup(text);
-	} else {
-		msg->message = NULL;
-		msg->locale_message = NULL;
-	}
-
-	return 0;
-}
-
-void linphone_chat_message_add_custom_header(LinphoneChatMessage *msg, const char *header_name,
-											 const char *header_value) {
-	msg->custom_headers = sal_custom_header_append(msg->custom_headers, header_name, header_value);
-}
-
-const char *linphone_chat_message_get_custom_header(LinphoneChatMessage *msg, const char *header_name) {
-	return sal_custom_header_find(msg->custom_headers, header_name);
-}
-
-void linphone_chat_message_remove_custom_header(LinphoneChatMessage *msg, const char *header_name) {
-	msg->custom_headers = sal_custom_header_remove(msg->custom_headers, header_name);
-}
-
-bool_t linphone_chat_message_is_read(LinphoneChatMessage *msg) {
-	LinphoneChatRoom *cr = linphone_chat_message_get_chat_room(msg);
-	LinphoneCore *lc = linphone_chat_room_get_core(cr);
-	LinphoneImNotifPolicy *policy = linphone_core_get_im_notif_policy(lc);
-	if ((linphone_im_notif_policy_get_recv_imdn_displayed(policy) == TRUE) && (msg->state == LinphoneChatMessageStateDisplayed)) return TRUE;
-	if ((linphone_im_notif_policy_get_recv_imdn_delivered(policy) == TRUE) && (msg->state == LinphoneChatMessageStateDeliveredToUser || msg->state == LinphoneChatMessageStateDisplayed)) return TRUE;
-	return (msg->state == LinphoneChatMessageStateDelivered || msg->state == LinphoneChatMessageStateDisplayed || msg->state == LinphoneChatMessageStateDeliveredToUser);
-}
-
-bool_t linphone_chat_message_is_outgoing(LinphoneChatMessage *msg) {
-	return msg->dir == LinphoneChatMessageOutgoing;
-}
-
-unsigned int linphone_chat_message_get_storage_id(LinphoneChatMessage *msg) {
-	return msg->storage_id;
-}
-
-LinphoneChatMessage *linphone_chat_message_clone(const LinphoneChatMessage *msg) {
-	LinphoneChatMessage *new_message = linphone_chat_room_create_message(msg->chat_room, msg->message);
-	if (msg->external_body_url)
-		new_message->external_body_url = ms_strdup(msg->external_body_url);
-	if (msg->appdata)
-		new_message->appdata = ms_strdup(msg->appdata);
-	new_message->message_state_changed_cb = msg->message_state_changed_cb;
-	new_message->message_state_changed_user_data = msg->message_state_changed_user_data;
-	new_message->message_userdata = msg->message_userdata;
-	new_message->time = msg->time;
-	new_message->state = msg->state;
-	new_message->storage_id = msg->storage_id;
-	if (msg->from)
-		new_message->from = linphone_address_clone(msg->from);
-	if (msg->file_transfer_filepath)
-		new_message->file_transfer_filepath = ms_strdup(msg->file_transfer_filepath);
-	if (msg->file_transfer_information)
-		new_message->file_transfer_information = linphone_content_copy(msg->file_transfer_information);
-	return new_message;
-}
-
-void linphone_chat_message_destroy(LinphoneChatMessage *msg) {
-	belle_sip_object_unref(msg);
-}
-
-#define strfree0(str) \
-	if (str) { \
-		memset(str, 0, strlen(str)); \
-		ms_free(str); \
-	}
-
-static void _linphone_chat_message_destroy(LinphoneChatMessage *msg) {
-	if (msg->op)
-		sal_op_release(msg->op);
-	if (msg->ei)
-		linphone_error_info_unref(msg->ei);
-	strfree0(msg->message);
-	strfree0(msg->external_body_url);
-	strfree0(msg->appdata);
-	if (msg->from)
-		linphone_address_unref(msg->from);
-	if (msg->to)
-		linphone_address_unref(msg->to);
-	strfree0(msg->message_id);
-	if (msg->custom_headers)
-		sal_custom_header_free(msg->custom_headers);
-	strfree0(msg->content_type);
-	if (msg->file_transfer_information) {
-		linphone_content_unref(msg->file_transfer_information);
-	}
-	strfree0(msg->file_transfer_filepath);
-	if (msg->callbacks) {
-		linphone_chat_message_cbs_unref(msg->callbacks);
-	}
-}
-
-LinphoneChatMessage *linphone_chat_message_ref(LinphoneChatMessage *msg) {
-	belle_sip_object_ref(msg);
-	return msg;
-}
-
-void linphone_chat_message_unref(LinphoneChatMessage *msg) {
-	belle_sip_object_unref(msg);
-}
-
-static void linphone_chat_message_deactivate(LinphoneChatMessage *msg){
-	if (msg->file_transfer_information != NULL) {
-		_linphone_chat_message_cancel_file_transfer(msg, FALSE);
-	}
-	/*mark the chat msg as orphan (it has no chat room anymore)*/
-	msg->chat_room = NULL;
-}
-
-static void linphone_chat_message_release(LinphoneChatMessage *msg) {
-	linphone_chat_message_deactivate(msg);
-	linphone_chat_message_unref(msg);
-}
-
-const LinphoneErrorInfo *linphone_chat_message_get_error_info(const LinphoneChatMessage *msg) {
-	if (!msg->ei) ((LinphoneChatMessage*)msg)->ei = linphone_error_info_new(); /*let's do it mutable*/
-	linphone_error_info_from_sal_op(msg->ei, msg->op);
-	return msg->ei;
-}
-
-LinphoneReason linphone_chat_message_get_reason(LinphoneChatMessage *msg) {
-	return linphone_error_info_get_reason(linphone_chat_message_get_error_info(msg));
-}
-
-LinphoneChatMessageCbs *linphone_chat_message_get_callbacks(const LinphoneChatMessage *msg) {
-	return msg->callbacks;
-}
-
-LinphoneCall *linphone_chat_room_get_call(const LinphoneChatRoom *room) {
-	return room->call;
-=======
 	if (!(L_GET_CPP_PTR_FROM_C_OBJECT(cr)->getCapabilities() & LinphonePrivate::ChatRoom::Capabilities::RealTimeText))
 		return;
 	L_GET_PRIVATE_FROM_C_OBJECT(cr, RealTimeTextChatRoom)->realtimeTextReceived(character, L_GET_CPP_PTR_FROM_C_OBJECT(call));
@@ -1841,5 +158,4 @@
 unsigned int linphone_chat_message_store(LinphoneChatMessage *msg) {
 	// DO nothing, just for old JNI compat...
 	return 1;
->>>>>>> 47b12a26
 }