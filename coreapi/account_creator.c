/*
linphone
Copyright (C) 2010-2015 Belledonne Communications SARL

This program is free software; you can redistribute it and/or
modify it under the terms of the GNU General Public License
as published by the Free Software Foundation; either version 2
of the License, or (at your option) any later version.

This program is distributed in the hope that it will be useful,
but WITHOUT ANY WARRANTY; without even the implied warranty of
MERCHANTABILITY or FITNESS FOR A PARTICULAR PURPOSE.  See the
GNU General Public License for more details.

You should have received a copy of the GNU General Public License
along with this program; if not, write to the Free Software
Foundation, Inc., 59 Temple Place - Suite 330, Boston, MA  02111-1307, USA.
*/

#include "account_creator.h"
#include "private.h"
#if !_WIN32
#include "regex.h"
#endif

BELLE_SIP_DECLARE_NO_IMPLEMENTED_INTERFACES(LinphoneAccountCreatorCbs);

BELLE_SIP_INSTANCIATE_VPTR(LinphoneAccountCreatorCbs, belle_sip_object_t,
	NULL, // destroy
	NULL, // clone
	NULL, // marshal
	FALSE
);

static LinphoneAccountCreatorCbs * linphone_account_creator_cbs_new(void) {
	return belle_sip_object_new(LinphoneAccountCreatorCbs);
}

LinphoneAccountCreatorCbs * linphone_account_creator_cbs_ref(LinphoneAccountCreatorCbs *cbs) {
	belle_sip_object_ref(cbs);
	return cbs;
}

void linphone_account_creator_cbs_unref(LinphoneAccountCreatorCbs *cbs) {
	belle_sip_object_unref(cbs);
}

void *linphone_account_creator_cbs_get_user_data(const LinphoneAccountCreatorCbs *cbs) {
	return cbs->user_data;
}

void linphone_account_creator_cbs_set_user_data(LinphoneAccountCreatorCbs *cbs, void *ud) {
	cbs->user_data = ud;
}

LinphoneAccountCreatorCbsExistenceTestedCb linphone_account_creator_cbs_get_existence_tested(const LinphoneAccountCreatorCbs *cbs) {
	return cbs->existence_tested;
}

void linphone_account_creator_cbs_set_existence_tested(LinphoneAccountCreatorCbs *cbs, LinphoneAccountCreatorCbsExistenceTestedCb cb) {
	cbs->existence_tested = cb;
}

LinphoneAccountCreatorCbsValidationTestedCb linphone_account_creator_cbs_get_validation_tested(const LinphoneAccountCreatorCbs *cbs) {
	return cbs->validation_tested;
}

void linphone_account_creator_cbs_set_validation_tested(LinphoneAccountCreatorCbs *cbs, LinphoneAccountCreatorCbsValidationTestedCb cb) {
	cbs->validation_tested = cb;
}

LinphoneAccountCreatorCbsCreateAccountCb linphone_account_creator_cbs_get_create_account(const LinphoneAccountCreatorCbs *cbs) {
	return cbs->create_account;
}

void linphone_account_creator_cbs_set_create_account(LinphoneAccountCreatorCbs *cbs, LinphoneAccountCreatorCbsCreateAccountCb cb) {
	cbs->create_account = cb;
}


static void _linphone_account_creator_destroy(LinphoneAccountCreator *creator) {
	linphone_xml_rpc_session_unref(creator->xmlrpc_session);
	linphone_account_creator_cbs_unref(creator->callbacks);
	if (creator->username) ms_free(creator->username);
	if (creator->password) ms_free(creator->password);
	if (creator->domain) ms_free(creator->domain);
	if (creator->route) ms_free(creator->route);
	if (creator->email) ms_free(creator->email);
	if (creator->display_name) ms_free(creator->display_name);
}

BELLE_SIP_DECLARE_NO_IMPLEMENTED_INTERFACES(LinphoneAccountCreator);

BELLE_SIP_INSTANCIATE_VPTR(LinphoneAccountCreator, belle_sip_object_t,
	(belle_sip_object_destroy_t)_linphone_account_creator_destroy,
	NULL, // clone
	NULL, // marshal
	FALSE
);


LinphoneAccountCreator * linphone_account_creator_new(LinphoneCore *core, const char *xmlrpc_url) {
	LinphoneAccountCreator *creator;
	const char* domain = lp_config_get_string(core->config, "assistant", "domain", NULL);
	creator = belle_sip_object_new(LinphoneAccountCreator);
	creator->callbacks = linphone_account_creator_cbs_new();
	creator->core = core;
	creator->xmlrpc_session = linphone_xml_rpc_session_new(core, xmlrpc_url);
	if (domain) {
		linphone_account_creator_set_domain(creator, domain);
	}
	return creator;
}

LinphoneAccountCreator * linphone_account_creator_ref(LinphoneAccountCreator *creator) {
	belle_sip_object_ref(creator);
	return creator;
}

void linphone_account_creator_unref(LinphoneAccountCreator *creator) {
	belle_sip_object_unref(creator);
}

void *linphone_account_creator_get_user_data(const LinphoneAccountCreator *creator) {
	return creator->user_data;
}

void linphone_account_creator_set_user_data(LinphoneAccountCreator *creator, void *ud) {
	creator->user_data = ud;
}

static LinphoneAccountCreatorStatus validate_uri(const char* username, const char* domain, const char* route, const char* display_name) {
	LinphoneProxyConfig* proxy = linphone_proxy_config_new();
	LinphoneAddress* addr;

	linphone_proxy_config_set_identity(proxy, "sip:user@domain.com");

	if (route && linphone_proxy_config_set_route(proxy, route) != 0) {
		linphone_proxy_config_destroy(proxy);
		return LinphoneAccountCreatorRouteInvalid;
	}

	if (username) {
		addr = linphone_proxy_config_normalize_sip_uri(proxy, username);
	} else {
		addr = linphone_address_clone(linphone_proxy_config_get_identity_address(proxy));
	}
	linphone_proxy_config_destroy(proxy);

	if (addr == NULL) {
		return LinphoneAccountCreatorUsernameInvalid;
	}

	if (domain) {
		ms_error("TODO: detect invalid domain");
		linphone_address_set_domain(addr, domain);
	}

	if (display_name) {
		ms_error("TODO: detect invalid display name");
		linphone_address_set_display_name(addr, display_name);
	}

	linphone_address_unref(addr);
	return LinphoneAccountCreatorOk;
}

static bool_t is_matching_regex(const char *entry, const char* regex) {
#if _WIN32
	return TRUE;
#else
	regex_t regex_pattern;
	char err_msg[256];
	int res;
	res = regcomp(&regex_pattern, regex, REG_EXTENDED | REG_NOSUB);
<<<<<<< HEAD
	if(res != REG_NOERROR) {
=======
	if(res != 0) {
>>>>>>> 5f61842f
		regerror(res, &regex_pattern, err_msg, sizeof(err_msg));
		ms_error("Could not compile regex '%s: %s", regex, err_msg);
		return FALSE;
	}
	res = regexec(&regex_pattern, entry, 0, NULL, 0);
	regfree(&regex_pattern);
	return (res != REG_NOMATCH);
#endif
}

LinphoneAccountCreatorStatus linphone_account_creator_set_username(LinphoneAccountCreator *creator, const char *username) {
	int min_length = lp_config_get_int(creator->core->config, "assistant", "username_min_length", 0);
	int fixed_length = lp_config_get_int(creator->core->config, "assistant", "username_length", 0);
	bool_t use_phone_number = lp_config_get_int(creator->core->config, "assistant", "use_phone_number", 0);
	const char* regex = lp_config_get_string(creator->core->config, "assistant", "username_regex", 0);
	LinphoneAccountCreatorStatus status;
	if (min_length > 0 && strlen(username) < min_length) {
		return LinphoneAccountCreatorUsernameTooShort;
	} else if (fixed_length > 0 && strlen(username) != fixed_length) {
		return LinphoneAccountCreatorUsernameInvalidSize;
	} else if (use_phone_number && !linphone_proxy_config_is_phone_number(NULL, username)) {
		return LinphoneAccountCreatorUsernameInvalid;
	} else if (regex && !is_matching_regex(username, regex)) {
		return LinphoneAccountCreatorUsernameInvalid;
	} else if ((status = validate_uri(username, NULL, NULL, NULL)) != LinphoneAccountCreatorOk) {
		return status;
	}
	set_string(&creator->username, username);
	return LinphoneAccountCreatorOk;
}

const char * linphone_account_creator_get_username(const LinphoneAccountCreator *creator) {
	return creator->username;
}

LinphoneAccountCreatorStatus linphone_account_creator_set_password(LinphoneAccountCreator *creator, const char *password){
	int min_length = lp_config_get_int(creator->core->config, "assistant", "password_min_length", 0);
	if (min_length > 0 && strlen(password) < min_length) {
		return LinphoneAccountCreatorPasswordTooShort;
	}
	set_string(&creator->password, password);
	return LinphoneAccountCreatorOk;
}

const char * linphone_account_creator_get_password(const LinphoneAccountCreator *creator) {
	return creator->password;
}

LinphoneAccountCreatorStatus linphone_account_creator_set_transport(LinphoneAccountCreator *creator, LinphoneTransportType transport){
	if (!linphone_core_sip_transport_supported(creator->core, transport)) {
		return LinphoneAccountCreatorTransportNotSupported;
	}
	creator->transport = transport;
	return LinphoneAccountCreatorOk;
}

LinphoneTransportType linphone_account_creator_get_transport(const LinphoneAccountCreator *creator) {
	return creator->transport;
}

LinphoneAccountCreatorStatus linphone_account_creator_set_domain(LinphoneAccountCreator *creator, const char *domain){
	if (validate_uri(NULL, domain, NULL, NULL) != 0) {
		return LinphoneAccountCreatorDomainInvalid;
	}
	set_string(&creator->domain, domain);
	return LinphoneAccountCreatorOk;
}

const char * linphone_account_creator_get_domain(const LinphoneAccountCreator *creator) {
	return creator->domain;
}

LinphoneAccountCreatorStatus linphone_account_creator_set_route(LinphoneAccountCreator *creator, const char *route) {
	if (validate_uri(NULL, NULL, route, NULL) != 0) {
		return LinphoneAccountCreatorRouteInvalid;
	}
	set_string(&creator->route, route);
	return LinphoneAccountCreatorOk;
}

const char * linphone_account_creator_get_route(const LinphoneAccountCreator *creator) {
	return creator->route;
}

LinphoneAccountCreatorStatus linphone_account_creator_set_display_name(LinphoneAccountCreator *creator, const char *display_name) {
	if (validate_uri(NULL, NULL, NULL, display_name) != 0) {
		return LinphoneAccountCreatorDisplayNameInvalid;
	}
	set_string(&creator->display_name, display_name);
	return LinphoneAccountCreatorOk;
}

const char * linphone_account_creator_get_display_name(const LinphoneAccountCreator *creator) {
	return creator->display_name;
}

LinphoneAccountCreatorStatus linphone_account_creator_set_email(LinphoneAccountCreator *creator, const char *email) {
	if (!is_matching_regex(email, "^.+@.+\\.[A-Za-z]{2}[A-Za-z]*$")) {
		return LinphoneAccountCreatorEmailInvalid;
	}
	set_string(&creator->email, email);
	return LinphoneAccountCreatorOk;
}

const char * linphone_account_creator_get_email(const LinphoneAccountCreator *creator) {
	return creator->email;
}

void linphone_account_creator_enable_newsletter_subscription(LinphoneAccountCreator *creator, bool_t subscribe) {
	creator->subscribe_to_newsletter = subscribe;
}

bool_t linphone_account_creator_newsletter_subscription_enabled(const LinphoneAccountCreator *creator) {
	return creator->subscribe_to_newsletter;
}

LinphoneAccountCreatorCbs * linphone_account_creator_get_callbacks(const LinphoneAccountCreator *creator) {
	return creator->callbacks;
}

static void _test_existence_cb(LinphoneXmlRpcRequest *request) {
	LinphoneAccountCreator *creator = (LinphoneAccountCreator *)linphone_xml_rpc_request_get_user_data(request);
	if (creator->callbacks->existence_tested != NULL) {
		LinphoneAccountCreatorStatus status = LinphoneAccountCreatorFailed;
		if ((linphone_xml_rpc_request_get_status(request) == LinphoneXmlRpcStatusOk)
			&& (linphone_xml_rpc_request_get_int_response(request) == 0)) {
			status = LinphoneAccountCreatorOk;
		}
		creator->callbacks->existence_tested(creator, status);
	}
}

LinphoneAccountCreatorStatus linphone_account_creator_test_existence(LinphoneAccountCreator *creator) {
	LinphoneXmlRpcRequest *request;
	char *identity;

	if (!creator->username || !creator->domain) {
		if (creator->callbacks->existence_tested != NULL) {
			creator->callbacks->existence_tested(creator, LinphoneAccountCreatorFailed);
		}
		return LinphoneAccountCreatorFailed;
	}
	identity = ms_strdup_printf("%s@%s", creator->username, creator->domain);
	request = linphone_xml_rpc_request_new_with_args("check_account", LinphoneXmlRpcArgInt,
		LinphoneXmlRpcArgString, identity,
		LinphoneXmlRpcArgNone);
	linphone_xml_rpc_request_set_user_data(request, creator);
	linphone_xml_rpc_request_cbs_set_response(linphone_xml_rpc_request_get_callbacks(request), _test_existence_cb);
	linphone_xml_rpc_session_send_request(creator->xmlrpc_session, request);
	linphone_xml_rpc_request_unref(request);
	ms_free(identity);
	return LinphoneAccountCreatorOk;
}

static void _test_validation_cb(LinphoneXmlRpcRequest *request) {
	LinphoneAccountCreator *creator = (LinphoneAccountCreator *)linphone_xml_rpc_request_get_user_data(request);
	if (creator->callbacks->validation_tested != NULL) {
		LinphoneAccountCreatorStatus status = LinphoneAccountCreatorFailed;
		if ((linphone_xml_rpc_request_get_status(request) == LinphoneXmlRpcStatusOk)
			&& (linphone_xml_rpc_request_get_int_response(request) == 1)) {
			status = LinphoneAccountCreatorOk;
		}
		creator->callbacks->validation_tested(creator, status);
	}
}

LinphoneAccountCreatorStatus linphone_account_creator_test_validation(LinphoneAccountCreator *creator) {
	LinphoneXmlRpcRequest *request;
	char *identity;

	if (!creator->username || !creator->domain) {
		if (creator->callbacks->validation_tested != NULL) {
			creator->callbacks->validation_tested(creator, LinphoneAccountCreatorFailed);
		}
		return LinphoneAccountCreatorFailed;
	}

	identity = ms_strdup_printf("%s@%s", creator->username, creator->domain);
	request = linphone_xml_rpc_request_new_with_args("check_account_validated", LinphoneXmlRpcArgInt,
		LinphoneXmlRpcArgString, identity,
		LinphoneXmlRpcArgNone);
	linphone_xml_rpc_request_set_user_data(request, creator);
	linphone_xml_rpc_request_cbs_set_response(linphone_xml_rpc_request_get_callbacks(request), _test_validation_cb);
	linphone_xml_rpc_session_send_request(creator->xmlrpc_session, request);
	linphone_xml_rpc_request_unref(request);
	ms_free(identity);
	return LinphoneAccountCreatorOk;
}

static void _create_account_cb(LinphoneXmlRpcRequest *request) {
	LinphoneAccountCreator *creator = (LinphoneAccountCreator *)linphone_xml_rpc_request_get_user_data(request);
	if (creator->callbacks->create_account != NULL) {
		LinphoneAccountCreatorStatus status = LinphoneAccountCreatorFailed;
		if ((linphone_xml_rpc_request_get_status(request) == LinphoneXmlRpcStatusOk)
			&& (linphone_xml_rpc_request_get_int_response(request) == 0)) {
			status = LinphoneAccountCreatorOk;
		}
		creator->callbacks->create_account(creator, status);
	}
}

LinphoneAccountCreatorStatus linphone_account_creator_create_account(LinphoneAccountCreator *creator) {
	LinphoneXmlRpcRequest *request;
	char *identity;

	if (!creator->username || !creator->domain) {
		if (creator->callbacks->create_account != NULL) {
			creator->callbacks->create_account(creator, LinphoneAccountCreatorFailed);
		}
		return LinphoneAccountCreatorFailed;
	}

	identity = ms_strdup_printf("%s@%s", creator->username, creator->domain);
	request = linphone_xml_rpc_request_new_with_args("create_account", LinphoneXmlRpcArgInt,
		LinphoneXmlRpcArgString, identity,
		LinphoneXmlRpcArgString, creator->password,
		LinphoneXmlRpcArgString, creator->email,
		LinphoneXmlRpcArgInt, (creator->subscribe_to_newsletter == TRUE) ? 1 : 0,
		LinphoneXmlRpcArgNone);
	linphone_xml_rpc_request_set_user_data(request, creator);
	linphone_xml_rpc_request_cbs_set_response(linphone_xml_rpc_request_get_callbacks(request), _create_account_cb);
	linphone_xml_rpc_session_send_request(creator->xmlrpc_session, request);
	linphone_xml_rpc_request_unref(request);
	ms_free(identity);
	return LinphoneAccountCreatorOk;
}

LinphoneProxyConfig * linphone_account_creator_configure(const LinphoneAccountCreator *creator) {
	LinphoneAuthInfo *info;
	LinphoneProxyConfig *cfg = linphone_core_create_proxy_config(creator->core);
	char *identity_str = ms_strdup_printf("sip:%s@%s", creator->username, creator->domain);
	LinphoneAddress *identity = linphone_address_new(identity_str);
	if (creator->display_name) {
		linphone_address_set_display_name(identity, creator->display_name);
	}

	linphone_proxy_config_set_identity(cfg, linphone_address_as_string(identity));
	linphone_proxy_config_set_server_addr(cfg, creator->domain);
	linphone_proxy_config_set_route(cfg, creator->route);
	linphone_proxy_config_enable_publish(cfg, FALSE);
	linphone_proxy_config_enable_register(cfg, TRUE);
	ms_free(identity_str);

	if (strcmp(creator->domain, "sip.linphone.org") == 0) {
		linphone_proxy_config_enable_avpf(cfg, TRUE);
		// If account created on sip.linphone.org, we configure linphone to use TLS by default
		if (linphone_core_sip_transport_supported(creator->core, LinphoneTransportTls)) {
			LinphoneAddress *addr = linphone_address_new(linphone_proxy_config_get_server_addr(cfg));
			char *tmp;
			linphone_address_set_transport(addr, LinphoneTransportTls);
			tmp = linphone_address_as_string(addr);
			linphone_proxy_config_set_server_addr(cfg, tmp);
			linphone_proxy_config_set_route(cfg, tmp);
			ms_free(tmp);
			linphone_address_destroy(addr);
		}
		linphone_core_set_stun_server(creator->core, "stun.linphone.org");
		linphone_core_set_firewall_policy(creator->core, LinphonePolicyUseIce);
	}

	info = linphone_auth_info_new(linphone_address_get_username(identity), NULL, creator->password, NULL, NULL, linphone_address_get_domain(identity));
	linphone_core_add_auth_info(creator->core, info);
	linphone_address_destroy(identity);

	if (linphone_core_add_proxy_config(creator->core, cfg) != -1) {
		linphone_core_set_default_proxy(creator->core, cfg);
		return cfg;
	}

	linphone_core_remove_auth_info(creator->core, info);
	linphone_proxy_config_unref(cfg);
	return NULL;
}<|MERGE_RESOLUTION|>--- conflicted
+++ resolved
@@ -173,11 +173,7 @@
 	char err_msg[256];
 	int res;
 	res = regcomp(&regex_pattern, regex, REG_EXTENDED | REG_NOSUB);
-<<<<<<< HEAD
-	if(res != REG_NOERROR) {
-=======
 	if(res != 0) {
->>>>>>> 5f61842f
 		regerror(res, &regex_pattern, err_msg, sizeof(err_msg));
 		ms_error("Could not compile regex '%s: %s", regex, err_msg);
 		return FALSE;
