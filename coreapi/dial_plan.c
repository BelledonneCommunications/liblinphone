/*
linphone
Copyright (C) 2000  Simon MORLAT (simon.morlat@linphone.org)
*/
/*
 *  This program is free software; you can redistribute it and/or modify
 *  it under the terms of the GNU General Public License as published by
 *  the Free Software Foundation; either version 2 of the License, or
 *  (at your option) any later version.
 *
 *  This program is distributed in the hope that it will be useful,
 *  but WITHOUT ANY WARRANTY; without even the implied warranty of
 *  MERCHANTABILITY or FITNESS FOR A PARTICULAR PURPOSE.  See the
 *  GNU Library General Public License for more details.
 *
 *  You should have received a copy of the GNU General Public License
 *  along with this program; if not, write to the Free Software
 *  Foundation, Inc., 59 Temple Place - Suite 330, Boston, MA 02111-1307, USA.
 */

<<<<<<< HEAD
#include "linphone/core_utils.h"

/*
 * http://en.wikipedia.org/wiki/Telephone_numbering_plan
 * http://en.wikipedia.org/wiki/Telephone_numbers_in_Europe
 * imported from https://en.wikipedia.org/wiki/List_of_mobile_phone_number_series_by_country
 */
static LinphoneDialPlan const dial_plans[]={
	//Country					, iso country code, e164 country calling code, number length, international usual prefix
	{"Afghanistan"                  ,"AF"		, "93"      , 9		, "00"  },
	{"Albania"                      ,"AL"		, "355"     , 9		, "00"  },
	{"Algeria"                      ,"DZ"		, "213"     , 9		, "00"  },
	{"American Samoa"               ,"AS"		, "1"       , 10	, "011"	},
	{"Andorra"                      ,"AD"		, "376"     , 6		, "00"  },
	{"Angola"                       ,"AO"		, "244"     , 9		, "00"  },
	{"Anguilla"                     ,"AI"		, "1"       , 10	, "011" },
	{"Antigua and Barbuda"          ,"AG"		, "1"       , 10	, "011"	},
	{"Argentina"                    ,"AR"		, "54"      , 10	, "00"  },
	{"Armenia"                      ,"AM"		, "374"     , 8		, "00"  },
	{"Aruba"                        ,"AW"		, "297"     , 7		, "011"	},
	{"Australia"                    ,"AU"		, "61"      , 9	    , "0011"},
	{"Austria"                      ,"AT"		, "43"      , 11	, "00"  }, /*11 digits are possible, most numbers have 10 digits*/
	{"Azerbaijan"                   ,"AZ"       , "994"     , 9		, "00"  },
	{"Bahamas"                      ,"BS"		, "1"       , 10    , "011"	},
	{"Bahrain"                      ,"BH"		, "973"     , 8     , "00"  },
	{"Bangladesh"                   ,"BD"		, "880"     , 10    , "00"  },
	{"Barbados"                     ,"BB"		, "1"       , 10    , "011"	},
	{"Belarus"                      ,"BY"		, "375"     , 9     , "00"  },
	{"Belgium"                      ,"BE"		, "32"      , 9     , "00"  },
	{"Belize"                       ,"BZ"		, "501"     , 7     , "00"  },
	{"Benin"                        ,"BJ"		, "229"     , 8     , "00"	},
	{"Bermuda"                      ,"BM"		, "1"       , 10    , "011" },
	{"Bhutan"                       ,"BT"		, "975"     , 8     , "00"  },
	{"Bolivia"                      ,"BO"		, "591"     , 8     , "00"	},
	{"Bosnia and Herzegovina"       ,"BA"		, "387"     , 8     , "00"  },
	{"Botswana"                     ,"BW"		, "267"     , 8     , "00"  },
	{"Brazil"                       ,"BR"		, "55"      , 11	, "00"  },
	{"Brunei Darussalam"            ,"BN"		, "673"     , 7		, "00"	},
	{"Bulgaria"                     ,"BG"		, "359"     , 9		, "00"  },
	{"Burkina Faso"                 ,"BF"		, "226"     , 8		, "00"  },
	{"Burundi"                      ,"BI"		, "257"     , 8     , "011" },
	{"Cambodia"                     ,"KH"		, "855"     , 9		, "00"  },
	{"Cameroon"                     ,"CM"		, "237"     , 9		, "00"  },
	{"Canada"                       ,"CA"		, "1"       , 10	, "011" },
	{"Cape Verde"                   ,"CV"		, "238"     , 7		, "00"	},
	{"Cayman Islands"               ,"KY"		, "1"       , 10	, "011" },
	{"Central African Republic"     ,"CF"		, "236"     , 8     , "00"  },
	{"Chad"                         ,"TD"		, "235"     , 8		, "00"	},
	{"Chile"                        ,"CL"		, "56"      , 9	    , "00"  },
	{"China"                        ,"CN"		, "86"      , 11	, "00"  },
	{"Colombia"                     ,"CO"       , "57"      , 10	, "00"  },
	{"Comoros"                      ,"KM"		, "269"     , 7     , "00"	},
	{"Congo"                        ,"CG"		, "242"     , 9		, "00"	},
	{"Congo Democratic Republic"	,"CD"		, "243"     , 9		, "00"  },
	{"Cook Islands"                 ,"CK"		, "682"     , 5		, "00"  },
	{"Costa Rica"                   ,"CR"		, "506"     , 8     , "00"	},
	{"Cote d'Ivoire"	            ,"AD"		, "225"     , 8     , "00"  },
	{"Croatia"                      ,"HR"		, "385"     , 9		, "00"  },
	{"Cuba"                         ,"CU"		, "53"      , 8     , "119" },
	{"Cyprus"                       ,"CY"		, "357"     , 8     , "00"	},
	{"Czech Republic"               ,"CZ"		, "420"     , 9     , "00"  },
	{"Denmark"                      ,"DK"		, "45"      , 8		, "00"  },
	{"Djibouti"                     ,"DJ"		, "253"     , 8		, "00"	},
	{"Dominica"                     ,"DM"		, "1"       , 10	, "011" },
	{"Dominican Republic"	        ,"DO"		, "1"       , 10	, "011" },
	{"Ecuador"                      ,"EC"       , "593"     , 9		, "00"  },
	{"Egypt"                        ,"EG"		, "20"      , 10	, "00"	},
	{"El Salvador"                  ,"SV"		, "503"     , 8		, "00"	},
	{"Equatorial Guinea"            ,"GQ"		, "240"     , 9		, "00"  },
	{"Eritrea"                      ,"ER"		, "291"     , 7		, "00"  },
	{"Estonia"                      ,"EE"		, "372"     , 8     , "00"	},
	{"Ethiopia"                     ,"ET"		, "251"     , 9     , "00"  },
	{"Falkland Islands"	            ,"FK"		, "500"     , 5		, "00"  },
	{"Faroe Islands"	            ,"FO"		, "298"     , 6     , "00"  },
	{"Fiji"                         ,"FJ"		, "679"     , 7     , "00"	},
	{"Finland"                      ,"FI"		, "358"     , 9     , "00"  },
	{"France"                       ,"FR"		, "33"      , 9		, "00"	},
	{"French Guiana"				,"GF"		, "594"     , 9		, "00"	},
	{"French Polynesia"             ,"PF"		, "689"     , 6	    , "00"  },
	{"Gabon"                        ,"GA"		, "241"     , 8     , "00"  },
	{"Gambia"                       ,"GM"       , "220"     , 7		, "00"  },
	{"Georgia"                      ,"GE"		, "995"     , 9     , "00"	},
	{"Germany"                      ,"DE"		, "49"      , 11	, "00"	},
	{"Ghana"                        ,"GH"		, "233"     , 9		, "00"  },
	{"Gibraltar"                    ,"GI"		, "350"     , 8		, "00"  },
	{"Greece"                       ,"GR"		, "30"      ,10     , "00"	},
	{"Greenland"                    ,"GL"		, "299"     , 6		, "00"  },
	{"Grenada"                      ,"GD"		, "1"       , 10	, "011" },
	{"Guadeloupe"                   ,"GP"		, "590"     , 9     , "00"  },
	{"Guam"                         ,"GU"		, "1"       , 10	, "011"	},
	{"Guatemala"                    ,"GT"		, "502"     , 8     , "00"  },
	{"Guinea"                       ,"GN"		, "224"     , 8		, "00"  },
	{"Guinea-Bissau"				,"GW"		, "245"     , 7		, "00"	},
	{"Guyana"                       ,"GY"		, "592"     , 7	    , "001" },
	{"Haiti"                        ,"HT"		, "509"     , 8     , "00"  },
	{"Honduras"                     ,"HN"       , "504"     , 8		, "00"  },
	{"Hong Kong"                    ,"HK"		, "852"     , 8     , "001"	},
	{"Hungary"                      ,"HU"		, "36"      , 9     , "00"  },
	{"Iceland"                      ,"IS"		, "354"     , 9     , "00"  },
	{"India"                        ,"IN"		, "91"      , 10    , "00"  },
	{"Indonesia"                    ,"ID"		, "62"      , 12	, "001"	},
	{"Iran"                         ,"IR"		, "98"      , 10	, "00"	},
	{"Iraq"                         ,"IQ"		, "964"     , 10	, "00"  },
	{"Ireland"                      ,"IE"		, "353"     , 9		, "00"  },
	{"Israel"                       ,"IL"		, "972"     , 9     , "00"	},
	{"Italy"                        ,"IT"		, "39"      , 10	, "00"  },
/*	{"Jersey"                       ,"JE"		, "44"      , 10	, "00"	},*/
	{"Jamaica"                      ,"JM"		, "1"       , 10	, "011" },
	{"Japan"                        ,"JP"		, "81"      , 10	, "010" },
	{"Jordan"                       ,"JO"		, "962"     , 9     , "00"	},
	{"Kazakhstan"                   ,"KZ"		, "7"       , 10    , "00"  },
	{"Kenya"                        ,"KE"		, "254"     , 9		, "000" },
	{"Kiribati"                     ,"KI"		, "686"     , 5		, "00"	},
	{"Korea, North"                 ,"KP"		, "850"     , 12	, "99"  },
	{"Korea, South"                 ,"KR"       , "82"      , 12	, "001" },
	{"Kuwait"                       ,"KW"		, "965"     , 8     , "00"	},
	{"Kyrgyzstan"                   ,"KG"		, "996"     , 9     , "00"  },
	{"Laos"                         ,"LA"		, "856"     , 10    , "00"  },
	{"Latvia"                       ,"LV"		, "371"     , 8     , "00"	},
	{"Lebanon"                      ,"LB"		, "961"     , 7     , "00"	},
	{"Lesotho"                      ,"LS"		, "266"     , 8		, "00"	},
	{"Liberia"                      ,"LR"		, "231"     , 8		, "00"  },
	{"Libya"                        ,"LY"		, "218"     , 8		, "00"  },
	{"Liechtenstein"                ,"LI"		, "423"     , 7     , "00"	},
	{"Lithuania"                    ,"LT"		, "370"     , 8		, "00"  },
	{"Luxembourg"                   ,"LU"		, "352"     , 9		, "00"  },
	{"Macau"                        ,"MO"		, "853"     , 8     , "00"  },
	{"Macedonia"                    ,"MK"		, "389"     , 8     , "00"	},
	{"Madagascar"                   ,"MG"		, "261"     , 9     , "00"  },
	{"Malawi"                       ,"MW"		, "265"     , 9		, "00"  },
	{"Malaysia"                     ,"MY"		, "60"      , 9		, "00"	},
	{"Maldives"                     ,"MV"		, "960"     , 7	    , "00"  },
	{"Mali"                         ,"ML"		, "223"     , 8     , "00"  },
	{"Malta"                        ,"MT"       , "356"     , 8		, "00"  },
	{"Marshall Islands"				,"MH"		, "692"     , 7     , "011"	},
	{"Martinique"                   ,"MQ"		, "596"     , 9     , "00"  },
	{"Mauritania"                   ,"MR"		, "222"     , 8     , "00"  },
	{"Mauritius"                    ,"MU"		, "230"     , 7     , "00"	},
	{"Mayotte Island"               ,"YT"		, "262"     , 9     , "00"	},
	{"Mexico"                       ,"MX"		, "52"      , 10	, "00"	},
	/*The following is a pseudo dial plan for Mexican mobile phones. See https://en.wikipedia.org/wiki/Telephone_numbers_in_Mexico*/
	{"Mexico"                       ,"MX"		, "521"      , 10	, "00"	},
	{"Micronesia"                   ,"FM"		, "691"     , 7		, "011" },
	{"Moldova"                      ,"MD"		, "373"     , 8		, "00"  },
	{"Monaco"                       ,"MC"		, "377"     , 8     , "00"	},
	{"Mongolia"                     ,"MN"		, "976"     , 8     , "001" },
	{"Montenegro"                   ,"ME"		, "382"     , 8		, "00"  },
	{"Montserrat"                   ,"MS"		, "664"     , 10	, "011" },
	{"Morocco"                      ,"MA"		, "212"     , 9     , "00"	},
	{"Mozambique"                   ,"MZ"		, "258"     , 9     , "00"  },
	{"Myanmar"                      ,"MM"		, "95"      , 10	, "00"  },
	{"Namibia"                      ,"NA"		, "264"     , 9		, "00"	},
	{"Nauru"                        ,"NR"		, "674"     , 7	    , "00"  },
	{"Nepal"                        ,"NP"		, "43"      , 10	, "00"  },
	{"Netherlands"                  ,"NL"       , "31"      , 9		, "00"  },
	{"New Caledonia"				,"NC"		, "687"     , 6     , "00"	},
	{"New Zealand"                  ,"NZ"		, "64"      , 8	, "00"  },
	{"Nicaragua"                    ,"NI"		, "505"     , 8     , "00"  },
	{"Niger"                        ,"NE"		, "227"     , 8     , "00"	},
	{"Nigeria"                      ,"NG"		, "234"     , 10	, "009"	},
	{"Niue"                         ,"NU"		, "683"     , 4		, "00"	},
	{"Norfolk Island"	            ,"NF"		, "672"     , 5		, "00"  },
	{"Northern Mariana Islands"	    ,"MP"		, "1"       , 10	, "011" },
	{"Norway"                       ,"NO"		, "47"      , 8     , "00"	},
	{"Oman"                         ,"OM"		, "968"     , 8		, "00"  },
	{"Pakistan"                     ,"PK"		, "92"      , 10	, "00"  },
	{"Palau"                        ,"PW"		, "680"     , 7     , "011" },
	{"Palestine"                    ,"PS"		, "970"     , 9     , "00"	},
	{"Panama"                       ,"PA"		, "507"     , 8     , "00"  },
	{"Papua New Guinea"	            ,"PG"		, "675"     , 8		, "00"  },
	{"Paraguay"                     ,"PY"		, "595"     , 9		, "00"	},
	{"Peru"                         ,"PE"		, "51"      , 9	    , "00"  },
	{"Philippines"                  ,"PH"		, "63"      , 10	, "00"  },
	{"Poland"                       ,"PL"       , "48"      , 9		, "00"  },
	{"Portugal"                     ,"PT"		, "351"     , 9     , "00"	},
	{"Puerto Rico"                  ,"PR"		, "1"       , 10	, "011" },
	{"Qatar"                        ,"QA"		, "974"     , 8     , "00"  },
	{"R�union Island"				,"RE"		, "262"     , 9     , "011"	},
	{"Romania"                      ,"RO"		, "40"      , 9     , "00"	},
	{"Russian Federation"           ,"RU"		, "7"       , 10	, "8"	},
	{"Rwanda"                       ,"RW"		, "250"     , 9		, "00"  },
	{"Saint Helena"                 ,"SH"		, "290"     , 4		, "00"  },
	{"Saint Kitts and Nevis"		,"KN"		, "1"       , 10	, "011"	},
	{"Saint Lucia"                  ,"LC"		, "1"       , 10	, "011" },
	{"Saint Pierre and Miquelon"    ,"PM"		, "508"     , 6		, "00"  },
	{"Saint Vincent and the Grenadines","VC"	, "1"       , 10	, "011" },
	{"Samoa"                        ,"WS"		, "685"     , 7     , "0"	},
	{"San Marino"                   ,"SM"		, "378"     , 10	, "00"  },
	{"Sao Tome and Principe"        ,"ST"		, "239"     , 7		, "00"  },
	{"Saudi Arabia"                 ,"SA"		, "966"     , 9		, "00"	},
	{"Senegal"                      ,"SN"		, "221"     , 9	    , "00"  },
	{"Serbia"                       ,"RS"		, "381"     , 9     , "00"  },
	{"Seychelles"                   ,"SC"       , "248"     , 7		, "00"  },
	{"Sierra Leone"                 ,"SL"		, "232"     , 8     , "00"	},
	{"Singapore"                    ,"SG"		, "65"      , 8     , "001" },
	{"Slovakia"                     ,"SK"		, "421"     , 9     , "00"  },
	{"Slovenia"                     ,"SI"		, "386"     , 8     , "00"	},
	{"Solomon Islands"              ,"SB"		, "677"     , 7     , "00"	},
	{"Somalia"                      ,"SO"		, "252"     , 8		, "00"	},
	{"South Africa"                 ,"ZA"		, "27"      , 9		, "00"  },
	{"Spain"                        ,"ES"		, "34"      , 9		, "00"  },
	{"Sri Lanka"                    ,"LK"		, "94"      , 9     , "00"	},
	{"Sudan"                        ,"SD"		, "249"     , 9		, "00"  },
	{"Suriname"                     ,"SR"		, "597"     , 7		, "00"  },
	{"Swaziland"                    ,"SZ"		, "268"     , 8     , "00"  },
	{"Sweden"                       ,"SE"		, "46"      , 9     , "00"	},
	{"Switzerland"                  ,"XK"		, "41"      , 9		, "00"	},
	{"Syria"                        ,"SY"		, "963"     , 9		, "00"  },
	{"Taiwan"                       ,"TW"		, "886"     , 9		, "810"	},
	{"Tajikistan"                   ,"TJ"		, "992"     , 9	    , "002" },
	{"Tanzania"                     ,"TZ"		, "255"     , 9     , "000" },
	{"Thailand"                     ,"TH"       , "66"      , 9		, "001" },
	{"Togo"                         ,"TG"		, "228"     , 8     , "00"	},
	{"Tokelau"                      ,"TK"		, "690"     , 4     , "00"  },
	{"Tonga"                        ,"TO"		, "676"     , 5     , "00"  },
	{"Trinidad and Tobago"			,"TT"		, "1"       , 10    , "011"	},
	{"Tunisia"                      ,"TN"		, "216"     , 8     , "00"	},
	{"Turkey"                       ,"TR"		, "90"      , 10	, "00"	},
	{"Turkmenistan"                 ,"TM"		, "993"     , 8		, "00"  },
	{"Turks and Caicos Islands"	    ,"TC"		, "1"       , 7		, "0"   },
	{"Tuvalu"                       ,"TV"		, "688"     , 5     , "00"	},
	{"Uganda"                       ,"UG"		, "256"     , 9     , "000" },
	{"Ukraine"                      ,"UA"		, "380"     , 9		, "00"  },
	{"United Arab Emirates"	        ,"AE"		, "971"     , 9     , "00"  },
	{"United Kingdom"               ,"GB"		, "44"      , 10	, "00"	},
/*	{"United Kingdom"               ,"UK"		, "44"      , 10	, "00"	},*/
	{"United States"                ,"US"		, "1"       , 10	, "011" },
	{"Uruguay"                      ,"UY"		, "598"     , 8		, "00"  },
	{"Uzbekistan"                   ,"UZ"		, "998"     , 9		, "8"	},
	{"Vanuatu"                      ,"VU"		, "678"     , 7	    , "00"  },
	{"Venezuela"                    ,"VE"		, "58"      , 10	, "00"  },
	{"Vietnam"                      ,"VN"		, "84"      , 9     , "00"  },
	{"Wallis and Futuna"	        ,"WF"		, "681"     , 5		, "00"  },
	{"Yemen"                        ,"YE"		, "967"     , 9     , "00"  },
	{"Zambia"                       ,"ZM"		, "260"     , 9     , "00"	},
	{"Zimbabwe"                     ,"ZW"		, "263"     , 9     , "00"  },
	{NULL                           ,NULL       ,  ""       , 0     , NULL	}
};
static LinphoneDialPlan most_common_dialplan={ "generic" ,"", "", 10, "00"};

int linphone_dial_plan_lookup_ccc_from_e164(const char* e164) {
	LinphoneDialPlan* dial_plan;
	LinphoneDialPlan* elected_dial_plan=NULL;
	unsigned int found;
	unsigned int i=0;

	if (e164[0]!='+') {
		return -1;/*not an e164 number*/
	}
	if (e164[1]=='1') {
		/*USA case*/
		return 1;
	}
	do {
		found=0;
		i++;
		for (dial_plan=(LinphoneDialPlan*)dial_plans; dial_plan->country!=NULL; dial_plan++) {
			if (strncmp(dial_plan->ccc,&e164[1],i) == 0) {
				elected_dial_plan=dial_plan;
				found++;
			}
		}
	} while ((found>1 || found==0) && i < sizeof(dial_plan->ccc));
	if (found==1) {
		return atoi(elected_dial_plan->ccc);
	} else {
		return -1; /*not found */
	}

}
int linphone_dial_plan_lookup_ccc_from_iso(const char* iso) {
	LinphoneDialPlan* dial_plan;
	for (dial_plan=(LinphoneDialPlan*)dial_plans; dial_plan->country!=NULL; dial_plan++) {
		if (strcmp(iso, dial_plan->iso_country_code)==0) {
			return atoi(dial_plan->ccc);
		}
	}
	return -1;
}

const LinphoneDialPlan* linphone_dial_plan_by_ccc_as_int(int ccc) {
	int i;
	char ccc_as_char[16] = {0};
	snprintf(ccc_as_char,sizeof(ccc_as_char)-1,"%i",ccc);

	for(i=0;dial_plans[i].country!=NULL;++i){
		if (strcmp(ccc_as_char,dial_plans[i].ccc)==0){
			return &dial_plans[i];
		}
	}
	/*else return a generic "most common" dial plan*/
	return &most_common_dialplan;
}


const LinphoneDialPlan* linphone_dial_plan_by_ccc(const char *ccc) {
	if (!ccc) {
		return &most_common_dialplan;
	}

	return linphone_dial_plan_by_ccc_as_int((int)strtol(ccc,NULL,10));
}

const LinphoneDialPlan* linphone_dial_plan_get_all() {
	return dial_plans;
}

bool_t linphone_dial_plan_is_generic(const LinphoneDialPlan *ccc) {
	if (strcmp(ccc->country, most_common_dialplan.country) == 0)
		return TRUE;
	return FALSE;
}
=======
#include "linphone/core_utils.h"
>>>>>>> 47b12a26
<|MERGE_RESOLUTION|>--- conflicted
+++ resolved
@@ -18,319 +18,4 @@
  *  Foundation, Inc., 59 Temple Place - Suite 330, Boston, MA 02111-1307, USA.
  */
 
-<<<<<<< HEAD
-#include "linphone/core_utils.h"
-
-/*
- * http://en.wikipedia.org/wiki/Telephone_numbering_plan
- * http://en.wikipedia.org/wiki/Telephone_numbers_in_Europe
- * imported from https://en.wikipedia.org/wiki/List_of_mobile_phone_number_series_by_country
- */
-static LinphoneDialPlan const dial_plans[]={
-	//Country					, iso country code, e164 country calling code, number length, international usual prefix
-	{"Afghanistan"                  ,"AF"		, "93"      , 9		, "00"  },
-	{"Albania"                      ,"AL"		, "355"     , 9		, "00"  },
-	{"Algeria"                      ,"DZ"		, "213"     , 9		, "00"  },
-	{"American Samoa"               ,"AS"		, "1"       , 10	, "011"	},
-	{"Andorra"                      ,"AD"		, "376"     , 6		, "00"  },
-	{"Angola"                       ,"AO"		, "244"     , 9		, "00"  },
-	{"Anguilla"                     ,"AI"		, "1"       , 10	, "011" },
-	{"Antigua and Barbuda"          ,"AG"		, "1"       , 10	, "011"	},
-	{"Argentina"                    ,"AR"		, "54"      , 10	, "00"  },
-	{"Armenia"                      ,"AM"		, "374"     , 8		, "00"  },
-	{"Aruba"                        ,"AW"		, "297"     , 7		, "011"	},
-	{"Australia"                    ,"AU"		, "61"      , 9	    , "0011"},
-	{"Austria"                      ,"AT"		, "43"      , 11	, "00"  }, /*11 digits are possible, most numbers have 10 digits*/
-	{"Azerbaijan"                   ,"AZ"       , "994"     , 9		, "00"  },
-	{"Bahamas"                      ,"BS"		, "1"       , 10    , "011"	},
-	{"Bahrain"                      ,"BH"		, "973"     , 8     , "00"  },
-	{"Bangladesh"                   ,"BD"		, "880"     , 10    , "00"  },
-	{"Barbados"                     ,"BB"		, "1"       , 10    , "011"	},
-	{"Belarus"                      ,"BY"		, "375"     , 9     , "00"  },
-	{"Belgium"                      ,"BE"		, "32"      , 9     , "00"  },
-	{"Belize"                       ,"BZ"		, "501"     , 7     , "00"  },
-	{"Benin"                        ,"BJ"		, "229"     , 8     , "00"	},
-	{"Bermuda"                      ,"BM"		, "1"       , 10    , "011" },
-	{"Bhutan"                       ,"BT"		, "975"     , 8     , "00"  },
-	{"Bolivia"                      ,"BO"		, "591"     , 8     , "00"	},
-	{"Bosnia and Herzegovina"       ,"BA"		, "387"     , 8     , "00"  },
-	{"Botswana"                     ,"BW"		, "267"     , 8     , "00"  },
-	{"Brazil"                       ,"BR"		, "55"      , 11	, "00"  },
-	{"Brunei Darussalam"            ,"BN"		, "673"     , 7		, "00"	},
-	{"Bulgaria"                     ,"BG"		, "359"     , 9		, "00"  },
-	{"Burkina Faso"                 ,"BF"		, "226"     , 8		, "00"  },
-	{"Burundi"                      ,"BI"		, "257"     , 8     , "011" },
-	{"Cambodia"                     ,"KH"		, "855"     , 9		, "00"  },
-	{"Cameroon"                     ,"CM"		, "237"     , 9		, "00"  },
-	{"Canada"                       ,"CA"		, "1"       , 10	, "011" },
-	{"Cape Verde"                   ,"CV"		, "238"     , 7		, "00"	},
-	{"Cayman Islands"               ,"KY"		, "1"       , 10	, "011" },
-	{"Central African Republic"     ,"CF"		, "236"     , 8     , "00"  },
-	{"Chad"                         ,"TD"		, "235"     , 8		, "00"	},
-	{"Chile"                        ,"CL"		, "56"      , 9	    , "00"  },
-	{"China"                        ,"CN"		, "86"      , 11	, "00"  },
-	{"Colombia"                     ,"CO"       , "57"      , 10	, "00"  },
-	{"Comoros"                      ,"KM"		, "269"     , 7     , "00"	},
-	{"Congo"                        ,"CG"		, "242"     , 9		, "00"	},
-	{"Congo Democratic Republic"	,"CD"		, "243"     , 9		, "00"  },
-	{"Cook Islands"                 ,"CK"		, "682"     , 5		, "00"  },
-	{"Costa Rica"                   ,"CR"		, "506"     , 8     , "00"	},
-	{"Cote d'Ivoire"	            ,"AD"		, "225"     , 8     , "00"  },
-	{"Croatia"                      ,"HR"		, "385"     , 9		, "00"  },
-	{"Cuba"                         ,"CU"		, "53"      , 8     , "119" },
-	{"Cyprus"                       ,"CY"		, "357"     , 8     , "00"	},
-	{"Czech Republic"               ,"CZ"		, "420"     , 9     , "00"  },
-	{"Denmark"                      ,"DK"		, "45"      , 8		, "00"  },
-	{"Djibouti"                     ,"DJ"		, "253"     , 8		, "00"	},
-	{"Dominica"                     ,"DM"		, "1"       , 10	, "011" },
-	{"Dominican Republic"	        ,"DO"		, "1"       , 10	, "011" },
-	{"Ecuador"                      ,"EC"       , "593"     , 9		, "00"  },
-	{"Egypt"                        ,"EG"		, "20"      , 10	, "00"	},
-	{"El Salvador"                  ,"SV"		, "503"     , 8		, "00"	},
-	{"Equatorial Guinea"            ,"GQ"		, "240"     , 9		, "00"  },
-	{"Eritrea"                      ,"ER"		, "291"     , 7		, "00"  },
-	{"Estonia"                      ,"EE"		, "372"     , 8     , "00"	},
-	{"Ethiopia"                     ,"ET"		, "251"     , 9     , "00"  },
-	{"Falkland Islands"	            ,"FK"		, "500"     , 5		, "00"  },
-	{"Faroe Islands"	            ,"FO"		, "298"     , 6     , "00"  },
-	{"Fiji"                         ,"FJ"		, "679"     , 7     , "00"	},
-	{"Finland"                      ,"FI"		, "358"     , 9     , "00"  },
-	{"France"                       ,"FR"		, "33"      , 9		, "00"	},
-	{"French Guiana"				,"GF"		, "594"     , 9		, "00"	},
-	{"French Polynesia"             ,"PF"		, "689"     , 6	    , "00"  },
-	{"Gabon"                        ,"GA"		, "241"     , 8     , "00"  },
-	{"Gambia"                       ,"GM"       , "220"     , 7		, "00"  },
-	{"Georgia"                      ,"GE"		, "995"     , 9     , "00"	},
-	{"Germany"                      ,"DE"		, "49"      , 11	, "00"	},
-	{"Ghana"                        ,"GH"		, "233"     , 9		, "00"  },
-	{"Gibraltar"                    ,"GI"		, "350"     , 8		, "00"  },
-	{"Greece"                       ,"GR"		, "30"      ,10     , "00"	},
-	{"Greenland"                    ,"GL"		, "299"     , 6		, "00"  },
-	{"Grenada"                      ,"GD"		, "1"       , 10	, "011" },
-	{"Guadeloupe"                   ,"GP"		, "590"     , 9     , "00"  },
-	{"Guam"                         ,"GU"		, "1"       , 10	, "011"	},
-	{"Guatemala"                    ,"GT"		, "502"     , 8     , "00"  },
-	{"Guinea"                       ,"GN"		, "224"     , 8		, "00"  },
-	{"Guinea-Bissau"				,"GW"		, "245"     , 7		, "00"	},
-	{"Guyana"                       ,"GY"		, "592"     , 7	    , "001" },
-	{"Haiti"                        ,"HT"		, "509"     , 8     , "00"  },
-	{"Honduras"                     ,"HN"       , "504"     , 8		, "00"  },
-	{"Hong Kong"                    ,"HK"		, "852"     , 8     , "001"	},
-	{"Hungary"                      ,"HU"		, "36"      , 9     , "00"  },
-	{"Iceland"                      ,"IS"		, "354"     , 9     , "00"  },
-	{"India"                        ,"IN"		, "91"      , 10    , "00"  },
-	{"Indonesia"                    ,"ID"		, "62"      , 12	, "001"	},
-	{"Iran"                         ,"IR"		, "98"      , 10	, "00"	},
-	{"Iraq"                         ,"IQ"		, "964"     , 10	, "00"  },
-	{"Ireland"                      ,"IE"		, "353"     , 9		, "00"  },
-	{"Israel"                       ,"IL"		, "972"     , 9     , "00"	},
-	{"Italy"                        ,"IT"		, "39"      , 10	, "00"  },
-/*	{"Jersey"                       ,"JE"		, "44"      , 10	, "00"	},*/
-	{"Jamaica"                      ,"JM"		, "1"       , 10	, "011" },
-	{"Japan"                        ,"JP"		, "81"      , 10	, "010" },
-	{"Jordan"                       ,"JO"		, "962"     , 9     , "00"	},
-	{"Kazakhstan"                   ,"KZ"		, "7"       , 10    , "00"  },
-	{"Kenya"                        ,"KE"		, "254"     , 9		, "000" },
-	{"Kiribati"                     ,"KI"		, "686"     , 5		, "00"	},
-	{"Korea, North"                 ,"KP"		, "850"     , 12	, "99"  },
-	{"Korea, South"                 ,"KR"       , "82"      , 12	, "001" },
-	{"Kuwait"                       ,"KW"		, "965"     , 8     , "00"	},
-	{"Kyrgyzstan"                   ,"KG"		, "996"     , 9     , "00"  },
-	{"Laos"                         ,"LA"		, "856"     , 10    , "00"  },
-	{"Latvia"                       ,"LV"		, "371"     , 8     , "00"	},
-	{"Lebanon"                      ,"LB"		, "961"     , 7     , "00"	},
-	{"Lesotho"                      ,"LS"		, "266"     , 8		, "00"	},
-	{"Liberia"                      ,"LR"		, "231"     , 8		, "00"  },
-	{"Libya"                        ,"LY"		, "218"     , 8		, "00"  },
-	{"Liechtenstein"                ,"LI"		, "423"     , 7     , "00"	},
-	{"Lithuania"                    ,"LT"		, "370"     , 8		, "00"  },
-	{"Luxembourg"                   ,"LU"		, "352"     , 9		, "00"  },
-	{"Macau"                        ,"MO"		, "853"     , 8     , "00"  },
-	{"Macedonia"                    ,"MK"		, "389"     , 8     , "00"	},
-	{"Madagascar"                   ,"MG"		, "261"     , 9     , "00"  },
-	{"Malawi"                       ,"MW"		, "265"     , 9		, "00"  },
-	{"Malaysia"                     ,"MY"		, "60"      , 9		, "00"	},
-	{"Maldives"                     ,"MV"		, "960"     , 7	    , "00"  },
-	{"Mali"                         ,"ML"		, "223"     , 8     , "00"  },
-	{"Malta"                        ,"MT"       , "356"     , 8		, "00"  },
-	{"Marshall Islands"				,"MH"		, "692"     , 7     , "011"	},
-	{"Martinique"                   ,"MQ"		, "596"     , 9     , "00"  },
-	{"Mauritania"                   ,"MR"		, "222"     , 8     , "00"  },
-	{"Mauritius"                    ,"MU"		, "230"     , 7     , "00"	},
-	{"Mayotte Island"               ,"YT"		, "262"     , 9     , "00"	},
-	{"Mexico"                       ,"MX"		, "52"      , 10	, "00"	},
-	/*The following is a pseudo dial plan for Mexican mobile phones. See https://en.wikipedia.org/wiki/Telephone_numbers_in_Mexico*/
-	{"Mexico"                       ,"MX"		, "521"      , 10	, "00"	},
-	{"Micronesia"                   ,"FM"		, "691"     , 7		, "011" },
-	{"Moldova"                      ,"MD"		, "373"     , 8		, "00"  },
-	{"Monaco"                       ,"MC"		, "377"     , 8     , "00"	},
-	{"Mongolia"                     ,"MN"		, "976"     , 8     , "001" },
-	{"Montenegro"                   ,"ME"		, "382"     , 8		, "00"  },
-	{"Montserrat"                   ,"MS"		, "664"     , 10	, "011" },
-	{"Morocco"                      ,"MA"		, "212"     , 9     , "00"	},
-	{"Mozambique"                   ,"MZ"		, "258"     , 9     , "00"  },
-	{"Myanmar"                      ,"MM"		, "95"      , 10	, "00"  },
-	{"Namibia"                      ,"NA"		, "264"     , 9		, "00"	},
-	{"Nauru"                        ,"NR"		, "674"     , 7	    , "00"  },
-	{"Nepal"                        ,"NP"		, "43"      , 10	, "00"  },
-	{"Netherlands"                  ,"NL"       , "31"      , 9		, "00"  },
-	{"New Caledonia"				,"NC"		, "687"     , 6     , "00"	},
-	{"New Zealand"                  ,"NZ"		, "64"      , 8	, "00"  },
-	{"Nicaragua"                    ,"NI"		, "505"     , 8     , "00"  },
-	{"Niger"                        ,"NE"		, "227"     , 8     , "00"	},
-	{"Nigeria"                      ,"NG"		, "234"     , 10	, "009"	},
-	{"Niue"                         ,"NU"		, "683"     , 4		, "00"	},
-	{"Norfolk Island"	            ,"NF"		, "672"     , 5		, "00"  },
-	{"Northern Mariana Islands"	    ,"MP"		, "1"       , 10	, "011" },
-	{"Norway"                       ,"NO"		, "47"      , 8     , "00"	},
-	{"Oman"                         ,"OM"		, "968"     , 8		, "00"  },
-	{"Pakistan"                     ,"PK"		, "92"      , 10	, "00"  },
-	{"Palau"                        ,"PW"		, "680"     , 7     , "011" },
-	{"Palestine"                    ,"PS"		, "970"     , 9     , "00"	},
-	{"Panama"                       ,"PA"		, "507"     , 8     , "00"  },
-	{"Papua New Guinea"	            ,"PG"		, "675"     , 8		, "00"  },
-	{"Paraguay"                     ,"PY"		, "595"     , 9		, "00"	},
-	{"Peru"                         ,"PE"		, "51"      , 9	    , "00"  },
-	{"Philippines"                  ,"PH"		, "63"      , 10	, "00"  },
-	{"Poland"                       ,"PL"       , "48"      , 9		, "00"  },
-	{"Portugal"                     ,"PT"		, "351"     , 9     , "00"	},
-	{"Puerto Rico"                  ,"PR"		, "1"       , 10	, "011" },
-	{"Qatar"                        ,"QA"		, "974"     , 8     , "00"  },
-	{"R�union Island"				,"RE"		, "262"     , 9     , "011"	},
-	{"Romania"                      ,"RO"		, "40"      , 9     , "00"	},
-	{"Russian Federation"           ,"RU"		, "7"       , 10	, "8"	},
-	{"Rwanda"                       ,"RW"		, "250"     , 9		, "00"  },
-	{"Saint Helena"                 ,"SH"		, "290"     , 4		, "00"  },
-	{"Saint Kitts and Nevis"		,"KN"		, "1"       , 10	, "011"	},
-	{"Saint Lucia"                  ,"LC"		, "1"       , 10	, "011" },
-	{"Saint Pierre and Miquelon"    ,"PM"		, "508"     , 6		, "00"  },
-	{"Saint Vincent and the Grenadines","VC"	, "1"       , 10	, "011" },
-	{"Samoa"                        ,"WS"		, "685"     , 7     , "0"	},
-	{"San Marino"                   ,"SM"		, "378"     , 10	, "00"  },
-	{"Sao Tome and Principe"        ,"ST"		, "239"     , 7		, "00"  },
-	{"Saudi Arabia"                 ,"SA"		, "966"     , 9		, "00"	},
-	{"Senegal"                      ,"SN"		, "221"     , 9	    , "00"  },
-	{"Serbia"                       ,"RS"		, "381"     , 9     , "00"  },
-	{"Seychelles"                   ,"SC"       , "248"     , 7		, "00"  },
-	{"Sierra Leone"                 ,"SL"		, "232"     , 8     , "00"	},
-	{"Singapore"                    ,"SG"		, "65"      , 8     , "001" },
-	{"Slovakia"                     ,"SK"		, "421"     , 9     , "00"  },
-	{"Slovenia"                     ,"SI"		, "386"     , 8     , "00"	},
-	{"Solomon Islands"              ,"SB"		, "677"     , 7     , "00"	},
-	{"Somalia"                      ,"SO"		, "252"     , 8		, "00"	},
-	{"South Africa"                 ,"ZA"		, "27"      , 9		, "00"  },
-	{"Spain"                        ,"ES"		, "34"      , 9		, "00"  },
-	{"Sri Lanka"                    ,"LK"		, "94"      , 9     , "00"	},
-	{"Sudan"                        ,"SD"		, "249"     , 9		, "00"  },
-	{"Suriname"                     ,"SR"		, "597"     , 7		, "00"  },
-	{"Swaziland"                    ,"SZ"		, "268"     , 8     , "00"  },
-	{"Sweden"                       ,"SE"		, "46"      , 9     , "00"	},
-	{"Switzerland"                  ,"XK"		, "41"      , 9		, "00"	},
-	{"Syria"                        ,"SY"		, "963"     , 9		, "00"  },
-	{"Taiwan"                       ,"TW"		, "886"     , 9		, "810"	},
-	{"Tajikistan"                   ,"TJ"		, "992"     , 9	    , "002" },
-	{"Tanzania"                     ,"TZ"		, "255"     , 9     , "000" },
-	{"Thailand"                     ,"TH"       , "66"      , 9		, "001" },
-	{"Togo"                         ,"TG"		, "228"     , 8     , "00"	},
-	{"Tokelau"                      ,"TK"		, "690"     , 4     , "00"  },
-	{"Tonga"                        ,"TO"		, "676"     , 5     , "00"  },
-	{"Trinidad and Tobago"			,"TT"		, "1"       , 10    , "011"	},
-	{"Tunisia"                      ,"TN"		, "216"     , 8     , "00"	},
-	{"Turkey"                       ,"TR"		, "90"      , 10	, "00"	},
-	{"Turkmenistan"                 ,"TM"		, "993"     , 8		, "00"  },
-	{"Turks and Caicos Islands"	    ,"TC"		, "1"       , 7		, "0"   },
-	{"Tuvalu"                       ,"TV"		, "688"     , 5     , "00"	},
-	{"Uganda"                       ,"UG"		, "256"     , 9     , "000" },
-	{"Ukraine"                      ,"UA"		, "380"     , 9		, "00"  },
-	{"United Arab Emirates"	        ,"AE"		, "971"     , 9     , "00"  },
-	{"United Kingdom"               ,"GB"		, "44"      , 10	, "00"	},
-/*	{"United Kingdom"               ,"UK"		, "44"      , 10	, "00"	},*/
-	{"United States"                ,"US"		, "1"       , 10	, "011" },
-	{"Uruguay"                      ,"UY"		, "598"     , 8		, "00"  },
-	{"Uzbekistan"                   ,"UZ"		, "998"     , 9		, "8"	},
-	{"Vanuatu"                      ,"VU"		, "678"     , 7	    , "00"  },
-	{"Venezuela"                    ,"VE"		, "58"      , 10	, "00"  },
-	{"Vietnam"                      ,"VN"		, "84"      , 9     , "00"  },
-	{"Wallis and Futuna"	        ,"WF"		, "681"     , 5		, "00"  },
-	{"Yemen"                        ,"YE"		, "967"     , 9     , "00"  },
-	{"Zambia"                       ,"ZM"		, "260"     , 9     , "00"	},
-	{"Zimbabwe"                     ,"ZW"		, "263"     , 9     , "00"  },
-	{NULL                           ,NULL       ,  ""       , 0     , NULL	}
-};
-static LinphoneDialPlan most_common_dialplan={ "generic" ,"", "", 10, "00"};
-
-int linphone_dial_plan_lookup_ccc_from_e164(const char* e164) {
-	LinphoneDialPlan* dial_plan;
-	LinphoneDialPlan* elected_dial_plan=NULL;
-	unsigned int found;
-	unsigned int i=0;
-
-	if (e164[0]!='+') {
-		return -1;/*not an e164 number*/
-	}
-	if (e164[1]=='1') {
-		/*USA case*/
-		return 1;
-	}
-	do {
-		found=0;
-		i++;
-		for (dial_plan=(LinphoneDialPlan*)dial_plans; dial_plan->country!=NULL; dial_plan++) {
-			if (strncmp(dial_plan->ccc,&e164[1],i) == 0) {
-				elected_dial_plan=dial_plan;
-				found++;
-			}
-		}
-	} while ((found>1 || found==0) && i < sizeof(dial_plan->ccc));
-	if (found==1) {
-		return atoi(elected_dial_plan->ccc);
-	} else {
-		return -1; /*not found */
-	}
-
-}
-int linphone_dial_plan_lookup_ccc_from_iso(const char* iso) {
-	LinphoneDialPlan* dial_plan;
-	for (dial_plan=(LinphoneDialPlan*)dial_plans; dial_plan->country!=NULL; dial_plan++) {
-		if (strcmp(iso, dial_plan->iso_country_code)==0) {
-			return atoi(dial_plan->ccc);
-		}
-	}
-	return -1;
-}
-
-const LinphoneDialPlan* linphone_dial_plan_by_ccc_as_int(int ccc) {
-	int i;
-	char ccc_as_char[16] = {0};
-	snprintf(ccc_as_char,sizeof(ccc_as_char)-1,"%i",ccc);
-
-	for(i=0;dial_plans[i].country!=NULL;++i){
-		if (strcmp(ccc_as_char,dial_plans[i].ccc)==0){
-			return &dial_plans[i];
-		}
-	}
-	/*else return a generic "most common" dial plan*/
-	return &most_common_dialplan;
-}
-
-
-const LinphoneDialPlan* linphone_dial_plan_by_ccc(const char *ccc) {
-	if (!ccc) {
-		return &most_common_dialplan;
-	}
-
-	return linphone_dial_plan_by_ccc_as_int((int)strtol(ccc,NULL,10));
-}
-
-const LinphoneDialPlan* linphone_dial_plan_get_all() {
-	return dial_plans;
-}
-
-bool_t linphone_dial_plan_is_generic(const LinphoneDialPlan *ccc) {
-	if (strcmp(ccc->country, most_common_dialplan.country) == 0)
-		return TRUE;
-	return FALSE;
-}
-=======
-#include "linphone/core_utils.h"
->>>>>>> 47b12a26
+#include "linphone/core_utils.h"