--- conflicted
+++ resolved
@@ -192,16 +192,11 @@
 	int nbmsg=0;
 	if (gtk_tree_model_get_iter_first(model,&iter)) {
 		do{
-<<<<<<< HEAD
 			const char *icon_name = NULL;
-=======
-			GdkPixbuf *pbuf = NULL;
->>>>>>> be8f5057
 			gtk_tree_model_get (model, &iter,FRIEND_CHATROOM , &cr, -1);
 			nbmsg=linphone_chat_room_get_unread_messages_count(cr);
 			is_composing=linphone_chat_room_is_remote_composing(cr);
 			if(nbmsg != 0){
-<<<<<<< HEAD
 				if (is_composing == TRUE) icon_name = "linphone-chat-new-message-and-writing";
 				else icon_name = "linphone-chat-new-message";
 			} else {
@@ -209,20 +204,6 @@
 				else icon_name = "linphone-chat-nothing";
 			}
 			gtk_list_store_set(GTK_LIST_STORE(model),&iter,FRIEND_CHAT,icon_name,-1);
-=======
-				if (is_composing == TRUE)
-					pbuf = create_composing_unread_msg();
-				else
-					pbuf = create_unread_msg();
-			} else {
-				if (is_composing == TRUE)
-					pbuf = create_composing_chat_picture();
-				else
-					pbuf = create_chat_picture();
-			}
-			gtk_list_store_set(GTK_LIST_STORE(model),&iter,FRIEND_CHAT,pbuf,-1);
-			if (pbuf) g_object_unref(pbuf);
->>>>>>> be8f5057
 		}while(gtk_tree_model_iter_next(model,&iter));
 	}
 }
@@ -721,7 +702,6 @@
 		const char *display=name;
 		char *escaped=NULL;
 		int nbmsg=0;
-		GdkPixbuf *pbuf, *pbuf2, *pbuf3;
 
 		//BuddyInfo *bi;
 		gboolean send_subscribe=linphone_friend_get_send_subscribe(lf);
@@ -729,33 +709,16 @@
 			display=linphone_address_get_username(f_uri);
 		}
 		gtk_list_store_append(store,&iter);
-		pbuf = create_chat_picture();
-		pbuf2 = create_call_picture();
-		pbuf3 = send_subscribe ? create_status_picture(linphone_friend_get_status(lf)) : NULL;
 		gtk_list_store_set(store,&iter,FRIEND_NAME, display,FRIEND_ID,lf,
-<<<<<<< HEAD
 				FRIEND_PRESENCE_IMG, send_subscribe ? status_to_icon_name(linphone_friend_get_status(lf)) : NULL,
 				FRIEND_CHAT,"linphone-chat-nothing",
 				FRIEND_CALL,"linphone-start-call2",
 				FRIEND_ICON_SIZE, GTK_ICON_SIZE_LARGE_TOOLBAR, -1);
-=======
-			    FRIEND_PRESENCE_IMG, pbuf3,
-				FRIEND_CHAT,pbuf,FRIEND_CALL,pbuf2,-1);
-		g_object_unref(pbuf);
-		g_object_unref(pbuf2);
-		if (pbuf3) g_object_unref(pbuf3);
->>>>>>> be8f5057
 		cr=linphone_gtk_create_chatroom(f_uri);
 		gtk_list_store_set(store,&iter,FRIEND_CHATROOM,cr,-1);
 		nbmsg=linphone_chat_room_get_unread_messages_count(cr);
 		if(nbmsg != 0){
-<<<<<<< HEAD
 			gtk_list_store_set(store,&iter,FRIEND_CHAT,"linphone-chat-new-message",-1);
-=======
-			pbuf = create_unread_msg();
-			gtk_list_store_set(store,&iter,FRIEND_CHAT,pbuf,-1);
-			g_object_unref(pbuf);
->>>>>>> be8f5057
 		}
 		escaped=g_markup_escape_text(uri,-1);
 		gtk_list_store_set(store,&iter,FRIEND_SIP_ADDRESS,escaped,-1);
