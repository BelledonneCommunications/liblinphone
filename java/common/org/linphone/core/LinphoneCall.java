/*
LinphoneCall.java
Copyright (C) 2010  Belledonne Communications, Grenoble, France

This program is free software; you can redistribute it and/or
modify it under the terms of the GNU General Public License
as published by the Free Software Foundation; either version 2
of the License, or (at your option) any later version.

This program is distributed in the hope that it will be useful,
but WITHOUT ANY WARRANTY; without even the implied warranty of
MERCHANTABILITY or FITNESS FOR A PARTICULAR PURPOSE.  See the
GNU General Public License for more details.

You should have received a copy of the GNU General Public License
along with this program; if not, write to the Free Software
Foundation, Inc., 59 Temple Place - Suite 330, Boston, MA  02111-1307, USA.
*/
package org.linphone.core;

import java.util.Vector;

/**
 * Object representing a call. Calls are created using {@link LinphoneCore#invite(LinphoneAddress)} or passed to the application by listener {@link LinphoneCoreListener#callState}
 * 
 */

public interface LinphoneCall {
	/**
	 * Linphone call states
	 *
	 */
	static class State {
		
		static private Vector<State> values = new Vector<State>();
		private final int mValue;
		public final int value() {return mValue;}
		
		private final String mStringValue;
		/**
		 * Idle
		 */
		public final static State Idle = new State(0,"Idle");
		/**
		 * Incoming call received.
		 */
		public final static State IncomingReceived = new State(1,"IncomingReceived");
		/**
		 * Outgoing call initialiazed.
		 */
		public final static State OutgoingInit = new State(2,"OutgoingInit");
		/**
		 * Outgoing call in progress. 
		 */
		public final static State OutgoingProgress = new State(3,"OutgoingProgress");
		/**
		 * Outgoing call ringing.
		 */
		public final static State OutgoingRinging = new State(4,"OutgoingRinging");
		/**
		 * Outgoing call early media
		 */
		public final static State OutgoingEarlyMedia = new State(5,"OutgoingEarlyMedia");
		/**
		 * Connected
		 */
		public final static State Connected = new State(6,"Connected");
		/**
		 * Streams running
		 */
		public final static State StreamsRunning = new State(7,"StreamsRunning");
		/**
		 * Pausing
		 */
		public final static State Pausing = new State(8,"Pausing");
		/**
		 * Paused
		 */
		public final static State Paused = new State(9,"Paused");
		/**
		 * Resuming
		 */
		public final static State Resuming = new State(10,"Resuming");
		/**
		 * Refered
		 */
		public final static State Refered = new State(11,"Refered");
		/**
		 * Error
		 */
		public final static State Error = new State(12,"Error");
		/**
		 * Call end
		 */
		public final static State CallEnd = new State(13,"CallEnd");
		
		/**
		 * Paused by remote
		 */
		public final static State PausedByRemote = new State(14,"PausedByRemote");
		
		/**
		 * The call's parameters are updated, used for example when video is asked by remote
		 */
		public static final State CallUpdatedByRemote = new State(15, "UpdatedByRemote");

		/**
		 * We are proposing early media to an incoming call
		 */
		public static final State CallIncomingEarlyMedia = new State(16,"IncomingEarlyMedia");

		/**
		 * We have initiated a call update. When the remote accepts the call update, state will move to StreamsRunning.
		 */
		public static final State CallUpdating = new State(17, "Updating");
		
		/**
		 * The call object is now released.
		 */
		public static final State CallReleased = new State(18,"Released");

		
		private State(int value,String stringValue) {
			mValue = value;
			values.addElement(this);
			mStringValue=stringValue;
		}
		
		public static State fromInt(int value) {

			for (int i=0; i<values.size();i++) {
				State state = (State) values.elementAt(i);
				if (state.mValue == value) return state;
			}
			throw new RuntimeException("state not found ["+value+"]");
		}
		public String toString() {
			return mStringValue;
		}
	}
	
	/**
	 * Retrieves the call's current state.
	**/
	State getState();
	
	/**
	 * Returns the remote address associated to this call
	 *
	**/
	LinphoneAddress  getRemoteAddress();
	/**
	 * get direction of the call (incoming or outgoing).
	 * @return CallDirection 
	 */
	CallDirection getDirection();
	/**
	 * get the call log associated to this call.
	 * @Return LinphoneCallLog
	**/
	LinphoneCallLog getCallLog();


	/**
	 * Get the audio statistics associated with this call.
	 * @return LinphoneCallStats
	 */
	LinphoneCallStats getAudioStats();

	/**
	 * Get the video statistics associated with this call.
	 * @return LinphoneCallStats
	 */
	LinphoneCallStats getVideoStats();
	
	/**
	 * Get call's remote parameters, as proposed by far end.
	 * This is useful for example to know if far end supports video or encryption.
	**/
	LinphoneCallParams getRemoteParams();

	LinphoneCallParams getCurrentParamsCopy();
	
	void enableCamera(boolean enabled);
	boolean cameraEnabled();
	
	/**
	 * Enables or disable echo cancellation.
	 * @param enable
	 */
	void enableEchoCancellation(boolean enable);
	/**
	 * get EC status 
	 * @return true if echo cancellation is enabled.
	 */
	boolean isEchoCancellationEnabled();
	/**
	 * Enables or disable echo limiter cancellation.
	 * @param enable
	 */
	void enableEchoLimiter(boolean enable);
	/**
	 * get EL status 
	 * @return true if echo limiter is enabled.
	 */
	boolean isEchoLimiterEnabled();
	/**
	 * Returns the object associated to a call this one is replacing.
	 * Call replacement can occur during transfer scenarios.
	 */
	LinphoneCall getReplacedCall();

	/**
	 * @return call duration computed from media start
	 */
	int getDuration();
	/**
	 * Obtain real-time quality rating of the call
	 *
	 * Based on local RTP statistics and RTCP feedback, a quality rating is computed and updated
	 * during all the duration of the call. This function returns its value at the time of the function call.
	 * It is expected that the rating is updated at least every 5 seconds or so.
	 * The rating is a floating point number comprised between 0 and 5.
	 *
	 * 4-5 = good quality <br>
	 * 3-4 = average quality <br>
	 * 2-3 = poor quality <br>
	 * 1-2 = very poor quality <br>
	 * 0-1 = can't be worse, mostly unusable <br>
	 *
	 * @returns The function returns -1 if no quality measurement is available, for example if no 
	 * active audio stream exist. Otherwise it returns the quality rating.
	 */
	float getCurrentQuality();
	/**
	 * Returns call quality averaged over all the duration of the call.
	 *
	 * See getCurrentQuality() for more details about quality measurement.
	 */
	float getAverageQuality();
	
	/**
	 * Used by ZRTP encryption mechanism.
	 * @return SAS associated to the main stream [voice]
	 */
	String getAuthenticationToken();

	/**
	 * Used by ZRTP encryption mechanism.
	 * SAS can be verified manually by the user or automatically using a previously shared secret.
	 * @return true if the main stream [voice ]SAS was verified.
	 */
	boolean isAuthenticationTokenVerified();

	/**
	 * Used by ZRTP encryption mechanism.
	 * @param verified true when displayed SAS is correct
	 */
	void setAuthenticationTokenVerified(boolean verified);

	boolean isInConference();
	
	float getPlayVolume();

	/**
	 * Obtain the remote user agent string. 
	 */
	String getRemoteUserAgent();

	/**
	 * Obtain the remote sip contact string.
	**/
	String getRemoteContact();
	
	/**
	 * Take a photo of currently received video and write it into a jpeg file.
	 */
	void takeSnapshot(String path);
	
	/**
	 * Scale the video by factor, and center it using cx,cy point
	 */
	void zoomVideo(float factor, float cx, float cy);
	
	/**
	 * Start call recording.
	 * A file path must be provided with LinphoneCallParams.setRecordFile() at call establishement for this method to work.
	 */
	void startRecording();
	
	/**
	 * Stop call recording.
	 */
	void stopRecording();
	
	/**
	 * If a call transfer has been initiated for this call, returns the call state of the new call performed at the remote end as a result of the transfer request.
	 * @return the call state of the new call performed by the referee to the refer target.
	 */
	State getTransferState();
<<<<<<< HEAD
=======
	
	/**
	 * Send an info message to remote peer.
	 */
	void sendInfoMessage(LinphoneInfoMessage msg);
>>>>>>> 59b86f49
}<|MERGE_RESOLUTION|>--- conflicted
+++ resolved
@@ -298,12 +298,9 @@
 	 * @return the call state of the new call performed by the referee to the refer target.
 	 */
 	State getTransferState();
-<<<<<<< HEAD
-=======
 	
 	/**
 	 * Send an info message to remote peer.
 	 */
 	void sendInfoMessage(LinphoneInfoMessage msg);
->>>>>>> 59b86f49
 }