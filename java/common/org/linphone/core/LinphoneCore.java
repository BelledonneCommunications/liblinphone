--- conflicted
+++ resolved
@@ -1262,23 +1262,10 @@
 	
 	/**
 	 * Create an empty INFO message.
-<<<<<<< HEAD
-	 * It can later be sent using {@link LinphoneCore.sendInfoMessage() }.
-=======
 	 * It can later be sent using {@link LinphoneCall.sendInfoMessage() }.
->>>>>>> 59b86f49
 	 * @return the new info message.
 	 */
 	public LinphoneInfoMessage createInfoMessage();
 	
-<<<<<<< HEAD
-	/**
-	 * Send an INFO message to specified destination.
-	 * @param info the info message
-	 * @param dest the destination sip address.
-	 */
-	public void sendInfoMessage(LinphoneInfoMessage info, LinphoneAddress dest);
-=======
->>>>>>> 59b86f49
 
 }