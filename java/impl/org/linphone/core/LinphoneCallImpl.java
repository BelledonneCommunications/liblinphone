/*
LinphoneCallImpl.java
Copyright (C) 2010  Belledonne Communications, Grenoble, France

This program is free software; you can redistribute it and/or
modify it under the terms of the GNU General Public License
as published by the Free Software Foundation; either version 2
of the License, or (at your option) any later version.

This program is distributed in the hope that it will be useful,
but WITHOUT ANY WARRANTY; without even the implied warranty of
MERCHANTABILITY or FITNESS FOR A PARTICULAR PURPOSE.  See the
GNU General Public License for more details.

You should have received a copy of the GNU General Public License
along with this program; if not, write to the Free Software
Foundation, Inc., 59 Temple Place - Suite 330, Boston, MA  02111-1307, USA.
*/
package org.linphone.core;


class LinphoneCallImpl implements LinphoneCall {
 
	protected final long nativePtr;
	boolean ownPtr = false;
	private LinphoneCallStats audioStats;
	private LinphoneCallStats videoStats;

	native private void finalize(long nativePtr);
	native private long  getCallLog(long nativePtr);
	private native boolean isIncoming(long nativePtr);
	native private long getRemoteAddress(long nativePtr);
	native private int getState(long nativePtr);
	private native long getCurrentParamsCopy(long nativePtr);
	private native long getRemoteParams(long nativePtr);
	private native void enableCamera(long nativePtr, boolean enabled);
	private native boolean cameraEnabled(long nativePtr);
	private native void enableEchoCancellation(long nativePtr,boolean enable);
	private native boolean isEchoCancellationEnabled(long nativePtr) ;
	private native void enableEchoLimiter(long nativePtr,boolean enable);
	private native boolean isEchoLimiterEnabled(long nativePtr);
	private native Object getReplacedCall(long nativePtr);
	private native int getDuration(long nativePtr);
	private native float getCurrentQuality(long nativePtr);
	private native float getAverageQuality(long nativePtr);
	
	/*
	 * This method must always be called from JNI, nothing else.
	 */
	private LinphoneCallImpl(long aNativePtr)  {
		nativePtr = aNativePtr;
	}
	protected void finalize() throws Throwable {
		finalize(nativePtr);
	}
	public LinphoneCallLog getCallLog() {
		long lNativePtr = getCallLog(nativePtr);
		if (lNativePtr!=0) {
			return new LinphoneCallLogImpl(lNativePtr); 
		} else {
			return null;
		}
	}
	public void setAudioStats(LinphoneCallStats stats) {
		audioStats = stats;
	}
	public void setVideoStats(LinphoneCallStats stats) {
		videoStats = stats;
	}
	public LinphoneCallStats getAudioStats() {
		if (audioStats!=null) ((LinphoneCallStatsImpl)audioStats).updateRealTimeStats(this);
		return audioStats;
	}
	public LinphoneCallStats getVideoStats() {
		if (videoStats!=null) ((LinphoneCallStatsImpl)videoStats).updateRealTimeStats(this);
		return videoStats;
	}
	public CallDirection getDirection() {
		return isIncoming(nativePtr)?CallDirection.Incoming:CallDirection.Outgoing;
	}
	public LinphoneAddress getRemoteAddress() {
		long lNativePtr = getRemoteAddress(nativePtr);
		if (lNativePtr!=0) {
			return new LinphoneAddressImpl(lNativePtr); 
		} else {
			return null;
		}
	}
	public State getState() {
		return LinphoneCall.State.fromInt(getState(nativePtr));
	}
	public LinphoneCallParams getCurrentParamsCopy() {
		return new LinphoneCallParamsImpl(getCurrentParamsCopy(nativePtr));
	}
	public LinphoneCallParams getRemoteParams() {
		long remoteParamsPtr = getRemoteParams(nativePtr);
		if (remoteParamsPtr == 0) {
			return null;
		}
		return new LinphoneCallParamsImpl(remoteParamsPtr);
	}
	public void enableCamera(boolean enabled) {
		enableCamera(nativePtr, enabled);
	}
	public boolean cameraEnabled() {
		return cameraEnabled(nativePtr);
	}

	@Override
	public boolean equals(Object call) {
		if (this == call) return true;
		if (call == null) return false;
		if (!(call instanceof LinphoneCallImpl)) return false;
		return nativePtr == ((LinphoneCallImpl)call).nativePtr;
	}

	@Override
	public int hashCode() {
		int result = 17;
		result = 31 * result + (int) (nativePtr ^ (nativePtr >>> 32));
		return result;
	}
	public void enableEchoCancellation(boolean enable) {
		enableEchoCancellation(nativePtr,enable);
		
	}
	public boolean isEchoCancellationEnabled() {
		return isEchoCancellationEnabled(nativePtr);
	}
	public void enableEchoLimiter(boolean enable) {
		enableEchoLimiter(nativePtr,enable);
	}
	public boolean isEchoLimiterEnabled() {
		return isEchoLimiterEnabled(nativePtr);
	}
	public LinphoneCall getReplacedCall(){
		return (LinphoneCall)getReplacedCall(nativePtr);
	}

	public int getDuration() {
		return getDuration(nativePtr);
	}
	public float getAverageQuality() {
		return getAverageQuality(nativePtr);
	}
	public float getCurrentQuality() {
		return getCurrentQuality(nativePtr);
	}

	private native String getAuthenticationToken(long nativePtr);
	public String getAuthenticationToken(){
		return getAuthenticationToken(nativePtr);
	}

	private native boolean isAuthenticationTokenVerified(long nativePtr);
	public boolean isAuthenticationTokenVerified(){
		return isAuthenticationTokenVerified(nativePtr);
	}

	private native void setAuthenticationTokenVerified(long nativePtr, boolean verified);
	public void setAuthenticationTokenVerified(boolean verified){
		setAuthenticationTokenVerified(nativePtr, verified);
	}

	public boolean isInConference() {
		LinphoneCallParamsImpl params = new LinphoneCallParamsImpl(getCurrentParamsCopy(nativePtr));
		return params.localConferenceMode();
	}

	@Override
	public String toString() {
		return "Call " + nativePtr;
	}

	private native float getPlayVolume(long nativePtr);
	public float getPlayVolume() {
		return getPlayVolume(nativePtr);
	}

	private native String getRemoteUserAgent(long nativePtr);
	public String getRemoteUserAgent() {
		return getRemoteUserAgent(nativePtr);
	}

	private native String getRemoteContact(long nativePtr);
	public String getRemoteContact() {
		return getRemoteContact(nativePtr);
	}
	
	private native void takeSnapshot(long nativePtr, String path);
	public void takeSnapshot(String path) {
		takeSnapshot(nativePtr, path);
	}

	private native void zoomVideo(long nativePtr, float factor, float cx, float cy);
	public void zoomVideo(float factor, float cx, float cy) {
		zoomVideo(nativePtr, factor, cx, cy);
	}
	
	private native void startRecording(long nativePtr);
	@Override
	public void startRecording() {
		startRecording(nativePtr);
	}
	private native void stopRecording(long nativePtr);
	@Override
	public void stopRecording() {
		stopRecording(nativePtr);
	}
	private native int getTransferState(long nativePtr);
	@Override
	public State getTransferState() {
		return State.fromInt(getTransferState(nativePtr));
	}
<<<<<<< HEAD
=======
	private native int sendInfoMessage(long callPtr, long msgptr);
	@Override
	public void sendInfoMessage(LinphoneInfoMessage msg) {
		sendInfoMessage(nativePtr,((LinphoneInfoMessageImpl)msg).nativePtr);
	}
>>>>>>> 59b86f49
}<|MERGE_RESOLUTION|>--- conflicted
+++ resolved
@@ -212,12 +212,9 @@
 	public State getTransferState() {
 		return State.fromInt(getTransferState(nativePtr));
 	}
-<<<<<<< HEAD
-=======
 	private native int sendInfoMessage(long callPtr, long msgptr);
 	@Override
 	public void sendInfoMessage(LinphoneInfoMessage msg) {
 		sendInfoMessage(nativePtr,((LinphoneInfoMessageImpl)msg).nativePtr);
 	}
->>>>>>> 59b86f49
 }