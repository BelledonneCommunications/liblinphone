/*
LinphoneCoreFactoryImpl.java
Copyright (C) 2010  Belledonne Communications, Grenoble, France

This program is free software; you can redistribute it and/or
modify it under the terms of the GNU General Public License
as published by the Free Software Foundation; either version 2
of the License, or (at your option) any later version.

This program is distributed in the hope that it will be useful,
but WITHOUT ANY WARRANTY; without even the implied warranty of
MERCHANTABILITY or FITNESS FOR A PARTICULAR PURPOSE.  See the
GNU General Public License for more details.

You should have received a copy of the GNU General Public License
along with this program; if not, write to the Free Software
Foundation, Inc., 59 Temple Place - Suite 330, Boston, MA  02111-1307, USA.
*/
package org.linphone.core;

import java.io.File;
import java.io.IOException;
import java.util.List;

import org.linphone.mediastream.MediastreamerAndroidContext;
import org.linphone.mediastream.Version;

public class LinphoneCoreFactoryImpl extends LinphoneCoreFactory {

<<<<<<< HEAD
  private static boolean loadOptionalLibrary(String s) {
    try {
      System.loadLibrary(s);
      return true;
    } catch (Throwable e) {
      // android.util.Log.w("LinphoneCoreFactoryImpl", "Unable to
      // load optional library lib" + s);
    }
    return false;
  }

  static {
    List<String> cpuabis = Version.getCpuAbis();
    boolean libLoaded = false;
    Throwable firstException = null;
    for (String abi : cpuabis) {
      // android.util.Log.i("LinphoneCoreFactoryImpl","Trying to load
      // liblinphone for " + abi);
      loadOptionalLibrary("ffmpeg-linphone-" + abi);
      // Main library
      try {
        System.loadLibrary("bctoolbox-" + abi);
        System.loadLibrary("ortp-" + abi);
        System.loadLibrary("mediastreamer_base-" + abi);
        System.loadLibrary("mediastreamer_voip-" + abi);
        System.loadLibrary("linphone-" + abi);
        org.linphone.mediastream.Log.i("LinphoneCoreFactoryImpl",
                                       "Loading done with " + abi);
        libLoaded = true;
        break;
      } catch (Throwable e) {
        if (firstException == null)
          firstException = e;
      }
    }

    if (!libLoaded) {
      throw new RuntimeException(firstException);

    } else {
      Version.dumpCapabilities();
    }
  }
  @Override
  public LinphoneAuthInfo createAuthInfo(String username, String password,
                                         String realm, String domain) {
    return new LinphoneAuthInfoImpl(username, password, realm, domain);
  }

  @Override
  public LinphoneAddress createLinphoneAddress(String username, String domain,
                                               String displayName) {
    return new LinphoneAddressImpl(username, domain, displayName);
  }

  @Override
  public LinphoneAddress createLinphoneAddress(String identity)
      throws LinphoneCoreException {
    return new LinphoneAddressImpl(identity);
  }

  @Override
  public LpConfig createLpConfig(String file) {
    return LpConfigImpl.fromFile(file);
  }

  public LpConfig createLpConfigFromString(String buffer) {
    return LpConfigImpl.fromBuffer(buffer);
  }

  @Override
  public LinphoneCore
  createLinphoneCore(LinphoneCoreListener listener, String userConfig,
                     String factoryConfig, Object userdata, Object context)
      throws LinphoneCoreException {
    try {
      MediastreamerAndroidContext.setContext(context);
      File user = userConfig == null ? null : new File(userConfig);
      File factory = factoryConfig == null ? null : new File(factoryConfig);
      LinphoneCore lc = new LinphoneCoreImpl(listener, user, factory, userdata);
      if (context != null)
        lc.setContext(context);
      return lc;
    } catch (IOException e) {
      throw new LinphoneCoreException("Cannot create LinphoneCore", e);
    }
  }

  @Override
  public LinphoneCore createLinphoneCore(LinphoneCoreListener listener,
                                         Object context)
      throws LinphoneCoreException {
    try {
      MediastreamerAndroidContext.setContext(context);
      LinphoneCore lc = new LinphoneCoreImpl(listener);
      if (context != null)
        lc.setContext(context);
      return lc;
    } catch (IOException e) {
      throw new LinphoneCoreException("Cannot create LinphoneCore", e);
    }
  }

  @Override public native void setDebugMode(boolean enable, String tag);

  private native void _setLogHandler(Object handler);
  @Override
  public void setLogHandler(LinphoneLogHandler handler) {
    _setLogHandler(handler);
  }

  @Override
  public LinphoneFriend createLinphoneFriend(String friendUri) {
    return new LinphoneFriendImpl(friendUri);
  }

  @Override
  public LinphoneFriend createLinphoneFriend() {
    return createLinphoneFriend(null);
  }

  @Override public native void enableLogCollection(boolean enable);

  @Override public native void setLogCollectionPath(String path);

  public static boolean isArmv7() {
    return System.getProperty("os.arch").contains("armv7");
  }

  @Override
  public LinphoneAuthInfo createAuthInfo(String username, String userid,
                                         String passwd, String ha1,
                                         String realm, String domain) {
    return new LinphoneAuthInfoImpl(username, userid, passwd, ha1, realm,
                                    domain);
  }

  @Override
  public LinphoneContent createLinphoneContent(String type, String subType,
                                               byte[] data, String encoding) {
    return new LinphoneContentImpl(type, subType, data, encoding);
  }

  @Override
  public LinphoneContent createLinphoneContent(String type, String subType,
                                               String data) {
    return new LinphoneContentImpl(type, subType,
                                   data == null ? null : data.getBytes(), null);
  }

  @Override
  public PresenceActivity createPresenceActivity(PresenceActivityType type,
                                                 String description) {
    return new PresenceActivityImpl(type, description);
  }

  @Override
  public PresenceService
  createPresenceService(String id, PresenceBasicStatus status, String contact) {
    return new PresenceServiceImpl(id, status, contact);
  }

  @Override
  public PresenceModel createPresenceModel() {
    return new PresenceModelImpl();
  }

  @Override
  public PresenceModel createPresenceModel(PresenceActivityType type,
                                           String description) {
    return new PresenceModelImpl(type, description);
  }

  @Override
  public PresenceModel createPresenceModel(PresenceActivityType type,
                                           String description, String note,
                                           String lang) {
    return new PresenceModelImpl(type, description, note, lang);
  }

  private native Object _createTunnelConfig();
  @Override
  public TunnelConfig createTunnelConfig() {
    return (TunnelConfig)_createTunnelConfig();
  }
=======
	private static boolean loadOptionalLibrary(String s) {
		try {
			System.loadLibrary(s);
			return true;
		} catch (Throwable e) {
			//android.util.Log.w("LinphoneCoreFactoryImpl", "Unable to load optional library lib" + s);
		}
		return false;
	}

	static {
		List<String> cpuabis=Version.getCpuAbis();
		boolean libLoaded=false;
		Throwable firstException=null;
		System.loadLibrary("gnustl_shared");
		for (String abi : cpuabis){
			//android.util.Log.i("LinphoneCoreFactoryImpl","Trying to load liblinphone for " + abi);
			loadOptionalLibrary("ffmpeg-linphone-" + abi);
			//Main library
			try {
				System.loadLibrary("bctoolbox-" + abi);
				System.loadLibrary("ortp-" + abi);
				System.loadLibrary("mediastreamer_base-" + abi);
				System.loadLibrary("mediastreamer_voip-" + abi);
				System.loadLibrary("linphone-" + abi);
				org.linphone.mediastream.Log.i("LinphoneCoreFactoryImpl","Loading done with " + abi);
				libLoaded=true;
				break;
			}catch(Throwable e) {
				if (firstException == null) firstException=e;
			}
		}
		
		if (!libLoaded){
			throw new RuntimeException(firstException);
			
		}else{
			Version.dumpCapabilities();
		}
	}
	@Override
	public LinphoneAuthInfo createAuthInfo(String username, String password,
			String realm, String domain) {
		return new LinphoneAuthInfoImpl(username, password, realm, domain);
	}

	@Override
	public LinphoneAddress createLinphoneAddress(String username,
			String domain, String displayName) {
		return new LinphoneAddressImpl(username,domain,displayName);
	}

	@Override
	public LinphoneAddress createLinphoneAddress(String identity) throws LinphoneCoreException {
		return new LinphoneAddressImpl(identity);
	}
	
	@Override
	public LpConfig createLpConfig(String file) {
		return LpConfigImpl.fromFile(file);
	}
	
	public LpConfig createLpConfigFromString(String buffer) {
		return LpConfigImpl.fromBuffer(buffer);
	}

	@Override
	public LinphoneCore createLinphoneCore(LinphoneCoreListener listener,
			String userConfig, String factoryConfig, Object userdata, Object context)
			throws LinphoneCoreException {
		try {
			MediastreamerAndroidContext.setContext(context);
			File user = userConfig == null ? null : new File(userConfig);
			File factory = factoryConfig == null ? null : new File(factoryConfig);
			LinphoneCore lc = new LinphoneCoreImpl(listener, user, factory, userdata);
			if(context!=null) lc.setContext(context);
			return lc;
		} catch (IOException e) {
			throw new LinphoneCoreException("Cannot create LinphoneCore",e);
		}
	}

	@Override
	public LinphoneCore createLinphoneCore(LinphoneCoreListener listener, Object context) throws LinphoneCoreException {
		try {
			MediastreamerAndroidContext.setContext(context);
			LinphoneCore lc = new LinphoneCoreImpl(listener);
			if(context!=null) lc.setContext(context);
			return lc;
		} catch (IOException e) {
			throw new LinphoneCoreException("Cannot create LinphoneCore",e);
		}
	}

	@Override
	public native void setDebugMode(boolean enable, String tag);

	
	private native void _setLogHandler(Object handler);
	@Override
	public void setLogHandler(LinphoneLogHandler handler) {
		_setLogHandler(handler);
	}

	@Override
	public LinphoneFriend createLinphoneFriend(String friendUri) {
		return new LinphoneFriendImpl(friendUri);
	}

	@Override
	public LinphoneFriend createLinphoneFriend() {
		return createLinphoneFriend(null);
	}
	
	@Override
	public native void enableLogCollection(boolean enable);

	@Override
	public native void setLogCollectionPath(String path);

	public static boolean isArmv7()
	{
		return System.getProperty("os.arch").contains("armv7");
	}

	@Override
	public LinphoneAuthInfo createAuthInfo(String username, String userid,
			String passwd, String ha1, String realm, String domain) {
		return new LinphoneAuthInfoImpl(username, userid, passwd, ha1, realm, domain);
	}

	@Override
	public LinphoneContent createLinphoneContent(String type, String subType,
			byte [] data, String encoding) {
		return new LinphoneContentImpl(type,subType,data,encoding);
	}
	
	@Override
	public LinphoneContent createLinphoneContent(String type, String subType,
			String data) {
		return new LinphoneContentImpl(type,subType,data == null ? null : data.getBytes(), null);
	}

	@Override
	public PresenceActivity createPresenceActivity(PresenceActivityType type, String description) {
		return new PresenceActivityImpl(type, description);
	}

	@Override
	public PresenceService createPresenceService(String id, PresenceBasicStatus status, String contact) {
		return new PresenceServiceImpl(id, status, contact);
	}

	@Override
	public PresenceModel createPresenceModel() {
		return new PresenceModelImpl();
	}

	@Override
	public PresenceModel createPresenceModel(PresenceActivityType type, String description) {
		return new PresenceModelImpl(type, description);
	}

	@Override
	public PresenceModel createPresenceModel(PresenceActivityType type, String description, String note, String lang) {
		return new PresenceModelImpl(type, description, note, lang);
	}

	private native Object _createTunnelConfig();
	@Override
	public TunnelConfig createTunnelConfig() {
		return (TunnelConfig)_createTunnelConfig();
	}
>>>>>>> c8ae2974
}<|MERGE_RESOLUTION|>--- conflicted
+++ resolved
@@ -27,193 +27,6 @@
 
 public class LinphoneCoreFactoryImpl extends LinphoneCoreFactory {
 
-<<<<<<< HEAD
-  private static boolean loadOptionalLibrary(String s) {
-    try {
-      System.loadLibrary(s);
-      return true;
-    } catch (Throwable e) {
-      // android.util.Log.w("LinphoneCoreFactoryImpl", "Unable to
-      // load optional library lib" + s);
-    }
-    return false;
-  }
-
-  static {
-    List<String> cpuabis = Version.getCpuAbis();
-    boolean libLoaded = false;
-    Throwable firstException = null;
-    for (String abi : cpuabis) {
-      // android.util.Log.i("LinphoneCoreFactoryImpl","Trying to load
-      // liblinphone for " + abi);
-      loadOptionalLibrary("ffmpeg-linphone-" + abi);
-      // Main library
-      try {
-        System.loadLibrary("bctoolbox-" + abi);
-        System.loadLibrary("ortp-" + abi);
-        System.loadLibrary("mediastreamer_base-" + abi);
-        System.loadLibrary("mediastreamer_voip-" + abi);
-        System.loadLibrary("linphone-" + abi);
-        org.linphone.mediastream.Log.i("LinphoneCoreFactoryImpl",
-                                       "Loading done with " + abi);
-        libLoaded = true;
-        break;
-      } catch (Throwable e) {
-        if (firstException == null)
-          firstException = e;
-      }
-    }
-
-    if (!libLoaded) {
-      throw new RuntimeException(firstException);
-
-    } else {
-      Version.dumpCapabilities();
-    }
-  }
-  @Override
-  public LinphoneAuthInfo createAuthInfo(String username, String password,
-                                         String realm, String domain) {
-    return new LinphoneAuthInfoImpl(username, password, realm, domain);
-  }
-
-  @Override
-  public LinphoneAddress createLinphoneAddress(String username, String domain,
-                                               String displayName) {
-    return new LinphoneAddressImpl(username, domain, displayName);
-  }
-
-  @Override
-  public LinphoneAddress createLinphoneAddress(String identity)
-      throws LinphoneCoreException {
-    return new LinphoneAddressImpl(identity);
-  }
-
-  @Override
-  public LpConfig createLpConfig(String file) {
-    return LpConfigImpl.fromFile(file);
-  }
-
-  public LpConfig createLpConfigFromString(String buffer) {
-    return LpConfigImpl.fromBuffer(buffer);
-  }
-
-  @Override
-  public LinphoneCore
-  createLinphoneCore(LinphoneCoreListener listener, String userConfig,
-                     String factoryConfig, Object userdata, Object context)
-      throws LinphoneCoreException {
-    try {
-      MediastreamerAndroidContext.setContext(context);
-      File user = userConfig == null ? null : new File(userConfig);
-      File factory = factoryConfig == null ? null : new File(factoryConfig);
-      LinphoneCore lc = new LinphoneCoreImpl(listener, user, factory, userdata);
-      if (context != null)
-        lc.setContext(context);
-      return lc;
-    } catch (IOException e) {
-      throw new LinphoneCoreException("Cannot create LinphoneCore", e);
-    }
-  }
-
-  @Override
-  public LinphoneCore createLinphoneCore(LinphoneCoreListener listener,
-                                         Object context)
-      throws LinphoneCoreException {
-    try {
-      MediastreamerAndroidContext.setContext(context);
-      LinphoneCore lc = new LinphoneCoreImpl(listener);
-      if (context != null)
-        lc.setContext(context);
-      return lc;
-    } catch (IOException e) {
-      throw new LinphoneCoreException("Cannot create LinphoneCore", e);
-    }
-  }
-
-  @Override public native void setDebugMode(boolean enable, String tag);
-
-  private native void _setLogHandler(Object handler);
-  @Override
-  public void setLogHandler(LinphoneLogHandler handler) {
-    _setLogHandler(handler);
-  }
-
-  @Override
-  public LinphoneFriend createLinphoneFriend(String friendUri) {
-    return new LinphoneFriendImpl(friendUri);
-  }
-
-  @Override
-  public LinphoneFriend createLinphoneFriend() {
-    return createLinphoneFriend(null);
-  }
-
-  @Override public native void enableLogCollection(boolean enable);
-
-  @Override public native void setLogCollectionPath(String path);
-
-  public static boolean isArmv7() {
-    return System.getProperty("os.arch").contains("armv7");
-  }
-
-  @Override
-  public LinphoneAuthInfo createAuthInfo(String username, String userid,
-                                         String passwd, String ha1,
-                                         String realm, String domain) {
-    return new LinphoneAuthInfoImpl(username, userid, passwd, ha1, realm,
-                                    domain);
-  }
-
-  @Override
-  public LinphoneContent createLinphoneContent(String type, String subType,
-                                               byte[] data, String encoding) {
-    return new LinphoneContentImpl(type, subType, data, encoding);
-  }
-
-  @Override
-  public LinphoneContent createLinphoneContent(String type, String subType,
-                                               String data) {
-    return new LinphoneContentImpl(type, subType,
-                                   data == null ? null : data.getBytes(), null);
-  }
-
-  @Override
-  public PresenceActivity createPresenceActivity(PresenceActivityType type,
-                                                 String description) {
-    return new PresenceActivityImpl(type, description);
-  }
-
-  @Override
-  public PresenceService
-  createPresenceService(String id, PresenceBasicStatus status, String contact) {
-    return new PresenceServiceImpl(id, status, contact);
-  }
-
-  @Override
-  public PresenceModel createPresenceModel() {
-    return new PresenceModelImpl();
-  }
-
-  @Override
-  public PresenceModel createPresenceModel(PresenceActivityType type,
-                                           String description) {
-    return new PresenceModelImpl(type, description);
-  }
-
-  @Override
-  public PresenceModel createPresenceModel(PresenceActivityType type,
-                                           String description, String note,
-                                           String lang) {
-    return new PresenceModelImpl(type, description, note, lang);
-  }
-
-  private native Object _createTunnelConfig();
-  @Override
-  public TunnelConfig createTunnelConfig() {
-    return (TunnelConfig)_createTunnelConfig();
-  }
-=======
 	private static boolean loadOptionalLibrary(String s) {
 		try {
 			System.loadLibrary(s);
@@ -387,5 +200,4 @@
 	public TunnelConfig createTunnelConfig() {
 		return (TunnelConfig)_createTunnelConfig();
 	}
->>>>>>> c8ae2974
 }