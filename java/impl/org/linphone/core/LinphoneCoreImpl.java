/*
LinphoneCoreImpl.java
Copyright (C) 2010  Belledonne Communications, Grenoble, France

This program is free software; you can redistribute it and/or
modify it under the terms of the GNU General Public License
as published by the Free Software Foundation; either version 2
of the License, or (at your option) any later version.

This program is distributed in the hope that it will be useful,
but WITHOUT ANY WARRANTY; without even the implied warranty of
MERCHANTABILITY or FITNESS FOR A PARTICULAR PURPOSE.  See the
GNU General Public License for more details.

You should have received a copy of the GNU General Public License
along with this program; if not, write to the Free Software
Foundation, Inc., 59 Temple Place - Suite 330, Boston, MA  02111-1307, USA.
*/
package org.linphone.core;

import static android.media.AudioManager.MODE_IN_CALL;

import java.io.File;
import java.io.IOException;

import org.linphone.core.LinphoneCall.State;
import org.linphone.core.LinphoneCoreListener;
import org.linphone.core.LinphoneProxyConfigImpl;

import org.linphone.mediastream.Log;
import org.linphone.mediastream.Version;
import org.linphone.mediastream.video.AndroidVideoWindowImpl;
import org.linphone.mediastream.video.capture.hwconf.Hacks;

import android.content.Context;
import android.media.AudioManager;
import android.net.wifi.WifiManager;
import android.net.wifi.WifiManager.MulticastLock;
import android.net.wifi.WifiManager.WifiLock;

class LinphoneCoreImpl implements LinphoneCore {

	private final  LinphoneCoreListener mListener; //to make sure to keep a reference on this object
	protected long nativePtr = 0;
	private Context mContext = null;
	private AudioManager mAudioManager = null;
	private boolean mSpeakerEnabled = false;
	private native long newLinphoneCore(LinphoneCoreListener listener,String userConfig,String factoryConfig,Object  userdata);
	private native void iterate(long nativePtr);
	private native LinphoneProxyConfig getDefaultProxyConfig(long nativePtr);

	private native void setDefaultProxyConfig(long nativePtr,long proxyCfgNativePtr);
	private native int addProxyConfig(LinphoneProxyConfig jprtoxyCfg,long nativePtr,long proxyCfgNativePtr);
	private native void removeProxyConfig(long nativePtr, long proxyCfg);
	private native void clearAuthInfos(long nativePtr);

	private native void clearProxyConfigs(long nativePtr);
	private native void addAuthInfo(long nativePtr,long authInfoNativePtr);
	private native void removeAuthInfo(long nativePtr, long authInfoNativePtr);
	private native Object invite(long nativePtr,String uri);
	private native void terminateCall(long nativePtr, long call);
	private native long getRemoteAddress(long nativePtr);
	private native boolean  isInCall(long nativePtr);
	private native boolean isInComingInvitePending(long nativePtr);
	private native void acceptCall(long nativePtr, long call);
	private native long getCallLog(long nativePtr,int position);
	native private long[] getCallLogs(long nativePtr);
	private native int getNumberOfCallLogs(long nativePtr);
	private native long getLastOutgoingCallLog(long nativePtr);
	private native void delete(long nativePtr);
	private native void setNetworkStateReachable(long nativePtr,boolean isReachable);
	private native boolean isNetworkStateReachable(long nativePtr);
	private native void setPlaybackGain(long nativeptr, float gain);
	private native float getPlaybackGain(long nativeptr);
	private native void muteMic(long nativePtr,boolean isMuted);
	private native long interpretUrl(long nativePtr,String destination);
	private native Object inviteAddress(long nativePtr,long to);
	private native Object inviteAddressWithParams(long nativePtrLc,long to, long nativePtrParam);
	private native void sendDtmf(long nativePtr,char dtmf);
	private native void clearCallLogs(long nativePtr);
	private native boolean isMicMuted(long nativePtr);
	private native long findPayloadType(long nativePtr, String mime, int clockRate, int channels);
	private native int enablePayloadType(long nativePtr, long payloadType,	boolean enable);
	private native boolean isPayloadTypeEnabled(long nativePtr, long payloadType);
	private native boolean payloadTypeIsVbr(long nativePtr, long payloadType);
	private native void enableAdaptiveRateControl(long nativePtr,boolean enable);
	private native boolean isAdaptiveRateControlEnabled(long nativePtr);
	private native String getAdaptiveRateAlgorithm(long nativePtr);
	private native void setAdaptiveRateAlgorithm(long nativePtr, String alg);
	private native void enableEchoCancellation(long nativePtr,boolean enable);
	private native boolean isEchoCancellationEnabled(long nativePtr);
	private native Object getCurrentCall(long nativePtr) ;
	private native void playDtmf(long nativePtr,char dtmf,int duration);
	private native void stopDtmf(long nativePtr);
	private native void setVideoWindowId(long nativePtr, Object wid);
	private native void setPreviewWindowId(long nativePtr, Object wid);
	private native void setDeviceRotation(long nativePtr, int rotation);
	private native void addFriend(long nativePtr,long friend);
	private native void addFriendList(long nativePtr,long friendList);
	private native void removeFriendList(long nativePtr,long friendList);
	private native LinphoneFriend[] getFriendList(long nativePtr);
	private native void setPresenceInfo(long nativePtr, int minutes_away, String alternative_contact, int status);
	private native int getPresenceInfo(long nativePtr);
	private native void setPresenceModel(long nativePtr, long presencePtr);
	private native Object getPresenceModel(long nativePtr);
	private native long getOrCreateChatRoom(long nativePtr,String to);
	private native long getChatRoom(long nativePtr,long to);
	private native void enableVideo(long nativePtr,boolean vcap_enabled,boolean display_enabled);
	private native boolean isVideoEnabled(long nativePtr);
	private native boolean isVideoSupported(long nativePtr);
	private native void setFirewallPolicy(long nativePtr, int enum_value);
	private native int getFirewallPolicy(long nativePtr);
	private native void setStunServer(long nativePtr, String stun_server);
	private native String getStunServer(long nativePtr);
	private native int updateCall(long ptrLc, long ptrCall, long ptrParams);
	private native int getUploadBandwidth(long nativePtr);
	private native void setUploadBandwidth(long nativePtr, int bw);
	private native int getDownloadBandwidth(long nativePtr);
	private native void setDownloadBandwidth(long nativePtr, int bw);
	private native void setPreferredVideoSize(long nativePtr, int width, int heigth);
	private native void setPreferredVideoSizeByName(long nativePtr, String name);
	private native int[] getPreferredVideoSize(long nativePtr);
	private native void setRing(long nativePtr, String path);
	private native String getRing(long nativePtr);
	private native void setRootCA(long nativePtr, String path);
	private native void setRingback(long nativePtr, String path);
	private native long[] listVideoPayloadTypes(long nativePtr);
	private native void setVideoCodecs(long nativePtr, long[] codecs);
	private native LinphoneProxyConfig[] getProxyConfigList(long nativePtr);
	private native long[] getAuthInfosList(long nativePtr);
	private native long findAuthInfos(long nativePtr, String username, String realm, String domain);
	private native long[] listAudioPayloadTypes(long nativePtr);
	private native void setAudioCodecs(long nativePtr, long[] codecs);
	private native void enableKeepAlive(long nativePtr,boolean enable);
	private native boolean isKeepAliveEnabled(long nativePtr);
	private native int startEchoCalibration(long nativePtr,Object data);
	private native int getSignalingTransportPort(long nativePtr, int code);
	private native void setSignalingTransportPorts(long nativePtr, int udp, int tcp, int tls);
	private native void enableIpv6(long nativePtr,boolean enable);
	private native boolean isIpv6Enabled(long nativePtr);
	private native int pauseCall(long nativePtr, long callPtr);
	private native int pauseAllCalls(long nativePtr);
	private native int resumeCall(long nativePtr, long callPtr);
	private native void setUploadPtime(long nativePtr, int ptime);
	private native void setDownloadPtime(long nativePtr, int ptime);
	private native void setZrtpSecretsCache(long nativePtr, String file);
	private native void enableEchoLimiter(long nativePtr2, boolean val);
	private native int setVideoDevice(long nativePtr2, int id);
	private native int getVideoDevice(long nativePtr2);
	private native int getMediaEncryption(long nativePtr);
	private native void setMediaEncryption(long nativePtr, int menc);
	private native boolean isMediaEncryptionMandatory(long nativePtr);
	private native void setMediaEncryptionMandatory(long nativePtr, boolean yesno);
	private native void removeCallLog(long nativePtr, long callLogPtr);
	private native int getMissedCallsCount(long nativePtr);
	private native void resetMissedCallsCount(long nativePtr);
	private native String getVersion(long nativePtr);
	private native void setAudioPort(long nativePtr, int port);
	private native void setVideoPort(long nativePtr, int port);
	private native void setAudioPortRange(long nativePtr, int minPort, int maxPort);
	private native void setVideoPortRange(long nativePtr, int minPort, int maxPort);
	private native void setIncomingTimeout(long nativePtr, int timeout);
	private native void setInCallTimeout(long nativePtr, int timeout);
	private native void setPrimaryContact2(long nativePtr, String contact);
	private native String getPrimaryContact(long nativePtr);
	private native void setPrimaryContact(long nativePtr, String displayName, String username);
	private native String getPrimaryContactUsername(long nativePtr);
	private native String getPrimaryContactDisplayName(long nativePtr);
	private native void setChatDatabasePath(long nativePtr, String path);
	private native void setCallLogsDatabasePath(long nativePtr, String path);
	private native void setFriendsDatabasePath(long nativePtr, String path);
	private native long[] getChatRooms(long nativePtr);
	private native int migrateToMultiTransport(long nativePtr);
	private native void migrateCallLogs(long nativePtr);
	private native void setCallErrorTone(long nativePtr, int reason, String path);
	private native void enableSdp200Ack(long nativePtr,boolean enable);
	private native boolean isSdp200AckEnabled(long nativePtr);
	private native void stopRinging(long nativePtr);
	private native static void setAndroidPowerManager(Object pm);
	private native void setAndroidWifiLock(long nativePtr,Object wifi_lock);
	private native void setAndroidMulticastLock(long nativePtr,Object multicast_lock);

	LinphoneCoreImpl(LinphoneCoreListener listener, File userConfig, File factoryConfig, Object userdata) throws IOException {
		mListener = listener;
		String user = userConfig == null ? null : userConfig.getCanonicalPath();
		String factory = factoryConfig == null ? null : factoryConfig.getCanonicalPath();
		nativePtr = newLinphoneCore(listener, user, factory, userdata);
	}
	LinphoneCoreImpl(LinphoneCoreListener listener) throws IOException {
		mListener = listener;
		nativePtr = newLinphoneCore(listener,null,null,null);
	}

	protected void finalize() throws Throwable {
		if (nativePtr!=0) destroy();
	}

	private boolean contextInitialized() {
		if (mContext == null) {
			Log.e("Context of LinphoneCore has not been initialized, call setContext() after creating LinphoneCore.");
			return false;
		}
		return true;
	}
	public void setContext(Object context) {
		mContext = (Context)context;
		mAudioManager = (AudioManager) mContext.getSystemService(Context.AUDIO_SERVICE);
		setAndroidPowerManager(mContext.getSystemService(Context.POWER_SERVICE));
		if (Version.sdkAboveOrEqual(Version.API12_HONEYCOMB_MR1_31X)) {
			WifiManager wifiManager=(WifiManager) mContext.getSystemService(Context.WIFI_SERVICE); 
			WifiLock lock = wifiManager.createWifiLock(WifiManager.WIFI_MODE_FULL_HIGH_PERF, "linphonecore ["+ nativePtr+"] wifi-lock");
			lock.setReferenceCounted(true);
			setAndroidWifiLock(nativePtr,lock);
		}
		if (Version.sdkAboveOrEqual(Version.API14_ICE_CREAM_SANDWICH_40)) {
			WifiManager wifiManager=(WifiManager) mContext.getSystemService(Context.WIFI_SERVICE); 
			MulticastLock lock = wifiManager.createMulticastLock("linphonecore ["+ nativePtr+"] multicast-lock");
			lock.setReferenceCounted(true);
			setAndroidMulticastLock(nativePtr, lock);
		}
	}

	public synchronized void addAuthInfo(LinphoneAuthInfo info) {
		isValid();
		addAuthInfo(nativePtr,((LinphoneAuthInfoImpl)info).nativePtr);
	}

	public synchronized void removeAuthInfo(LinphoneAuthInfo info) {
		isValid();
		removeAuthInfo(nativePtr, ((LinphoneAuthInfoImpl) info).nativePtr);
	}

	public synchronized LinphoneProxyConfig getDefaultProxyConfig() {
		isValid();
		return getDefaultProxyConfig(nativePtr);
	}

	public synchronized LinphoneCall invite(String uri) {
		isValid();
		return (LinphoneCall)invite(nativePtr,uri);
	}

	public synchronized void iterate() {
		isValid();
		iterate(nativePtr);
	}

	public synchronized void setDefaultProxyConfig(LinphoneProxyConfig proxyCfg) {
		isValid();
		long proxyPtr=proxyCfg != null ? ((LinphoneProxyConfigImpl)proxyCfg).nativePtr : 0;
		setDefaultProxyConfig(nativePtr, proxyPtr);
	}
	public synchronized void addProxyConfig(LinphoneProxyConfig proxyCfg) throws LinphoneCoreException{
		isValid();
		if (addProxyConfig(proxyCfg,nativePtr,((LinphoneProxyConfigImpl)proxyCfg).nativePtr) !=0) {
			throw new LinphoneCoreException("bad proxy config");
		}
		((LinphoneProxyConfigImpl)proxyCfg).mCore=this;
	}
	public synchronized void removeProxyConfig(LinphoneProxyConfig proxyCfg) {
		isValid();
		removeProxyConfig(nativePtr, ((LinphoneProxyConfigImpl) proxyCfg).nativePtr);
	}
	public synchronized void clearAuthInfos() {
		isValid();
		clearAuthInfos(nativePtr);
	}
	public synchronized void clearProxyConfigs() {
		isValid();
		clearProxyConfigs(nativePtr);
	}
	public synchronized void terminateCall(LinphoneCall aCall) {
		isValid();
		if (aCall!=null)terminateCall(nativePtr,((LinphoneCallImpl)aCall).nativePtr);
	}
	public synchronized LinphoneAddress getRemoteAddress() {
		isValid();
		long ptr = getRemoteAddress(nativePtr);
		if (ptr==0) {
			return null;
		} else {
			return new LinphoneAddressImpl(ptr,LinphoneAddressImpl.WrapMode.FromConst);
		}
	}
	public synchronized  boolean isIncall() {
		isValid();
		return isInCall(nativePtr);
	}
	public synchronized boolean isInComingInvitePending() {
		isValid();
		return isInComingInvitePending(nativePtr);
	}
	public synchronized void acceptCall(LinphoneCall aCall) {
		isValid();
		acceptCall(nativePtr, ((LinphoneCallImpl) aCall).nativePtr);
	}
	public synchronized LinphoneCallLog[] getCallLogs() {
		long[] typesPtr = getCallLogs(nativePtr);
		if (typesPtr == null) return null;
 		isValid();
		LinphoneCallLog[] logs = new LinphoneCallLog[typesPtr.length];
		for (int i=0;i < logs.length; i++) {
			logs[i] = new LinphoneCallLogImpl(typesPtr[i]);
		}
		return logs;
	}
	public synchronized LinphoneCallLog getLastOutgoingCallLog(){
		isValid();
		long callLog = getLastOutgoingCallLog(nativePtr);
		return new LinphoneCallLogImpl(callLog);
	}
	public synchronized void destroy() {
		setAndroidPowerManager(null);
		delete(nativePtr);
		nativePtr=0;
	}

	private void isValid() {
		if (nativePtr == 0) {
			throw new RuntimeException("object already destroyed");
		}
	}
	public synchronized void setNetworkReachable(boolean isReachable) {
		setNetworkStateReachable(nativePtr, isReachable);
	}
	public synchronized void setPlaybackGain(float gain) {
		setPlaybackGain(nativePtr, gain);

	}
	public synchronized float getPlaybackGain() {
		return getPlaybackGain(nativePtr);
	}
	public synchronized void muteMic(boolean isMuted) {
		muteMic(nativePtr, isMuted);
	}

	public synchronized LinphoneAddress interpretUrl(String destination) throws LinphoneCoreException {
		long lAddress = interpretUrl(nativePtr,destination);
		if (lAddress != 0) {
			return new LinphoneAddressImpl(lAddress,LinphoneAddressImpl.WrapMode.FromNew);
		} else {
			throw new LinphoneCoreException("Cannot interpret ["+destination+"]");
		}
	}
	public synchronized LinphoneCall invite(LinphoneAddress to) throws LinphoneCoreException {
		LinphoneCall call = (LinphoneCall)inviteAddress(nativePtr,((LinphoneAddressImpl)to).nativePtr);
		if (call!=null) {
			return call;
		} else {
			throw new LinphoneCoreException("Unable to invite address " + to.asString());
		}
	}

	public synchronized void sendDtmf(char number) {
		sendDtmf(nativePtr, number);
	}
	public synchronized void clearCallLogs() {
		clearCallLogs(nativePtr);
	}
	public synchronized boolean isMicMuted() {
		return isMicMuted(nativePtr);
	}
	public synchronized PayloadType findPayloadType(String mime, int clockRate, int channels) {
		isValid();
		long playLoadType = findPayloadType(nativePtr, mime, clockRate, channels);
		if (playLoadType == 0) {
			return null;
		} else {
			return new PayloadTypeImpl(playLoadType);
		}
	}
	public synchronized void enablePayloadType(PayloadType pt, boolean enable)
			throws LinphoneCoreException {
		isValid();
		if (enablePayloadType(nativePtr,((PayloadTypeImpl)pt).nativePtr,enable) != 0) {
			throw new LinphoneCoreException("cannot enable payload type ["+pt+"]");
		}

	}
	public synchronized boolean isPayloadTypeEnabled(PayloadType pt) {
		isValid();
		return isPayloadTypeEnabled(nativePtr, ((PayloadTypeImpl)pt).nativePtr);
	}

	public synchronized boolean payloadTypeIsVbr(PayloadType pt) {
		isValid();
		return payloadTypeIsVbr(nativePtr, ((PayloadTypeImpl) pt).nativePtr);
	}

	public synchronized void enableEchoCancellation(boolean enable) {
		isValid();
		enableEchoCancellation(nativePtr, enable);
	}
	public synchronized boolean isEchoCancellationEnabled() {
		isValid();
		return isEchoCancellationEnabled(nativePtr);

	}

	public synchronized LinphoneCall getCurrentCall() {
		isValid();
		return (LinphoneCall)getCurrentCall(nativePtr);
	}

	public int getPlayLevel() {
		// TODO Auto-generated method stub
		return 0;
	}
	public void setPlayLevel(int level) {
		// TODO Auto-generated method stub

	}

	private void applyAudioHacks() {
		if (Hacks.needGalaxySAudioHack()) {
			/* The microphone gain is way too high on the Galaxy S so correct it here. */
			setMicrophoneGain(-9.0f);
		}
	}
	private void setAudioModeIncallForGalaxyS() {
		if (!contextInitialized()) return;
		mAudioManager.setMode(MODE_IN_CALL);
	}
	public void routeAudioToSpeakerHelper(boolean speakerOn) {
		if (!contextInitialized()) return;
		if (Hacks.needGalaxySAudioHack())
			setAudioModeIncallForGalaxyS();
		mAudioManager.setSpeakerphoneOn(speakerOn);
	}
	private native void forceSpeakerState(long nativePtr, boolean speakerOn);
	public void enableSpeaker(boolean value) {
		final LinphoneCall call = getCurrentCall();
		mSpeakerEnabled = value;
		applyAudioHacks();
		if (call != null && call.getState() == State.StreamsRunning && Hacks.needGalaxySAudioHack()) {
			Log.d("Hack to have speaker=", value, " while on call");
			forceSpeakerState(nativePtr, value);
		} else {
			routeAudioToSpeakerHelper(value);
		}
	}
	public boolean isSpeakerEnabled() {
		return mSpeakerEnabled;
	}
	public synchronized void playDtmf(char number, int duration) {
		playDtmf(nativePtr,number, duration);

	}
	public synchronized void stopDtmf() {
		stopDtmf(nativePtr);
	}

	public synchronized void addFriend(LinphoneFriend lf) throws LinphoneCoreException {
		addFriend(nativePtr, ((LinphoneFriendImpl) lf).nativePtr);
	}
	

	public synchronized LinphoneFriendList createLinphoneFriendList() {
		return new LinphoneFriendListImpl(this);
	}
	
<<<<<<< HEAD
	public synchronized void addFriendList(LinphoneFriendList friendList) throws LinphoneCoreException {
		addFriendList(nativePtr,((LinphoneFriendListImpl)friendList).nativePtr);
	}
	
	public synchronized void removeFriendList(LinphoneFriendList friendList) throws LinphoneCoreException {
		removeFriendList(nativePtr,((LinphoneFriendListImpl)friendList).nativePtr);
=======
	public synchronized void setFriendList(LinphoneFriendList friendList) throws LinphoneCoreException {
		setFriendList(nativePtr, ((LinphoneFriendListImpl) friendList).nativePtr);
>>>>>>> 92f74dcb
	}

	public synchronized LinphoneFriend[] getFriendList() {
		return getFriendList(nativePtr);
	}

	@SuppressWarnings("deprecation")
	public synchronized void setPresenceInfo(int minutes_away, String alternative_contact, OnlineStatus status) {
		setPresenceInfo(nativePtr, minutes_away, alternative_contact, status.mValue);

	}
	@SuppressWarnings("deprecation")
	public synchronized OnlineStatus getPresenceInfo() {
		return OnlineStatus.fromInt(getPresenceInfo(nativePtr));
	}
	public synchronized void setPresenceModel(PresenceModel presence) {
		setPresenceModel(nativePtr, ((PresenceModelImpl) presence).getNativePtr());
	}
	public synchronized PresenceModel getPresenceModel() {
		return (PresenceModel)getPresenceModel(nativePtr);
	}
	public synchronized LinphoneChatRoom getOrCreateChatRoom(String to) {
		return new LinphoneChatRoomImpl(getOrCreateChatRoom(nativePtr,to));
	}
	public synchronized LinphoneChatRoom getChatRoom(LinphoneAddress to) {
		return new LinphoneChatRoomImpl(getChatRoom(nativePtr, ((LinphoneAddressImpl) to).nativePtr));
	}
	public synchronized void setPreviewWindow(Object w) {
		setPreviewWindowId(nativePtr, w);
	}
	public synchronized void setVideoWindow(Object w) {
		setVideoWindowId(nativePtr, w);
	}
	public synchronized void setDeviceRotation(int rotation) {
		setDeviceRotation(nativePtr, rotation);
	}

	public synchronized void enableVideo(boolean vcap_enabled, boolean display_enabled) {
		enableVideo(nativePtr, vcap_enabled, display_enabled);
	}
	public synchronized boolean isVideoEnabled() {
		return isVideoEnabled(nativePtr);
	}
	public synchronized boolean isVideoSupported() {
		return isVideoSupported(nativePtr);
	}
	public synchronized FirewallPolicy getFirewallPolicy() {
		return FirewallPolicy.fromInt(getFirewallPolicy(nativePtr));
	}
	public synchronized String getStunServer() {
		return getStunServer(nativePtr);
	}
	public synchronized void setFirewallPolicy(FirewallPolicy pol) {
		setFirewallPolicy(nativePtr,pol.value());
	}
	public synchronized void setStunServer(String stunServer) {
		setStunServer(nativePtr, stunServer);
	}

	public synchronized LinphoneCall inviteAddressWithParams(LinphoneAddress to, LinphoneCallParams params) throws LinphoneCoreException {
		long ptrDestination = ((LinphoneAddressImpl)to).nativePtr;
		long ptrParams =((LinphoneCallParamsImpl)params).nativePtr;

		LinphoneCall call = (LinphoneCall)inviteAddressWithParams(nativePtr, ptrDestination, ptrParams);
		if (call!=null) {
			return call;
		} else {
			throw new LinphoneCoreException("Unable to invite with params " + to.asString());
		}
	}

	public synchronized int updateCall(LinphoneCall call, LinphoneCallParams params) {
		long ptrCall = ((LinphoneCallImpl) call).nativePtr;
		long ptrParams = params!=null ? ((LinphoneCallParamsImpl)params).nativePtr : 0;

		return updateCall(nativePtr, ptrCall, ptrParams);
	}

	public synchronized int getUploadBandwidth() {
		return getUploadBandwidth(nativePtr);
	}

	public synchronized void setUploadBandwidth(int bw) {
		setUploadBandwidth(nativePtr, bw);
	}

	public synchronized int getDownloadBandwidth() {
		return getDownloadBandwidth(nativePtr);
	}

	public synchronized void setDownloadBandwidth(int bw) {
		setDownloadBandwidth(nativePtr, bw);
	}

	public synchronized void setPreferredVideoSize(VideoSize vSize) {
		setPreferredVideoSize(nativePtr, vSize.width, vSize.height);
	}

	public synchronized void setPreferredVideoSizeByName(String name) {
		setPreferredVideoSizeByName(nativePtr, name);
	}

	public synchronized VideoSize getPreferredVideoSize() {
		int[] nativeSize = getPreferredVideoSize(nativePtr);

		VideoSize vSize = new VideoSize();
		vSize.width = nativeSize[0];
		vSize.height = nativeSize[1];
		return vSize;
	}
	public synchronized void setRing(String path) {
		setRing(nativePtr, path);
	}
	public synchronized String getRing() {
		return getRing(nativePtr);
	}

	public synchronized void setRootCA(String path) {
		setRootCA(nativePtr, path);
	}

	public synchronized void setRingback(String path) {
		setRingback(nativePtr, path);
	}

	public synchronized LinphoneProxyConfig[] getProxyConfigList() {
		return getProxyConfigList(nativePtr);
	}

	public synchronized PayloadType[] getVideoCodecs() {
		long[] typesPtr = listVideoPayloadTypes(nativePtr);
		if (typesPtr == null) return null;

		PayloadType[] codecs = new PayloadType[typesPtr.length];

		for (int i=0; i < codecs.length; i++) {
			codecs[i] = new PayloadTypeImpl(typesPtr[i]);
		}

		return codecs;
	}
	public synchronized void setVideoCodecs(PayloadType[] codecs) {
		long[] typesPtr = new long[codecs.length];
		for (int i=0; i < codecs.length; i++) {
			typesPtr[i] = ((PayloadTypeImpl)codecs[i]).nativePtr;
		}
		setVideoCodecs(nativePtr, typesPtr);
	}
	public synchronized PayloadType[] getAudioCodecs() {
		long[] typesPtr = listAudioPayloadTypes(nativePtr);
		if (typesPtr == null) return null;

		PayloadType[] codecs = new PayloadType[typesPtr.length];

		for (int i=0; i < codecs.length; i++) {
			codecs[i] = new PayloadTypeImpl(typesPtr[i]);
		}

		return codecs;
	}
	public synchronized void setAudioCodecs(PayloadType[] codecs) {
		long[] typesPtr = new long[codecs.length];
		for (int i=0; i < codecs.length; i++) {
			typesPtr[i] = ((PayloadTypeImpl)codecs[i]).nativePtr;
		}
		setAudioCodecs(nativePtr, typesPtr);
	}
	public synchronized boolean isNetworkReachable() {
		return isNetworkStateReachable(nativePtr);
	}

	public synchronized void enableKeepAlive(boolean enable) {
		enableKeepAlive(nativePtr, enable);

	}
	public synchronized boolean isKeepAliveEnabled() {
		return isKeepAliveEnabled(nativePtr);
	}
	public synchronized void startEchoCalibration(LinphoneCoreListener listener) throws LinphoneCoreException {
		startEchoCalibration(nativePtr, listener);
	}

	public synchronized Transports getSignalingTransportPorts() {
		Transports transports = new Transports();
		transports.udp = getSignalingTransportPort(nativePtr, 0);
		transports.tcp = getSignalingTransportPort(nativePtr, 1);
		transports.tls = getSignalingTransportPort(nativePtr, 3);
		// See C struct LCSipTransports in linphonecore.h
		// Code is the index in the structure
		return transports;
	}
	public synchronized void setSignalingTransportPorts(Transports transports) {
		setSignalingTransportPorts(nativePtr, transports.udp, transports.tcp, transports.tls);
	}

	public synchronized void enableIpv6(boolean enable) {
		enableIpv6(nativePtr, enable);
	}
	public synchronized boolean isIpv6Enabled() {
		return isIpv6Enabled(nativePtr);
	}
	public synchronized void adjustSoftwareVolume(int i) {
		//deprecated, does the same as setPlaybackGain().
	}

	public synchronized boolean pauseCall(LinphoneCall call) {
		return 0 == pauseCall(nativePtr, ((LinphoneCallImpl) call).nativePtr);
	}
	public synchronized boolean resumeCall(LinphoneCall call) {
		return 0 == resumeCall(nativePtr, ((LinphoneCallImpl) call).nativePtr);
	}
	public synchronized boolean pauseAllCalls() {
		return 0 == pauseAllCalls(nativePtr);
	}
	public synchronized void setDownloadPtime(int ptime) {
		setDownloadPtime(nativePtr,ptime);

	}
	public synchronized void setUploadPtime(int ptime) {
		setUploadPtime(nativePtr, ptime);
	}

	public synchronized void setZrtpSecretsCache(String file) {
		setZrtpSecretsCache(nativePtr, file);
	}
	public synchronized void enableEchoLimiter(boolean val) {
		enableEchoLimiter(nativePtr, val);
	}
	public synchronized void setVideoDevice(int id) {
		Log.i("Setting camera id :", id);
		if (setVideoDevice(nativePtr, id) != 0) {
			Log.e("Failed to set video device to id:", id);
		}
	}
	public synchronized int getVideoDevice() {
		return getVideoDevice(nativePtr);
	}


	private native void leaveConference(long nativePtr);
	public synchronized void leaveConference() {
		leaveConference(nativePtr);
	}

	private native boolean enterConference(long nativePtr);
	public synchronized boolean enterConference() {
		return enterConference(nativePtr);
	}

	private native boolean isInConference(long nativePtr);
	public synchronized boolean isInConference() {
		return isInConference(nativePtr);
	}

	private native void terminateConference(long nativePtr);
	public synchronized void terminateConference() {
		terminateConference(nativePtr);
	}
	private native int getConferenceSize(long nativePtr);
	public synchronized int getConferenceSize() {
		return getConferenceSize(nativePtr);
	}
	private native LinphoneConference createConference(long corePtr, LinphoneConferenceParams params);
	public synchronized LinphoneConference createConference(LinphoneConferenceParams params) {
		return createConference(this.nativePtr, params);
	}
	private native LinphoneConference getConference(long nativePtr);
	public synchronized LinphoneConference getConference() {
		return getConference(nativePtr);
	}
	private native int getCallsNb(long nativePtr);
	public synchronized int getCallsNb() {
		return getCallsNb(nativePtr);
	}
	private native void terminateAllCalls(long nativePtr);
	public synchronized void terminateAllCalls() {
		terminateAllCalls(nativePtr);
	}
	private native Object getCall(long nativePtr, int position);
	public synchronized LinphoneCall[] getCalls() {
		int size = getCallsNb(nativePtr);
		LinphoneCall[] calls = new LinphoneCall[size];
		for (int i=0; i < size; i++) {
			calls[i]=((LinphoneCall)getCall(nativePtr, i));
		}
		return calls;
	}
	private native void addAllToConference(long nativePtr);
	public synchronized void addAllToConference() {
		addAllToConference(nativePtr);

	}
	private native void addToConference(long nativePtr, long nativePtrLcall);
	public synchronized void addToConference(LinphoneCall call) {
		addToConference(nativePtr, getCallPtr(call));

	}
	private native void removeFromConference(long nativePtr, long nativeCallPtr);
	public synchronized void removeFromConference(LinphoneCall call) {
		removeFromConference(nativePtr,getCallPtr(call));
	}

	private long getCallPtr(LinphoneCall call) {
		return ((LinphoneCallImpl)call).nativePtr;
	}

	private long getCallParamsPtr(LinphoneCallParams callParams) {
		return ((LinphoneCallParamsImpl)callParams).nativePtr;
	}

	private native int transferCall(long nativePtr, long callPtr, String referTo);
	public synchronized void transferCall(LinphoneCall call, String referTo) {
		transferCall(nativePtr, getCallPtr(call), referTo);
	}

	private native int transferCallToAnother(long nativePtr, long callPtr, long destPtr);
	public synchronized void transferCallToAnother(LinphoneCall call, LinphoneCall dest) {
		transferCallToAnother(nativePtr, getCallPtr(call), getCallPtr(dest));
	}

	private native Object findCallFromUri(long nativePtr, String uri);
	@Override
	public synchronized LinphoneCall findCallFromUri(String uri) {
		return (LinphoneCall) findCallFromUri(nativePtr, uri);
	}

	public synchronized MediaEncryption getMediaEncryption() {
		return MediaEncryption.fromInt(getMediaEncryption(nativePtr));
	}
	public synchronized boolean isMediaEncryptionMandatory() {
		return isMediaEncryptionMandatory(nativePtr);
	}
	public synchronized void setMediaEncryption(MediaEncryption menc) {
		setMediaEncryption(nativePtr, menc.mValue);
	}
	public synchronized void setMediaEncryptionMandatory(boolean yesno) {
		setMediaEncryptionMandatory(nativePtr, yesno);
	}

	private native int getMaxCalls(long nativePtr);
	public synchronized int getMaxCalls() {
		return getMaxCalls(nativePtr);
	}
	@Override
	public boolean isMyself(String uri) {
		LinphoneProxyConfig lpc = getDefaultProxyConfig();
		if (lpc == null) return false;
		return uri.equals(lpc.getIdentity());
	}

	private native boolean soundResourcesLocked(long nativePtr);
	public synchronized boolean soundResourcesLocked() {
		return soundResourcesLocked(nativePtr);
	}

	private native void setMaxCalls(long nativePtr, int max);
	@Override
	public synchronized void setMaxCalls(int max) {
		setMaxCalls(nativePtr, max);
	}
	private native boolean isEchoLimiterEnabled(long nativePtr);
	@Override
	public synchronized boolean isEchoLimiterEnabled() {
		return isEchoLimiterEnabled(nativePtr);
	}
	private native boolean mediaEncryptionSupported(long nativePtr, int menc);
	@Override
	public synchronized boolean mediaEncryptionSupported(MediaEncryption menc) {
		return mediaEncryptionSupported(nativePtr,menc.mValue);
	}

	private native void setPlayFile(long nativePtr, String path);

	@Override
	public synchronized void setPlayFile(String path) {
		setPlayFile(nativePtr, path);
	}


	private native void tunnelAddServerAndMirror(long nativePtr, String host, int port, int mirror, int ms);
	@Override
	public synchronized void tunnelAddServerAndMirror(String host, int port, int mirror, int ms) {
		tunnelAddServerAndMirror(nativePtr, host, port, mirror, ms);
	}

	private native void tunnelAddServer(long nativePtr, long configPtr);
	@Override
	public synchronized void tunnelAddServer(TunnelConfig config) {
		tunnelAddServer(nativePtr, ((TunnelConfigImpl)config).mNativePtr);
	}

	private native final TunnelConfig[] tunnelGetServers(long nativePtr);
	@Override
	public synchronized final TunnelConfig[] tunnelGetServers() {
		return tunnelGetServers(nativePtr);
	}

	private native void tunnelAutoDetect(long nativePtr);
	@Override
	public synchronized void tunnelAutoDetect() {
		tunnelAutoDetect(nativePtr);
	}

	private native void tunnelCleanServers(long nativePtr);
	@Override
	public synchronized void tunnelCleanServers() {
		tunnelCleanServers(nativePtr);
	}

	private native void tunnelEnable(long nativePtr, boolean enable);
	@Override
	public synchronized void tunnelEnable(boolean enable) {
		tunnelEnable(nativePtr, enable);
	}
	
	private native void tunnelSetMode(long nativePtr, int mode);
	@Override
	public synchronized void tunnelSetMode(LinphoneCore.TunnelMode mode) {
		tunnelSetMode(nativePtr, TunnelMode.enumToInt(mode));
	}
	
	private native int tunnelGetMode(long nativePtr);
	@Override
	public synchronized LinphoneCore.TunnelMode tunnelGetMode() {
		return LinphoneCore.TunnelMode.intToEnum(tunnelGetMode(nativePtr));
	}
	
	private native void tunnelEnableSip(long nativePtr, boolean enable);
	@Override
	public void tunnelEnableSip(boolean enable) {
		tunnelEnableSip(nativePtr, enable);
	}
	
	private native boolean tunnelSipEnabled(long nativePtr);
	@Override
	public boolean tunnelSipEnabled() {
		return tunnelSipEnabled(nativePtr);
	}

	@Override
	public native boolean isTunnelAvailable();

	private native void acceptCallWithParams(long nativePtr, long aCall,
			long params);
	@Override
	public synchronized void acceptCallWithParams(LinphoneCall aCall,
			LinphoneCallParams params) throws LinphoneCoreException {
		acceptCallWithParams(nativePtr, getCallPtr(aCall), getCallParamsPtr(params));
	}

	private native void acceptCallUpdate(long nativePtr, long aCall, long params);
	@Override
	public synchronized void acceptCallUpdate(LinphoneCall aCall, LinphoneCallParams params)
			throws LinphoneCoreException {
		acceptCallUpdate(nativePtr, getCallPtr(aCall), getCallParamsPtr(params));
	}

	private native void deferCallUpdate(long nativePtr, long aCall);
	@Override
	public synchronized void deferCallUpdate(LinphoneCall aCall)
			throws LinphoneCoreException {
		deferCallUpdate(nativePtr, getCallPtr(aCall));
	}


	private native void setVideoPolicy(long nativePtr, boolean autoInitiate, boolean autoAccept);
	public synchronized void setVideoPolicy(boolean autoInitiate, boolean autoAccept) {
		setVideoPolicy(nativePtr, autoInitiate, autoAccept);
	}
	private native boolean getVideoAutoInitiatePolicy(long nativePtr);
	public synchronized boolean getVideoAutoInitiatePolicy() {
		return getVideoAutoInitiatePolicy(nativePtr);
	}
	private native boolean getVideoAutoAcceptPolicy(long nativePtr);
	public synchronized boolean getVideoAutoAcceptPolicy() {
		return getVideoAutoAcceptPolicy(nativePtr);
	}

	private native void setStaticPicture(long nativePtr, String path);
	public synchronized void setStaticPicture(String path) {
		setStaticPicture(nativePtr, path);
	}
	private native void setUserAgent(long nativePtr, String name, String version);
	@Override
	public synchronized void setUserAgent(String name, String version) {
		setUserAgent(nativePtr,name,version);
	}

	private native void setCpuCountNative(int count);
	public synchronized void setCpuCount(int count)
	{
		setCpuCountNative(count);
	}

	public synchronized int getMissedCallsCount() {
		return getMissedCallsCount(nativePtr);
	}

	public synchronized void removeCallLog(LinphoneCallLog log) {
		removeCallLog(nativePtr, ((LinphoneCallLogImpl) log).getNativePtr());
	}

	public synchronized void resetMissedCallsCount() {
		resetMissedCallsCount(nativePtr);
	}

	private native void tunnelSetHttpProxy(long nativePtr, String proxy_host, int port,
			String username, String password);
	@Override
	public synchronized void tunnelSetHttpProxy(String proxy_host, int port,
			String username, String password) {
		tunnelSetHttpProxy(nativePtr, proxy_host, port, username, password);
	}

	private native void refreshRegisters(long nativePtr);
	public synchronized void refreshRegisters() {
		refreshRegisters(nativePtr);
	}

	@Override
	public String getVersion() {
		return getVersion(nativePtr);
	}
	/**
	 * Wildcard value used by #linphone_core_find_payload_type to ignore rate in search algorithm
	 */
	static int FIND_PAYLOAD_IGNORE_RATE = -1;
	/**
	 * Wildcard value used by #linphone_core_find_payload_type to ignore channel in search algorithm
	 */
	static int FIND_PAYLOAD_IGNORE_CHANNELS = -1;
	@Override
	public synchronized PayloadType findPayloadType(String mime, int clockRate) {
		return findPayloadType(mime, clockRate, FIND_PAYLOAD_IGNORE_CHANNELS);
	}

	private native void removeFriend(long ptr, long lf);
	@Override
	public synchronized void removeFriend(LinphoneFriend lf) {
		removeFriend(nativePtr, lf.getNativePtr());
	}

	private native LinphoneFriend getFriendByAddress(long ptr, String sipUri);
	@Override
	public synchronized LinphoneFriend findFriendByAddress(String sipUri) {
		return getFriendByAddress(nativePtr, sipUri);
	}

	public synchronized void setAudioPort(int port) {
		setAudioPort(nativePtr, port);
	}

	public synchronized void setVideoPort(int port) {
		setVideoPort(nativePtr, port);
	}

	public synchronized void setAudioPortRange(int minPort, int maxPort) {
		setAudioPortRange(nativePtr, minPort, maxPort);
	}

	public synchronized void setVideoPortRange(int minPort, int maxPort) {
		setVideoPortRange(nativePtr, minPort, maxPort);
	}

	public synchronized void setIncomingTimeout(int timeout) {
		setIncomingTimeout(nativePtr, timeout);
	}

	public synchronized void setInCallTimeout(int timeout)
	{
		setInCallTimeout(nativePtr, timeout);
	}

	private native void setMicrophoneGain(long ptr, float gain);
	public synchronized void setMicrophoneGain(float gain) {
		setMicrophoneGain(nativePtr, gain);
	}

	public synchronized void setPrimaryContact(String address) {
		setPrimaryContact2(nativePtr, address);
	}

	public synchronized String getPrimaryContact() {
		return getPrimaryContact(nativePtr);
	}

	public synchronized void setPrimaryContact(String displayName, String username) {
		setPrimaryContact(nativePtr, displayName, username);
	}

	public synchronized String getPrimaryContactUsername() {
		return getPrimaryContactUsername(nativePtr);
	}

	public synchronized String getPrimaryContactDisplayName() {
		return getPrimaryContactDisplayName(nativePtr);
	}

	private native void setUseSipInfoForDtmfs(long ptr, boolean use);
	public synchronized void setUseSipInfoForDtmfs(boolean use) {
		setUseSipInfoForDtmfs(nativePtr, use);
	}

	private native boolean getUseSipInfoForDtmfs(long ptr);
	public synchronized boolean getUseSipInfoForDtmfs() {
		return getUseSipInfoForDtmfs(nativePtr);
	}

	private native void setUseRfc2833ForDtmfs(long ptr, boolean use);
	public synchronized void setUseRfc2833ForDtmfs(boolean use) {
		setUseRfc2833ForDtmfs(nativePtr, use);
	}

	private native boolean getUseRfc2833ForDtmfs(long ptr);
	public synchronized boolean getUseRfc2833ForDtmfs() {
		return getUseRfc2833ForDtmfs(nativePtr);
	}

	private native long getConfig(long ptr);
	public synchronized LpConfig getConfig() {
		long configPtr=getConfig(nativePtr);
		return new LpConfigImpl(configPtr);
	}
	private native boolean needsEchoCalibration(long ptr);
	@Override
	public synchronized boolean needsEchoCalibration() {
		return needsEchoCalibration(nativePtr);
	}
	private native boolean hasBuiltInEchoCanceler(long ptr);
	@Override
	public synchronized boolean hasBuiltInEchoCanceler() {
		return hasBuiltInEchoCanceler(nativePtr);
	}
	private native void declineCall(long coreptr, long callptr, int reason);
	@Override
	public synchronized void declineCall(LinphoneCall aCall, Reason reason) {
		declineCall(nativePtr,((LinphoneCallImpl)aCall).nativePtr,reason.mValue);
	}

	private native boolean upnpAvailable(long ptr);
	public synchronized boolean upnpAvailable() {
		return upnpAvailable(nativePtr);
	}

	private native int getUpnpState(long ptr);
	public synchronized UpnpState getUpnpState() {
		return UpnpState.fromInt(getUpnpState(nativePtr));
	}

	private native String getUpnpExternalIpaddress(long ptr);
	public synchronized String getUpnpExternalIpaddress() {
		return getUpnpExternalIpaddress(nativePtr);
	}
	private native int startConferenceRecording(long nativePtr, String path);
	@Override
	public synchronized void startConferenceRecording(String path) {
		startConferenceRecording(nativePtr,path);
	}

	private native int stopConferenceRecording(long nativePtr);
	@Override
	public synchronized void stopConferenceRecording() {
		stopConferenceRecording(nativePtr);
	}
	@Override
	public synchronized PayloadType findPayloadType(String mime) {
		return findPayloadType(mime, FIND_PAYLOAD_IGNORE_RATE);
	}

	private native void setSipDscp(long nativePtr, int dscp);
	@Override
	public synchronized void setSipDscp(int dscp) {
		setSipDscp(nativePtr, dscp);
	}

	private native int getSipDscp(long nativePtr);
	@Override
	public synchronized int getSipDscp() {
		return getSipDscp(nativePtr);
	}
	private native void setAudioDscp(long nativePtr, int dscp);
	@Override
	public synchronized void setAudioDscp(int dscp) {
		setAudioDscp(nativePtr, dscp);
	}

	private native int getAudioDscp(long nativePtr);
	@Override
	public synchronized int getAudioDscp() {
		return getAudioDscp(nativePtr);
	}

	private native void setVideoDscp(long nativePtr, int dscp);
	@Override
	public synchronized void setVideoDscp(int dscp) {
		setVideoDscp(nativePtr,dscp);
	}

	private native int getVideoDscp(long nativePtr);
	@Override
	public synchronized int getVideoDscp() {
		return getVideoDscp(nativePtr);
	}

	private native long createInfoMessage(long nativeptr);
	@Override
	public synchronized LinphoneInfoMessage createInfoMessage() {
		return new LinphoneInfoMessageImpl(createInfoMessage(nativePtr));
	}

	private native Object subscribe(long coreptr, long addrptr, String eventname, int expires, String type, String subtype, byte data [], String encoding);
	@Override
	public synchronized LinphoneEvent subscribe(LinphoneAddress resource, String eventname,
			int expires, LinphoneContent content) {
		return (LinphoneEvent)subscribe(nativePtr, ((LinphoneAddressImpl)resource).nativePtr, eventname, expires,
				content!=null ? content.getType() : null, content!=null ? content.getSubtype() : null, content!=null ? content.getData() : null,
						content!=null ? content.getEncoding() : null);
	}
	private native Object publish(long coreptr, long addrptr, String eventname, int expires, String type, String subtype, byte data [], String encoding);
	@Override
	public synchronized LinphoneEvent publish(LinphoneAddress resource, String eventname,
			int expires, LinphoneContent content) {
		return (LinphoneEvent)publish(nativePtr, ((LinphoneAddressImpl) resource).nativePtr, eventname, expires,
				content != null ? content.getType() : null, content != null ? content.getSubtype() : null, content != null ? content.getData() : null,
				content != null ? content.getEncoding() : null);
	}

	private native Object createSubscribe(long core, long addr, String event, int expires);
	@Override
	public synchronized LinphoneEvent createSubscribe(LinphoneAddress resource,
			String event, int expires) {
		return (LinphoneEvent)createSubscribe(nativePtr, ((LinphoneAddressImpl) resource).nativePtr, event, expires);
	}
	private native Object createPublish(long core, long addr, String event, int expires);
	@Override
	public synchronized LinphoneEvent createPublish(LinphoneAddress resource,
			String event, int expires) {
		return (LinphoneEvent)createPublish(nativePtr, ((LinphoneAddressImpl) resource).nativePtr, event, expires);
	}

	public synchronized void setChatDatabasePath(String path) {
		setChatDatabasePath(nativePtr, path);
	}

	public synchronized void setCallLogsDatabasePath(String path) {
		setCallLogsDatabasePath(nativePtr, path);
	}
	
	public synchronized void setFriendsDatabasePath(String path) {
		setFriendsDatabasePath(nativePtr, path);
	}

	public synchronized LinphoneChatRoom[] getChatRooms() {
		long[] typesPtr = getChatRooms(nativePtr);
		if (typesPtr == null) return null;

		LinphoneChatRoom[] proxies = new LinphoneChatRoom[typesPtr.length];

		for (int i=0; i < proxies.length; i++) {
			proxies[i] = new LinphoneChatRoomImpl(typesPtr[i]);
		}

		return proxies;
	}
	public synchronized LinphoneAuthInfo[] getAuthInfosList() {
		long[] typesPtr = getAuthInfosList(nativePtr);
		if (typesPtr == null) return null;

		LinphoneAuthInfo[] authInfos = new LinphoneAuthInfo[typesPtr.length];

		for (int i=0; i < authInfos.length; i++) {
			authInfos[i] = new LinphoneAuthInfoImpl(typesPtr[i]);
		}

		return authInfos;
	}

	public synchronized LinphoneAuthInfo findAuthInfo(String username, String realm, String domain) {
		long ptr = findAuthInfos(nativePtr, username, realm, domain);
		if (ptr == 0)
			return null;

		return new LinphoneAuthInfoImpl(ptr);
	}
	private native LinphoneCall startReferedCall(long corePtr, long callptr, long paramsPtr);
	@Override
	public synchronized LinphoneCall startReferedCall(LinphoneCall call,
			LinphoneCallParams params) {
		long ptrParams =((LinphoneCallParamsImpl)params).nativePtr;
		return startReferedCall(nativePtr, getCallPtr(call), ptrParams);
	}

	private native String[] listSupportedVideoResolutions(long ptr);
	@Override
	public synchronized String[] getSupportedVideoSizes() {
		return listSupportedVideoResolutions(nativePtr);
	}

	@Override
	public synchronized int migrateToMultiTransport() {
		return migrateToMultiTransport(nativePtr);
	}

	@Override
	public synchronized void migrateCallLogs() {
		migrateCallLogs(nativePtr);
	}

	private native boolean acceptEarlyMedia(long lc, long call);
	@Override
	public synchronized boolean acceptEarlyMedia(LinphoneCall call) {
		return acceptEarlyMedia(nativePtr, getCallPtr(call));
	}

	private native boolean acceptEarlyMediaWithParams(long lc, long call, long params);
	@Override
	public synchronized boolean acceptEarlyMediaWithParams(LinphoneCall call,
			LinphoneCallParams params) {
		long ptrParams = params != null ? ((LinphoneCallParamsImpl) params).nativePtr : 0;
		return acceptEarlyMediaWithParams(nativePtr, getCallPtr(call), ptrParams);
	}
	@Override
	public synchronized LinphoneProxyConfig createProxyConfig() {
		return new LinphoneProxyConfigImpl(this);
	}
	@Override
	public synchronized LinphoneProxyConfig createProxyConfig(String identity,String proxy,String route, boolean enableRegister) throws LinphoneCoreException {
		isValid();
		try {
			return new LinphoneProxyConfigImpl(this,identity,proxy,route,enableRegister);
		} catch(LinphoneCoreException e){
			return null;
		}
	}
	@Override
	public synchronized void setCallErrorTone(Reason reason, String path) {
		setCallErrorTone(nativePtr, reason.mValue, path);
	}
	private native void setMtu(long nativePtr, int mtu);
	@Override
	public synchronized void setMtu(int mtu) {
		setMtu(nativePtr, mtu);
	}
	private native int getMtu(long nativePtr);
	@Override
	public synchronized int getMtu() {
		return getMtu(nativePtr);
	}
	@Override
	public synchronized void enableSdp200Ack(boolean enable) {
		enableSdp200Ack(nativePtr, enable);
	}
	@Override
	public synchronized boolean isSdp200AckEnabled() {
		return isSdp200AckEnabled(nativePtr);
	}
	private native void setTone(long nativePtr, int id, String wavfile);
	@Override
	public synchronized void setTone(ToneID id, String wavfile) {
		setTone(nativePtr, id.mValue, wavfile);
	}
	private native void disableChat(long ptr, int denycode);
	@Override
	public synchronized void disableChat(Reason denycode) {
		disableChat(nativePtr, denycode.mValue);
	}
	private native void enableChat(long ptr);
	@Override
	public synchronized void enableChat() {
		enableChat(nativePtr);
	}
	private native boolean chatEnabled(long ptr);
	@Override
	public synchronized boolean chatEnabled() {
		return chatEnabled(nativePtr);
	}

	@Override
	public synchronized void stopRinging() {
		stopRinging(nativePtr);
	}
	private native void setPayloadTypeBitrate(long coreptr, long payload_ptr, int bitrate);
	@Override
	public synchronized void setPayloadTypeBitrate(PayloadType pt, int bitrate) {
		setPayloadTypeBitrate(nativePtr, ((PayloadTypeImpl) pt).nativePtr, bitrate);
	}
	private native int getPayloadTypeBitrate(long coreptr, long payload_ptr);
	@Override
	public synchronized int getPayloadTypeBitrate(PayloadType pt) {
		return getPayloadTypeBitrate(nativePtr, ((PayloadTypeImpl)pt).nativePtr);
	}

	private native void setPayloadTypeNumber(long coreptr, long payload_ptr, int number);
	@Override
	public synchronized void setPayloadTypeNumber(PayloadType pt, int number) {
		setPayloadTypeNumber(nativePtr, ((PayloadTypeImpl)pt).nativePtr, number);
	}
	private native int getPayloadTypeNumber(long coreptr, long payload_ptr);
	@Override
	public synchronized int getPayloadTypeNumber(PayloadType pt) {
		return getPayloadTypeNumber(nativePtr, ((PayloadTypeImpl)pt).nativePtr);
	}

	@Override
	public synchronized void enableAdaptiveRateControl(boolean enable) {
		enableAdaptiveRateControl(nativePtr, enable);

	}
	@Override
	public synchronized boolean isAdaptiveRateControlEnabled() {
		return isAdaptiveRateControlEnabled(nativePtr);
	}
	public synchronized AdaptiveRateAlgorithm getAdaptiveRateAlgorithm() {
		return AdaptiveRateAlgorithm.fromString(getAdaptiveRateAlgorithm(nativePtr));
	}
	public synchronized void setAdaptiveRateAlgorithm(AdaptiveRateAlgorithm alg) {
		setAdaptiveRateAlgorithm(nativePtr, alg.toString());
	}


	private native void setAudioJittcomp(long ptr, int value);
	@Override
	public synchronized void setAudioJittcomp(int value) {
		setAudioJittcomp(nativePtr, value);
	}
	private native void setVideoJittcomp(long ptr, int value);
	@Override
	public synchronized void setVideoJittcomp(int value) {
		setVideoJittcomp(nativePtr, value);
	}
	
	private native void setFileTransferServer(long ptr, String serverUrl);
	@Override
	public synchronized void setFileTransferServer(String serverUrl) {
		setFileTransferServer(nativePtr, serverUrl);
	}
	
	private native String getFileTransferServer(long ptr);
	@Override
	public synchronized String getFileTransferServer() {
		return getFileTransferServer(nativePtr);
	}

	private native long createLocalPlayer(long nativePtr, AndroidVideoWindowImpl window);
	@Override
	public synchronized LinphonePlayer createLocalPlayer(AndroidVideoWindowImpl window) {
		long playerPtr = createLocalPlayer(nativePtr, window);
		if(playerPtr != 0) {
			return new LinphonePlayerImpl(playerPtr);
		} else {
			return null;
		}
	}
	
	private native void addListener(long nativePtr, LinphoneCoreListener listener);
	@Override
	public void addListener(LinphoneCoreListener listener) {
		addListener(nativePtr, listener);
	}
	
	private native void removeListener(long nativePtr, LinphoneCoreListener listener);
	@Override
	public void removeListener(LinphoneCoreListener listener) {
		removeListener(nativePtr, listener);
	}
	private native void setRemoteRingbackTone(long nativePtr, String file);
	@Override
	public void setRemoteRingbackTone(String file) {
		setRemoteRingbackTone(nativePtr, file);
	}
	private native String getRemoteRingbackTone(long nativePtr);
	@Override
	public String getRemoteRingbackTone() {
		return getRemoteRingbackTone(nativePtr);
	}
	
	private native void uploadLogCollection(long nativePtr);
	@Override
	public void uploadLogCollection() {
		uploadLogCollection(nativePtr);
	}

	@Override
	public native void resetLogCollection();
	
	private native void setPreferredFramerate(long nativePtr, float fps);
	@Override
	public void setPreferredFramerate(float fps) {
		setPreferredFramerate(nativePtr, fps);
	}
	private native float getPreferredFramerate(long nativePtr);
	@Override
	public float getPreferredFramerate() {
		return getPreferredFramerate(nativePtr);
	}
	
	
	private native int setAudioMulticastAddr(long nativePtr, String ip);
	@Override
	public void setAudioMulticastAddr(String ip) throws LinphoneCoreException {
		if (setAudioMulticastAddr(nativePtr, ip)!=0)
			throw new LinphoneCoreException("bad ip address ["+ip+"]");
	}
	private native int setVideoMulticastAddr(long nativePtr, String ip);
	@Override
	public void setVideoMulticastAddr(String ip) throws LinphoneCoreException {
		if (setVideoMulticastAddr(nativePtr, ip)!=0)
			throw new LinphoneCoreException("bad ip address ["+ip+"]");
	}
	private native String getAudioMulticastAddr(long ptr);
	@Override
	public String getAudioMulticastAddr() {
		return getAudioMulticastAddr(nativePtr) ;
	}
	private native String getVideoMulticastAddr(long ptr);
	@Override
	public String getVideoMulticastAddr() {
		return getVideoMulticastAddr(nativePtr);
	}
	private native int setAudioMulticastTtl(long ptr,int ttl);
	@Override
	public void setAudioMulticastTtl(int ttl) throws LinphoneCoreException {
		if (setAudioMulticastTtl(nativePtr, ttl)!=0)
			throw new LinphoneCoreException("bad ttl value ["+ttl+"]");
		
	}
	private native int setVideoMulticastTtl(long ptr,int ttl);
	@Override
	public void setVideoMulticastTtl(int ttl) throws LinphoneCoreException {
		if (setVideoMulticastTtl(nativePtr, ttl)!=0)
			throw new LinphoneCoreException("bad ttl value ["+ttl+"]");	
	}
	private native int getAudioMulticastTtl(long ptr);
	@Override
	public int getAudioMulticastTtl() {
		return getAudioMulticastTtl(nativePtr);	
	}
	private native int getVideoMulticastTtl(long ptr);
	@Override
	public int getVideoMulticastTtl() {
		return getVideoMulticastTtl(nativePtr);
	}
	private native void enableAudioMulticast(long ptr,boolean yesno);
	@Override
	public void enableAudioMulticast(boolean yesno) {
		enableAudioMulticast(nativePtr,yesno);
	}
	private native boolean audioMulticastEnabled(long ptr);
	@Override
	public boolean audioMulticastEnabled() {
		return audioMulticastEnabled(nativePtr);
	}
	private native void enableVideoMulticast(long ptr,boolean yesno);
	
	@Override
	public void enableVideoMulticast(boolean yesno) {
		enableVideoMulticast(nativePtr,yesno);
	}
	private native boolean videoMulticastEnabled(long ptr);
	@Override
	public boolean videoMulticastEnabled() {
		return videoMulticastEnabled(nativePtr);
	}

	private native void enableDnsSrv(long ptr, boolean yesno);
	@Override
	public void enableDnsSrv(boolean yesno) {
		enableDnsSrv(nativePtr, yesno);
	}
	private native boolean dnsSrvEnabled(long ptr);
	@Override
	public boolean dnsSrvEnabled() {
		return dnsSrvEnabled(nativePtr);
	}

	private native void setVideoPreset(long nativePtr, String preset);
	@Override
	public void setVideoPreset(String preset) {
		setVideoPreset(nativePtr, preset);
	}

	private native String getVideoPreset(long nativePtr);
	@Override
	public String getVideoPreset() {
		return getVideoPreset(nativePtr);
	}
	private native long createCallParams(long nativePtr, long callPtr);
	@Override
	public LinphoneCallParams createCallParams(LinphoneCall call) {
		long callptr = 0;
		if (call!=null) callptr = ((LinphoneCallImpl)call).nativePtr;
		long ptr = createCallParams(nativePtr, callptr);
		return new LinphoneCallParamsImpl(ptr);
	}
	private native void setProvisioningUri(long nativePtr, String uri);
	@Override
	public void setProvisioningUri(String uri){
		setProvisioningUri(nativePtr, uri);
	}

	private native String getProvisioningUri(long nativePtr);
	@Override
	public String getProvisioningUri(){
		return getProvisioningUri(nativePtr);
	}
	private native int getGlobalState(long nativePtr);
	public GlobalState getGlobalState(){
		return GlobalState.fromInt(getGlobalState(nativePtr));
	}
	private native void setHttpProxyHost(long nativePtr, String host);
	@Override
	public void setHttpProxyHost(String host){
		setHttpProxyHost(nativePtr, host);
	}

	private native void setHttpProxyPort(long nativePtr, int port);
	@Override
	public void setHttpProxyPort(int port){
		setHttpProxyPort(nativePtr, port);
	}

	private native String getHttpProxyHost(long nativePtr);
	@Override
	public String getHttpProxyHost(){
		return getHttpProxyHost(nativePtr);
	}

	private native int getHttpProxyPort(long nativePtr);
	@Override
	public int getHttpProxyPort(){
		return getHttpProxyPort(nativePtr);
	}
	private native void setSipTransportTimeout(long nativePtr, int timeout_ms);
	@Override
	public void setSipTransportTimeout(int timeout_ms){
		setSipTransportTimeout(nativePtr, timeout_ms);
	}

	private native int getSipTransportTimeout(long nativePtr);
	@Override
	public int getSipTransportTimeout(){
		return getSipTransportTimeout(nativePtr);
	}
	private native void setNortpTimeout(long nativePtr, int timeout);
	@Override
	public void setNortpTimeout(int timeout){
		setNortpTimeout(nativePtr, timeout);
	}

	private native int getNortpTimeout(long nativePtr);
	@Override
	public int getNortpTimeout(){
		return getNortpTimeout(nativePtr);
	}
<<<<<<< HEAD
	
	private native int importFriendsFromVCardFile(long nativePtr, String file);
	@Override
	public int importFriendsFromVCardFile(String file) {
		return importFriendsFromVCardFile(nativePtr, file);
	}
	
	private native void exportFriendsToVCardFile(long nativePtr, String file);
	@Override
	public void exportFriendsToVCardFile(String file) {
		exportFriendsToVCardFile(nativePtr, file);
	}
=======

	private native void setSipNetworkReachable(long nativePtr, boolean isReachable);
	@Override
	public void setSipNetworkReachable(boolean isReachable) {
		setSipNetworkReachable(nativePtr, isReachable);
	}
	private native void setMediaNetworkReachable(long nativePtr, boolean isReachable);
	@Override
	public void setMediaNetworkReachable(boolean isReachable) {
		setMediaNetworkReachable(nativePtr, isReachable);
	}

>>>>>>> 92f74dcb
}<|MERGE_RESOLUTION|>--- conflicted
+++ resolved
@@ -459,17 +459,13 @@
 		return new LinphoneFriendListImpl(this);
 	}
 	
-<<<<<<< HEAD
+
 	public synchronized void addFriendList(LinphoneFriendList friendList) throws LinphoneCoreException {
 		addFriendList(nativePtr,((LinphoneFriendListImpl)friendList).nativePtr);
 	}
 	
 	public synchronized void removeFriendList(LinphoneFriendList friendList) throws LinphoneCoreException {
 		removeFriendList(nativePtr,((LinphoneFriendListImpl)friendList).nativePtr);
-=======
-	public synchronized void setFriendList(LinphoneFriendList friendList) throws LinphoneCoreException {
-		setFriendList(nativePtr, ((LinphoneFriendListImpl) friendList).nativePtr);
->>>>>>> 92f74dcb
 	}
 
 	public synchronized LinphoneFriend[] getFriendList() {
@@ -1624,7 +1620,6 @@
 	public int getNortpTimeout(){
 		return getNortpTimeout(nativePtr);
 	}
-<<<<<<< HEAD
 	
 	private native int importFriendsFromVCardFile(long nativePtr, String file);
 	@Override
@@ -1637,18 +1632,16 @@
 	public void exportFriendsToVCardFile(String file) {
 		exportFriendsToVCardFile(nativePtr, file);
 	}
-=======
 
 	private native void setSipNetworkReachable(long nativePtr, boolean isReachable);
 	@Override
 	public void setSipNetworkReachable(boolean isReachable) {
 		setSipNetworkReachable(nativePtr, isReachable);
 	}
+	
 	private native void setMediaNetworkReachable(long nativePtr, boolean isReachable);
 	@Override
 	public void setMediaNetworkReachable(boolean isReachable) {
 		setMediaNetworkReachable(nativePtr, isReachable);
 	}
-
->>>>>>> 92f74dcb
 }