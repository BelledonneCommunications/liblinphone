--- conflicted
+++ resolved
@@ -440,11 +440,7 @@
 LINPHONE_PUBLIC LinphoneAccount *linphone_call_params_get_account(const LinphoneCallParams *params);
 
 /**
-<<<<<<< HEAD
- * Toggle feedback for AVP
-=======
  * Toggle feedback extension for AVP
->>>>>>> 89410e0f
  * @param[in] params #LinphoneCallParams object
  * @param[in] enable wether or not AVPF should be enabled
 **/
@@ -452,13 +448,8 @@
 
 /**
  * Whether or not the feedback extension will be used for AVP
-<<<<<<< HEAD
- *
- * @return true if AVPF is enabled
-=======
  * @param[in] params #LinphoneCallParams object
  * @return true if AVPF is enabled, false otherwise
->>>>>>> 89410e0f
  **/
 LINPHONE_PUBLIC bool_t linphone_call_params_avpf_enabled(const LinphoneCallParams *params);
 
