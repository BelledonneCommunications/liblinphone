--- conflicted
+++ resolved
@@ -166,19 +166,18 @@
 LINPHONE_PUBLIC void linphone_auth_info_set_tls_key_path(LinphoneAuthInfo *auth_info, const char *tls_key_path);
 
 /**
-<<<<<<< HEAD
  * Remove all algorithms from the available algorithms list.
  * @param auth_info The #LinphoneAuthInfo object. @notnil
 **/
 LINPHONE_PUBLIC void linphone_auth_info_clear_available_algorithms(LinphoneAuthInfo *auth_info);
 
-=======
+/*
  * Sets the TLS key password, this is only usefull is the TLS key is encrypted.
  * @param auth_info The #LinphoneAuthInfo object. @notnil
  * @param tls_key_password The TLS key password. @maybenil
 **/
 LINPHONE_PUBLIC void linphone_auth_info_set_tls_key_password(LinphoneAuthInfo *auth_info, const char *tls_key_password);
->>>>>>> 7e1812b4
+
 
 /**
  * Gets the username.
@@ -263,9 +262,15 @@
  * @return The TLS key path. @maybenil
  */
 LINPHONE_PUBLIC const char *linphone_auth_info_get_tls_key_path(const LinphoneAuthInfo *auth_info);
-
-/**
-<<<<<<< HEAD
+	
+/*
+ * Gets the TLS key password.
+ * @param auth_info The #LinphoneAuthInfo object. @notnil
+ * @return The TLS key password. @maybenil
+ */
+LINPHONE_PUBLIC const char *linphone_auth_info_get_tls_key_password(const LinphoneAuthInfo *auth_info);
+
+/**
  * Check if Authinfos are the same without taking account algorithms
  * @param auth_info_1 The first #LinphoneAuthInfo object. @maybenil
  * @param auth_info_2 The second #LinphoneAuthInfo object. @maybenil
@@ -275,13 +280,6 @@
 
 /* you don't need those function*/
 LINPHONE_PUBLIC LINPHONE_DEPRECATED void linphone_auth_info_destroy(LinphoneAuthInfo *info);
-=======
- * Gets the TLS key password.
- * @param auth_info The #LinphoneAuthInfo object. @notnil
- * @return The TLS key password. @maybenil
- */
-LINPHONE_PUBLIC const char *linphone_auth_info_get_tls_key_password(const LinphoneAuthInfo *auth_info);
->>>>>>> 7e1812b4
 
 void linphone_auth_info_write_config(LpConfig *config, LinphoneAuthInfo *auth_info, int pos);
 
