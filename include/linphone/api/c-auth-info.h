--- conflicted
+++ resolved
@@ -87,42 +87,30 @@
 LINPHONE_PUBLIC void linphone_auth_info_set_username(LinphoneAuthInfo *auth_info, const char *username);
 
 /**
-<<<<<<< HEAD
- * Sets the algorithm to use.
- * @param[in] info The #LinphoneAuthInfo object
- * @param[in] algorithm The algorithm.
-=======
  * Sets the algorithm.
  * @param auth_info The #LinphoneAuthInfo object. @notnil
  * @param algorithm The algorithm. @maybenil
->>>>>>> 130518b7
 **/
 LINPHONE_PUBLIC void linphone_auth_info_set_algorithm(LinphoneAuthInfo *auth_info, const char *algorithm);
 
 /**
-<<<<<<< HEAD
  * Set the available algorithms list without testing unicity
- * @param[in] info The #LinphoneAuthInfo object
- * @param[in] algorithms \bctbx_list{const char *} The available algorithms list.
+ * @param info The #LinphoneAuthInfo object
+ * @param algorithms \bctbx_list{const char *} The available algorithms list.
 **/
 LINPHONE_PUBLIC void linphone_auth_info_set_available_algorithms(LinphoneAuthInfo *info, const bctbx_list_t *algorithms);
 
 /**
  * Add an unique algorithm in the the available algorithms list : Algorithms that already exist will not be added.
- * @param[in] info The #LinphoneAuthInfo object
- * @param[in] algorithm The algorithm to add.
+ * @param info The #LinphoneAuthInfo object
+ * @param algorithm The algorithm to add.
 **/
 LINPHONE_PUBLIC void linphone_auth_info_add_available_algorithm(LinphoneAuthInfo *info, const char *algorithm);
 
 /**
- * Sets the userid.
- * @param[in] info The #LinphoneAuthInfo object
- * @param[in] userid The userid.
-=======
  * Sets the user id.
  * @param auth_info The #LinphoneAuthInfo object. @notnil
  * @param user_id The user id. @maybenil
->>>>>>> 130518b7
 **/
 LINPHONE_PUBLIC void linphone_auth_info_set_userid(LinphoneAuthInfo *auth_info, const char *user_id);
 
@@ -266,22 +254,18 @@
  * @param auth_info The #LinphoneAuthInfo object. @notnil
  * @return The TLS key path. @maybenil
  */
-<<<<<<< HEAD
-LINPHONE_PUBLIC const char *linphone_auth_info_get_tls_key_path(const LinphoneAuthInfo *info);
+LINPHONE_PUBLIC const char *linphone_auth_info_get_tls_key_path(const LinphoneAuthInfo *auth_info);
 
 /**
  * Check if Authinfos are the same without taking account algorithms
- * @param[in] info1 The first #LinphoneAuthInfo object
- * @param[in] info2 The second #LinphoneAuthInfo object
- * @return True if all fields (Username, UserId, Realm, Domain) are the same
+ * @param info1 The first #LinphoneAuthInfo object. @maybenil
+ * @param info2 The second #LinphoneAuthInfo object. @maybenil
+ * @return TRUE if all fields (Username, UserId, Realm, Domain) are the same
  */
 LINPHONE_PUBLIC bool_t linphone_auth_info_is_equal_but_algorithms(const LinphoneAuthInfo *info1,const LinphoneAuthInfo *info2);
 
 /* you don't need those function*/
 LINPHONE_PUBLIC LINPHONE_DEPRECATED void linphone_auth_info_destroy(LinphoneAuthInfo *info);
-=======
-LINPHONE_PUBLIC const char *linphone_auth_info_get_tls_key_path(const LinphoneAuthInfo *auth_info);
->>>>>>> 130518b7
 
 void linphone_auth_info_write_config(LpConfig *config, LinphoneAuthInfo *auth_info, int pos);
 
