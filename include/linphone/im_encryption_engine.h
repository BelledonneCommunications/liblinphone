/*
im_encryption_engine.h
Copyright (C) 2016  Belledonne Communications SARL

This program is free software; you can redistribute it and/or
modify it under the terms of the GNU General Public License
as published by the Free Software Foundation; either version 2
of the License, or (at your option) any later version.

This program is distributed in the hope that it will be useful,
but WITHOUT ANY WARRANTY; without even the implied warranty of
MERCHANTABILITY or FITNESS FOR A PARTICULAR PURPOSE.  See the
GNU General Public License for more details.

You should have received a copy of the GNU General Public License
along with this program; if not, write to the Free Software
Foundation, Inc., 51 Franklin Street, Fifth Floor, Boston, MA  02110-1301, USA.
*/

#ifndef LINPHONE_IM_ENCRYPTION_ENGINE_H
#define LINPHONE_IM_ENCRYPTION_ENGINE_H

#include "linphone/types.h"

#ifdef __cplusplus
extern "C" {
#endif

/**
 * @addtogroup misc
 * @{
 */

/**
 * Acquire a reference to the LinphoneImEncryptionEngineCbs.
 * @param[in] cbs #LinphoneImEncryptionEngineCbs object.
 * @return The same #LinphoneImEncryptionEngineCbs object.
 * @donotwrap
**/
LinphoneImEncryptionEngineCbs * linphone_im_encryption_engine_cbs_ref(LinphoneImEncryptionEngineCbs *cbs);

/**
 * Release reference to the LinphoneImEncryptionEngineCbs.
 * @param[in] cbs #LinphoneImEncryptionEngineCbs object.
 * @donotwrap
**/
void linphone_im_encryption_engine_cbs_unref(LinphoneImEncryptionEngineCbs *cbs);

/**
 * Gets the user data in the #LinphoneImEncryptionEngineCbs object
 * @param[in] cbs the #LinphoneImEncryptionEngineCbs
 * @return the user data
 * @donotwrap
*/
LINPHONE_PUBLIC void *linphone_im_encryption_engine_cbs_get_user_data(const LinphoneImEncryptionEngineCbs *cbs);

/**
 * Sets the user data in the #LinphoneImEncryptionEngineCbs object
 * @param[in] cbs the #LinphoneImEncryptionEngineCbs object
 * @param[in] data the user data
 * @donotwrap
*/
LINPHONE_PUBLIC void linphone_im_encryption_engine_cbs_set_user_data(LinphoneImEncryptionEngineCbs *cbs, void *data);

/**
 * Acquire a reference to the LinphoneImEncryptionEngine.
 * @param[in] imee #LinphoneImEncryptionEngine object.
 * @return The same #LinphoneImEncryptionEngine object.
 * @donotwrap
**/
LINPHONE_PUBLIC LinphoneImEncryptionEngine * linphone_im_encryption_engine_ref(LinphoneImEncryptionEngine *imee);

/**
 * Release reference to the LinphoneImEncryptionEngine.
 * @param[in] imee #LinphoneImEncryptionEngine object.
 * @donotwrap
**/
LINPHONE_PUBLIC void linphone_im_encryption_engine_unref(LinphoneImEncryptionEngine *imee);

/**
 * Gets the user data in the #LinphoneImEncryptionEngine object
 * @param[in] imee the #LinphoneImEncryptionEngine
 * @return the user data
 * @donotwrap
*/
LINPHONE_PUBLIC void *linphone_im_encryption_engine_get_user_data(const LinphoneImEncryptionEngine *imee);

/**
 * Sets the user data in the #LinphoneImEncryptionEngine object
 * @param[in] imee the #LinphoneImEncryptionEngine object
 * @param[in] data the user data
 * @donotwrap
*/
LINPHONE_PUBLIC void linphone_im_encryption_engine_set_user_data(LinphoneImEncryptionEngine *imee, void *data);

/**
 * Gets the #LinphoneCore object that created the IM encryption engine
 * @param[in] imee #LinphoneImEncryptionEngine object
 * @return The #LinphoneCore object that created the IM encryption engine
 * @donotwrap
 */
LINPHONE_PUBLIC LinphoneCore * linphone_im_encryption_engine_get_core(LinphoneImEncryptionEngine *imee);

/**
 * Gets the #LinphoneImEncryptionEngineCbs object that holds the callbacks
 * @param[in] imee the #LinphoneImEncryptionEngine object
 * @return the #LinphoneImEncryptionEngineCbs object
 * @donotwrap
*/
LINPHONE_PUBLIC LinphoneImEncryptionEngineCbs* linphone_im_encryption_engine_get_callbacks(const LinphoneImEncryptionEngine *imee);

/**
 * Gets the callback that will decrypt the chat messages upon reception
 * @param[in] cbs the #LinphoneImEncryptionEngineCbs object
 * @return the callback
 * @donotwrap
*/
LINPHONE_PUBLIC LinphoneImEncryptionEngineCbsIncomingMessageCb linphone_im_encryption_engine_cbs_get_process_incoming_message(LinphoneImEncryptionEngineCbs *cbs);

/**
 * Sets the callback that will decrypt the chat messages upon reception
 * @param[in] cbs the #LinphoneImEncryptionEngineCbs object
 * @param[in] cb the callback to call
 * @donotwrap
*/
LINPHONE_PUBLIC void linphone_im_encryption_engine_cbs_set_process_incoming_message(LinphoneImEncryptionEngineCbs *cbs, LinphoneImEncryptionEngineCbsIncomingMessageCb cb);

/**
 * Gets the callback that will encrypt the chat messages before sending them
 * @param[in] cbs the #LinphoneImEncryptionEngineCbs object
 * @return the callback
 * @donotwrap
*/
LINPHONE_PUBLIC LinphoneImEncryptionEngineCbsOutgoingMessageCb linphone_im_encryption_engine_cbs_get_process_outgoing_message(LinphoneImEncryptionEngineCbs *cbs);

/**
 * Sets the callback that will encrypt the chat messages before sending them
 * @param[in] cbs the #LinphoneImEncryptionEngineCbs object
 * @param[in] cb the callback to call
 * @donotwrap
*/
LINPHONE_PUBLIC void linphone_im_encryption_engine_cbs_set_process_outgoing_message(LinphoneImEncryptionEngineCbs *cbs, LinphoneImEncryptionEngineCbsOutgoingMessageCb cb);

/**
 * Gets the callback that will decrypt the files while downloading them
 * @param[in] cbs the #LinphoneImEncryptionEngineCbs object
 * @return the callback
 * @donotwrap
*/
LINPHONE_PUBLIC LinphoneImEncryptionEngineCbsDownloadingFileCb linphone_im_encryption_engine_cbs_get_process_downloading_file(LinphoneImEncryptionEngineCbs *cbs);

/**
 * Sets the callback that will decrypt the files while downloading them
 * @param[in] cbs the #LinphoneImEncryptionEngineCbs object
 * @param[in] cb the callback to call
 * @donotwrap
*/
LINPHONE_PUBLIC void linphone_im_encryption_engine_cbs_set_process_downloading_file(LinphoneImEncryptionEngineCbs *cbs, LinphoneImEncryptionEngineCbsDownloadingFileCb cb);

/**
 * Gets the callback that will will encrypt the files while uploading them
 * @param[in] cbs the #LinphoneImEncryptionEngineCbs object
 * @return the callback
 * @donotwrap
*/
LINPHONE_PUBLIC LinphoneImEncryptionEngineCbsUploadingFileCb linphone_im_encryption_engine_cbs_get_process_uploading_file(LinphoneImEncryptionEngineCbs *cbs);

/**
 * Sets the callback that will encrypt the files while uploading them
 * @param[in] cbs the #LinphoneImEncryptionEngineCbs object
 * @param[in] cb the callback to call
 * @donotwrap
*/
LINPHONE_PUBLIC void linphone_im_encryption_engine_cbs_set_process_uploading_file(LinphoneImEncryptionEngineCbs *cbs, LinphoneImEncryptionEngineCbsUploadingFileCb cb);

/**
<<<<<<< HEAD
 * Gets the callback telling whether or not to encrypt the files
 * @param[in] cbs the LinphoneImEncryptionEngineCbs object
=======
 * Gets the callback telling wheter or not to encrypt the files
 * @param[in] cbs the #LinphoneImEncryptionEngineCbs object
>>>>>>> 89212ecc
 * @return the callback
 * @donotwrap
*/
LINPHONE_PUBLIC LinphoneImEncryptionEngineCbsIsEncryptionEnabledForFileTransferCb linphone_im_encryption_engine_cbs_get_is_encryption_enabled_for_file_transfer(LinphoneImEncryptionEngineCbs *cbs);

/**
<<<<<<< HEAD
 * Sets the callback telling whether or not to encrypt the files
 * @param[in] cbs the LinphoneImEncryptionEngineCbs object
=======
 * Sets the callback telling wheter or not to encrypt the files
 * @param[in] cbs the #LinphoneImEncryptionEngineCbs object
>>>>>>> 89212ecc
 * @param[in] cb the callback to call
 * @donotwrap
*/
LINPHONE_PUBLIC void linphone_im_encryption_engine_cbs_set_is_encryption_enabled_for_file_transfer(LinphoneImEncryptionEngineCbs *cbs, LinphoneImEncryptionEngineCbsIsEncryptionEnabledForFileTransferCb cb);

/**
 * Gets the callback that will generate the key to encrypt the file before uploading it
 * @param[in] cbs the #LinphoneImEncryptionEngineCbs object
 * @return the callback
 * @donotwrap
*/
LINPHONE_PUBLIC LinphoneImEncryptionEngineCbsGenerateFileTransferKeyCb linphone_im_encryption_engine_cbs_get_generate_file_transfer_key(LinphoneImEncryptionEngineCbs *cbs);

/**
 * Sets the callback that will generate the key to encrypt the file before uploading it
 * @param[in] cbs the #LinphoneImEncryptionEngineCbs object
 * @param[in] cb the callback to call
 * @donotwrap
*/
LINPHONE_PUBLIC void linphone_im_encryption_engine_cbs_set_generate_file_transfer_key(LinphoneImEncryptionEngineCbs *cbs, LinphoneImEncryptionEngineCbsGenerateFileTransferKeyCb cb);

/** Set a chat message text to be sent by #linphone_chat_room_send_message
 * @param[in] msg #LinphoneChatMessage
 * @param[in] text Const char *
 * @returns 0 if succeed.
 * @donotwrap
*/
LINPHONE_PUBLIC int linphone_chat_message_set_text(LinphoneChatMessage *msg, const char* text);

/**
 * Create the IM encryption engine
 * @return The created the IM encryption engine
 * @donotwrap
*/
LINPHONE_PUBLIC LinphoneImEncryptionEngine *linphone_im_encryption_engine_new(void);
	
/**
 * @}
 */

#ifdef __cplusplus
}
#endif

#endif /* LINPHONE_IM_ENCRYPTION_ENGINE_H */<|MERGE_RESOLUTION|>--- conflicted
+++ resolved
@@ -174,26 +174,16 @@
 LINPHONE_PUBLIC void linphone_im_encryption_engine_cbs_set_process_uploading_file(LinphoneImEncryptionEngineCbs *cbs, LinphoneImEncryptionEngineCbsUploadingFileCb cb);
 
 /**
-<<<<<<< HEAD
  * Gets the callback telling whether or not to encrypt the files
  * @param[in] cbs the LinphoneImEncryptionEngineCbs object
-=======
- * Gets the callback telling wheter or not to encrypt the files
- * @param[in] cbs the #LinphoneImEncryptionEngineCbs object
->>>>>>> 89212ecc
  * @return the callback
  * @donotwrap
 */
 LINPHONE_PUBLIC LinphoneImEncryptionEngineCbsIsEncryptionEnabledForFileTransferCb linphone_im_encryption_engine_cbs_get_is_encryption_enabled_for_file_transfer(LinphoneImEncryptionEngineCbs *cbs);
 
 /**
-<<<<<<< HEAD
  * Sets the callback telling whether or not to encrypt the files
  * @param[in] cbs the LinphoneImEncryptionEngineCbs object
-=======
- * Sets the callback telling wheter or not to encrypt the files
- * @param[in] cbs the #LinphoneImEncryptionEngineCbs object
->>>>>>> 89212ecc
  * @param[in] cb the callback to call
  * @donotwrap
 */
