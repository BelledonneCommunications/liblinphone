--- conflicted
+++ resolved
@@ -45,10 +45,7 @@
 	bellesip_sal/sal_op_registration.c \
 	bellesip_sal/sal_op_publish.c \
 	bellesip_sal/sal_op_info.c \
-<<<<<<< HEAD
-=======
 	bellesip_sal/sal_op_events.c \
->>>>>>> 59b86f49
 	bellesip_sal/sal_sdp.c \
 	sal.c \
 	offeranswer.c \
@@ -58,12 +55,8 @@
 	ec-calibrator.c \
 	linphone_tunnel_config.c \
 	message_storage.c \
-<<<<<<< HEAD
-	info.c
-=======
 	info.c \
 	event.c
->>>>>>> 59b86f49
 
 ifndef LINPHONE_VERSION
 LINPHONE_VERSION = "Devel"
