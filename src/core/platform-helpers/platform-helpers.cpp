/*
 * platform-helpers.cpp
 * Copyright (C) 2010-2018 Belledonne Communications SARL
 *
 * This program is free software; you can redistribute it and/or
 * modify it under the terms of the GNU General Public License
 * as published by the Free Software Foundation; either version 2
 * of the License, or (at your option) any later version.
 *
 * This program is distributed in the hope that it will be useful,
 * but WITHOUT ANY WARRANTY; without even the implied warranty of
 * MERCHANTABILITY or FITNESS FOR A PARTICULAR PURPOSE.  See the
 * GNU General Public License for more details.
 *
 * You should have received a copy of the GNU General Public License
 * along with this program; if not, write to the Free Software
 * Foundation, Inc., 51 Franklin Street, Fifth Floor, Boston, MA 02110-1301, USA.
 */

#include "platform-helpers.h"

// =============================================================================

using namespace std;

LINPHONE_BEGIN_NAMESPACE

StubbedPlatformHelpers::StubbedPlatformHelpers (LinphoneCore *lc) : PlatformHelpers(lc) {}

void StubbedPlatformHelpers::setDnsServers () {}

void StubbedPlatformHelpers::acquireWifiLock () {}

void StubbedPlatformHelpers::releaseWifiLock () {}

void StubbedPlatformHelpers::acquireMcastLock () {}

void StubbedPlatformHelpers::releaseMcastLock () {}

void StubbedPlatformHelpers::acquireCpuLock () {}

void StubbedPlatformHelpers::releaseCpuLock () {}

string StubbedPlatformHelpers::getDataPath () {
	return "";
}

string StubbedPlatformHelpers::getConfigPath () {
	return "";
}

<<<<<<< HEAD
void StubbedPlatformHelpers::setVideoPreviewWindow (void *windowId) {

}

void StubbedPlatformHelpers::setVideoWindow (void *windowId) {

=======
string StubbedPlatformHelpers::getDownloadPath () {
	return "";
>>>>>>> 54cd32b9
}

LINPHONE_END_NAMESPACE<|MERGE_RESOLUTION|>--- conflicted
+++ resolved
@@ -49,17 +49,16 @@
 	return "";
 }
 
-<<<<<<< HEAD
 void StubbedPlatformHelpers::setVideoPreviewWindow (void *windowId) {
 
 }
 
 void StubbedPlatformHelpers::setVideoWindow (void *windowId) {
 
-=======
+}
+
 string StubbedPlatformHelpers::getDownloadPath () {
 	return "";
->>>>>>> 54cd32b9
 }
 
 LINPHONE_END_NAMESPACE