--- conflicted
+++ resolved
@@ -55,12 +55,9 @@
 	void releaseCpuLock () override;
 	string getDataPath () override {return Utils::getEmptyConstRefObject<string>();}
 	string getConfigPath () override {return Utils::getEmptyConstRefObject<string>();}
-<<<<<<< HEAD
 	void setVideoWindow (void *windowId) override {}
 	void setVideoPreviewWindow (void *windowId) override {}
-=======
 	string getDownloadPath () override {return Utils::getEmptyConstRefObject<string>();}
->>>>>>> 54cd32b9
 
 private:
 	void bgTaskTimeout ();
