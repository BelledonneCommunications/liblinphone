--- conflicted
+++ resolved
@@ -58,9 +58,7 @@
 	virtual std::string getSoundResource (const std::string &filename) const = 0;
 
 	virtual void setVideoPreviewWindow (void *windowId) = 0;
-<<<<<<< HEAD
 	virtual std::string getDownloadPath () = 0;
-=======
 	virtual void setVideoWindow (void *windowId) = 0;
 
 	// This method shall retrieve DNS server list from the platform and assign it to the core.
@@ -71,7 +69,6 @@
 	virtual void setNetworkReachable (bool reachable) = 0;
 
 	virtual void onLinphoneCoreStart (bool monitoringEnabled) = 0;
->>>>>>> f7a6c72b
 
 protected:
 	inline explicit PlatformHelpers (LinphoneCore *lc) : mCore(lc) {}
@@ -105,9 +102,6 @@
 	std::string getSoundResource (const std::string &filename) const override;
 
 	void setVideoPreviewWindow (void *windowId) override;
-<<<<<<< HEAD
-	std::string getDownloadPath () override;
-=======
 	void setVideoWindow (void *windowId) override;
 
 	bool isNetworkReachable () override;
@@ -126,7 +120,7 @@
 
 	belle_sip_source_t *mMonitorTimer;
 	bool mNetworkReachable = false;
->>>>>>> f7a6c72b
+	std::string getDownloadPath () override;
 };
 
 PlatformHelpers *createAndroidPlatformHelpers (LinphoneCore *lc, void *systemContext);
