--- conflicted
+++ resolved
@@ -94,24 +94,18 @@
 // =============================================================================
 
 Core::Core () : Object(*new CorePrivate) {
-<<<<<<< HEAD
     L_D();
     d->imee.reset(new EncryptionEngineListener);
-=======
 	xercesc::XMLPlatformUtils::Initialize();
->>>>>>> aa25760d
 }
 
 Core::~Core () {
 	lInfo() << "Destroying core: " << this;
-<<<<<<< HEAD
 	//delete getEncryptionEngine();
 	if (getEncryptionEngine() == nullptr) {
 		delete getEncryptionEngine();
 	}
-=======
 	xercesc::XMLPlatformUtils::Terminate();
->>>>>>> aa25760d
 }
 
 shared_ptr<Core> Core::create (LinphoneCore *cCore) {
