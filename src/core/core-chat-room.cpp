--- conflicted
+++ resolved
@@ -276,17 +276,12 @@
 shared_ptr<AbstractChatRoom> Core::getOrCreateBasicChatRoom (const ConferenceId &conferenceId, bool isRtt) {
 	L_D();
 
-<<<<<<< HEAD
 	shared_ptr<AbstractChatRoom> chatRoom = findChatRoom(conferenceId);
-	if (chatRoom)
-=======
-	shared_ptr<AbstractChatRoom> chatRoom = findChatRoom(chatRoomId);
 	if (chatRoom){
 		if (isRtt && !(chatRoom->getCapabilities() & ChatRoom::Capabilities::RealTimeText)){
 			lError() << "Found chatroom but without RealTimeText capability. This is a bug, fixme";
 			return nullptr;
 		}
->>>>>>> 4cb8038c
 		return chatRoom;
 	}
 
