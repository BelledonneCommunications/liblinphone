--- conflicted
+++ resolved
@@ -167,10 +167,6 @@
 
 	const ConferenceId &conferenceId = chatRoom->getConferenceId();
 	auto it = chatRoomsById.find(conferenceId);
-<<<<<<< HEAD
-
-=======
->>>>>>> f7a6c72b
 	// Chat room not exist or yes but with the same pointer!
 	L_ASSERT(it == chatRoomsById.end() || it->second == chatRoom);
 	if (it == chatRoomsById.end()) {
@@ -355,12 +351,8 @@
 		d->chatRooms.erase(chatRoomsIt);
 		d->chatRoomsById.erase(chatRoomsByIdIt);
 		d->mainDb->deleteChatRoom(conferenceId);
-<<<<<<< HEAD
 	} else
 		L_ASSERT(find(d->chatRooms, chatRoom) == d->chatRooms.end());
-=======
-	}
->>>>>>> f7a6c72b
 }
 
 LINPHONE_END_NAMESPACE