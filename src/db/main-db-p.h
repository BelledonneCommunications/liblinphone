--- conflicted
+++ resolved
@@ -98,11 +98,7 @@
 		const soci::row &row
 	) const;
 
-<<<<<<< HEAD
 	std::shared_ptr<EventLog> selectConferenceInfoEvent (
-=======
-	std::shared_ptr<EventLog> selectGenericConferenceNotifiedEvent (
->>>>>>> f7a6c72b
 		const ConferenceId &conferenceId,
 		const soci::row &row
 	) const;
@@ -133,15 +129,12 @@
 
 	std::shared_ptr<EventLog> selectConferenceParticipantDeviceEvent (
 		const ConferenceId &conferenceId,
-<<<<<<< HEAD
 		EventLog::Type type,
 		const soci::row &row
 	) const;
 
 	std::shared_ptr<EventLog> selectConferenceSecurityEvent (
 		const ConferenceId &conferenceId,
-=======
->>>>>>> f7a6c72b
 		EventLog::Type type,
 		const soci::row &row
 	) const;
