--- conflicted
+++ resolved
@@ -57,12 +57,8 @@
     setAvailableAlgorithms(availableAlgorithms);
 }
 AuthInfo::AuthInfo(LpConfig *config, string key){
-<<<<<<< HEAD
-    const char *username, *userid, *passwd, *ha1, *realm, *domain, *tls_cert_path, *tls_key_path, *algo;
+    const char *username, *userid, *passwd, *ha1, *realm, *domain, *tls_cert_path, *tls_key_path, *tls_key_password, *algo;
     bctbx_list_t * algos;
-=======
-    const char *username, *userid, *passwd, *ha1, *realm, *domain, *tls_cert_path, *tls_key_path, *tls_key_password, *algo;
->>>>>>> 7e1812b4
 
     username = linphone_config_get_string(config, key.c_str(), "username", "");
     userid = linphone_config_get_string(config, key.c_str(), "userid", "");
