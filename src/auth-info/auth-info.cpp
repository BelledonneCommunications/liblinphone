--- conflicted
+++ resolved
@@ -60,18 +60,6 @@
     const char *username, *userid, *passwd, *ha1, *realm, *domain, *tls_cert_path, *tls_key_path, *algo;
     bctbx_list_t * algos;
 
-<<<<<<< HEAD
-    username = lp_config_get_string(config, key.c_str(), "username", "");
-    userid = lp_config_get_string(config, key.c_str(), "userid", "");
-    passwd = lp_config_get_string(config, key.c_str(), "passwd", "");
-    ha1 = lp_config_get_string(config, key.c_str(), "ha1", "");
-    realm = lp_config_get_string(config, key.c_str(), "realm", "");
-    domain = lp_config_get_string(config, key.c_str(), "domain", "");
-    tls_cert_path = lp_config_get_string(config, key.c_str(), "client_cert_chain", "");
-    tls_key_path = lp_config_get_string(config, key.c_str(), "client_cert_key", "");
-    algo = lp_config_get_string(config, key.c_str(), "algorithm", "");
-    algos = lp_config_get_string_list(config, key.c_str(), "available_algorithms", nullptr);
-=======
     username = linphone_config_get_string(config, key.c_str(), "username", "");
     userid = linphone_config_get_string(config, key.c_str(), "userid", "");
     passwd = linphone_config_get_string(config, key.c_str(), "passwd", "");
@@ -81,7 +69,7 @@
     tls_cert_path = linphone_config_get_string(config, key.c_str(), "client_cert_chain", "");
     tls_key_path = linphone_config_get_string(config, key.c_str(), "client_cert_key", "");
     algo = linphone_config_get_string(config, key.c_str(), "algorithm", "");
->>>>>>> 130518b7
+    algos = linphone_config_get_string_list(config, key.c_str(), "available_algorithms", nullptr);
 
     setTlsCertPath(tls_cert_path);
     setTlsKeyPath(tls_key_path);
@@ -244,12 +232,8 @@
 void AuthInfo::writeConfig(LpConfig *config, int pos){
     char key[50];
     char *myHa1;
-<<<<<<< HEAD
-    bool_t store_ha1_passwd = !!lp_config_get_int(config, "sip", "store_ha1_passwd", 1);
+    bool_t store_ha1_passwd = !!linphone_config_get_int(config, "sip", "store_ha1_passwd", 1);
     bctbx_list_t * algos = NULL;
-=======
-    bool_t store_ha1_passwd = !!linphone_config_get_int(config, "sip", "store_ha1_passwd", 1);
->>>>>>> 130518b7
 
     sprintf(key, "auth_info_%i", pos);
     linphone_config_clean_section(config, key);
@@ -281,28 +265,19 @@
         /*if we have our ha1 and store_ha1_passwd set to TRUE, then drop the clear text password for security*/
         setPassword("");
     }
-<<<<<<< HEAD
-    lp_config_set_string(config, key, "passwd", getPassword().c_str());
-    lp_config_set_string(config, key, "realm", getRealm().c_str());
-    lp_config_set_string(config, key, "domain", getDomain().c_str());
-    lp_config_set_string(config, key, "client_cert_chain", getTlsCertPath().c_str());
-    lp_config_set_string(config, key, "client_cert_key", getTlsKeyPath().c_str());
-    lp_config_set_string(config, key, "algorithm",getAlgorithm().c_str());
-    
-    if(mAvailableAlgorithms.size()>0){
-        for(auto i = mAvailableAlgorithms.begin() ; i!= mAvailableAlgorithms.end() ; ++i)
-             algos = bctbx_list_append(algos, (void *)i->c_str());
-        lp_config_set_string_list(config, key, "available_algorithms",algos);
-        bctbx_list_free(algos);
-    }
-=======
     linphone_config_set_string(config, key, "passwd", getPassword().c_str());
     linphone_config_set_string(config, key, "realm", getRealm().c_str());
     linphone_config_set_string(config, key, "domain", getDomain().c_str());
     linphone_config_set_string(config, key, "client_cert_chain", getTlsCertPath().c_str());
     linphone_config_set_string(config, key, "client_cert_key", getTlsKeyPath().c_str());
     linphone_config_set_string(config, key, "algorithm",getAlgorithm().c_str());
->>>>>>> 130518b7
+    
+    if(mAvailableAlgorithms.size()>0){
+        for(auto i = mAvailableAlgorithms.begin() ; i!= mAvailableAlgorithms.end() ; ++i)
+             algos = bctbx_list_append(algos, (void *)i->c_str());
+        linphone_config_set_string_list(config, key, "available_algorithms",algos);
+        bctbx_list_free(algos);
+    }
 }
 
 std::string AuthInfo::toString() const{
