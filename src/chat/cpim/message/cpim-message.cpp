/*
 * cpim-message.cpp
 * Copyright (C) 2010-2018 Belledonne Communications SARL
 *
 * This program is free software; you can redistribute it and/or
 * modify it under the terms of the GNU General Public License
 * as published by the Free Software Foundation; either version 2
 * of the License, or (at your option) any later version.
 *
 * This program is distributed in the hope that it will be useful,
 * but WITHOUT ANY WARRANTY; without even the implied warranty of
 * MERCHANTABILITY or FITNESS FOR A PARTICULAR PURPOSE.  See the
 * GNU General Public License for more details.
 *
 * You should have received a copy of the GNU General Public License
 * along with this program; if not, write to the Free Software
 * Foundation, Inc., 51 Franklin Street, Fifth Floor, Boston, MA 02110-1301, USA.
 */

#include <algorithm>
#include <map>

#include "linphone/utils/utils.h"

#include "logger/logger.h"
#include "chat/cpim/parser/cpim-parser.h"
#include "content/content-type.h"
#include "object/object-p.h"

#include "cpim-message.h"

// =============================================================================

using namespace std;

LINPHONE_BEGIN_NAMESPACE

class Cpim::MessagePrivate : public ObjectPrivate {
public:
	using PrivHeaderList = list<shared_ptr<const Header>>;
	using PrivHeaderMap = map<string, shared_ptr<PrivHeaderList>>;

	PrivHeaderMap messageHeaders;
	shared_ptr<PrivHeaderList> contentHeaders = make_shared<PrivHeaderList>();
	string content;
};

Cpim::Message::Message () : Object(*new MessagePrivate) {}

// -----------------------------------------------------------------------------

Cpim::Message::HeaderList Cpim::Message::getMessageHeaders (const string &ns) const {
	L_D();

	if (d->messageHeaders.find(ns) == d->messageHeaders.end())
		return nullptr;

	return d->messageHeaders.at(ns);
}

bool Cpim::Message::addMessageHeader (const Header &messageHeader, const string &ns) {
	L_D();

	auto header = Parser::getInstance()->cloneHeader(messageHeader);
	if (header == nullptr)
		return false;

	if (d->messageHeaders.find(ns) == d->messageHeaders.end())
		d->messageHeaders[ns] = make_shared<Cpim::MessagePrivate::PrivHeaderList>();

	auto list = d->messageHeaders.at(ns);
<<<<<<< HEAD
	auto clonedHeader = Parser::getInstance()->cloneHeader(messageHeader);
	if (clonedHeader == nullptr){
		lFatal() << "Cannot add CPIM header " << messageHeader.getName() << " with value " << messageHeader.getValue(); // merge conflit avec le fix de return false de mickael
	}
	list->push_back(clonedHeader);
=======
	list->push_back(header);

	return true;
>>>>>>> e9a88353
}

void Cpim::Message::removeMessageHeader (const Header &messageHeader, const string &ns) {
	L_D();

	if (d->messageHeaders.find(ns) != d->messageHeaders.end())
		d->messageHeaders.at(ns)->remove_if([&messageHeader](const shared_ptr<const Header> &header) {
				return messageHeader.getName() == header->getName() && messageHeader.getValue() == header->getValue();
			});
}

shared_ptr<const Cpim::Header> Cpim::Message::getMessageHeader (const string &name, const string &ns) const {
	L_D();

	if (d->messageHeaders.find(ns) == d->messageHeaders.end())
		return nullptr;

	auto list = d->messageHeaders.at(ns);
	for (const auto &messageHeader : *list) {
		if (messageHeader->getName() == name)
			return messageHeader;
	}

	return nullptr;
}

// -----------------------------------------------------------------------------

Cpim::Message::HeaderList Cpim::Message::getContentHeaders () const {
	L_D();
	return d->contentHeaders;
}

bool Cpim::Message::addContentHeader (const Header &contentHeader) {
	L_D();

	auto header = Parser::getInstance()->cloneHeader(contentHeader);
	if (header == nullptr)
		return false;

	d->contentHeaders->push_back(header);

	return true;
}

void Cpim::Message::removeContentHeader (const Header &contentHeader) {
	L_D();
	d->contentHeaders->remove_if([&contentHeader](const shared_ptr<const Header> &header) {
			return contentHeader.getName() == header->getName() && contentHeader.getValue() == header->getValue();
		});
}

shared_ptr<const Cpim::Header> Cpim::Message::getContentHeader(const string &name) const {
	L_D();

	for (const auto &contentHeader : *d->contentHeaders) {
		if (contentHeader->getName() == name)
			return contentHeader;
	}

	return nullptr;
}

// -----------------------------------------------------------------------------

string Cpim::Message::getContent () const {
	L_D();
	return d->content;
}

bool Cpim::Message::setContent (const string &content) {
	L_D();
	d->content = content;
	return true;
}

// -----------------------------------------------------------------------------

string Cpim::Message::asString () const {
	L_D();

	string output;
	if (d->messageHeaders.size() > 0) {
		for (const auto &entry : d->messageHeaders) {
			auto list = entry.second;
			for (const auto &messageHeader : *list) {
				if (entry.first != "")
					output += entry.first + ".";
				output += messageHeader->asString();
			}
		}

		output += "\r\n";
	}

	for (const auto &contentHeaders : *d->contentHeaders)
		output += contentHeaders->asString();
		
	output += "\r\n";

	output += getContent();

	return output;
}

// -----------------------------------------------------------------------------

shared_ptr<const Cpim::Message> Cpim::Message::createFromString (const string &str) {
	return Parser::getInstance()->parseMessage(str);
}

LINPHONE_END_NAMESPACE<|MERGE_RESOLUTION|>--- conflicted
+++ resolved
@@ -69,17 +69,9 @@
 		d->messageHeaders[ns] = make_shared<Cpim::MessagePrivate::PrivHeaderList>();
 
 	auto list = d->messageHeaders.at(ns);
-<<<<<<< HEAD
-	auto clonedHeader = Parser::getInstance()->cloneHeader(messageHeader);
-	if (clonedHeader == nullptr){
-		lFatal() << "Cannot add CPIM header " << messageHeader.getName() << " with value " << messageHeader.getValue(); // merge conflit avec le fix de return false de mickael
-	}
-	list->push_back(clonedHeader);
-=======
 	list->push_back(header);
 
 	return true;
->>>>>>> e9a88353
 }
 
 void Cpim::Message::removeMessageHeader (const Header &messageHeader, const string &ns) {
