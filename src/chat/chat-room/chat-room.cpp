--- conflicted
+++ resolved
@@ -57,25 +57,10 @@
 		//if not using cpim, ImdnMessageId = SIP Message call id, so should be computed each time, specially in case of resend.
 		dChatMessage->setImdnMessageId("");
 	}
-<<<<<<< HEAD
-	dChatMessage->send();
-}
-
-void ChatRoomPrivate::onChatMessageSent(const shared_ptr<ChatMessage> &chatMessage) {
-	L_Q();
-=======
->>>>>>> 8b33f937
-
-	ChatMessagePrivate *dChatMessage = chatMessage->getPrivate();
+
 	LinphoneChatRoom *cr = getCChatRoom();
-<<<<<<< HEAD
-
-	// TODO: server currently don't stock message, remove condition in the future.
-	if (!linphone_core_conference_server_enabled(q->getCore()->getCCore())) {
-=======
 	bool isResend = chatMessage->getState() == ChatMessage::State::NotDelivered;
 	if (!isResend && !linphone_core_conference_server_enabled(q->getCore()->getCCore())) {
->>>>>>> 8b33f937
 		shared_ptr<ConferenceChatMessageEvent> event = static_pointer_cast<ConferenceChatMessageEvent>(
 			q->getCore()->getPrivate()->mainDb->getEventFromKey(dChatMessage->dbKey)
 		);
@@ -87,13 +72,10 @@
 		linphone_core_notify_message_sent(q->getCore()->getCCore(), cr, L_GET_C_BACK_PTR(chatMessage));
 	}
 
-<<<<<<< HEAD
-=======
 	dChatMessage->send();
 }
 
 void ChatRoomPrivate::onChatMessageSent(const shared_ptr<ChatMessage> &chatMessage) {
->>>>>>> 8b33f937
 	if (isComposing) isComposing = false;
 	isComposingHandler->stopIdleTimer();
 	isComposingHandler->stopRefreshTimer();
