--- conflicted
+++ resolved
@@ -57,16 +57,16 @@
 
 ParticipantDeviceIdentity::ParticipantDeviceIdentity (const ParticipantDeviceIdentity &other) : ClonableObject(*new ParticipantDeviceIdentityPrivate) {
 	L_D();
-	d->deviceAddress = other.getDeviceAddress();
-	d->deviceName = other.getDeviceName();
-}
-
-const Address &ParticipantDeviceIdentity::getDeviceAddress () const {
+	d->deviceAddress = other.getAddress();
+	d->deviceName = other.getName();
+}
+
+const Address &ParticipantDeviceIdentity::getAddress () const {
 	L_D();
 	return d->deviceAddress;
 }
 
-const string &ParticipantDeviceIdentity::getDeviceName () const {
+const string &ParticipantDeviceIdentity::getName () const {
 	L_D();
 	return d->deviceName;
 }
@@ -157,7 +157,6 @@
 			case ParticipantDevice::State::Left:
 			case ParticipantDevice::State::ScheduledForLeaving:
 				device->setState(ParticipantDevice::State::ScheduledForJoining);
-				addParticipantDevice(participant, device->getAddress());
 				updateParticipantDeviceSession(device);
 			break;
 			default:
@@ -561,42 +560,8 @@
 	finalizeCreation();
 }
 
-<<<<<<< HEAD
-void ServerGroupChatRoomPrivate::updateParticipantDevices(const IdentityAddress &participantAddress, const list<IdentityAddress> &devices){
-=======
-void ServerGroupChatRoomPrivate::setParticipantDevices (const IdentityAddress &participantAddress, const list<ParticipantDeviceIdentity> &deviceIdentities) {
-	L_Q();
-	shared_ptr<Participant> participant = q->findParticipant(participantAddress);
-	if (!participant)
-		return;
-
-	lInfo() << q << ": Setting " << deviceIdentities.size() << " participant device(s) for " << participantAddress.asString();
-
-	// Remove devices that are in the chatroom but no longer in the given list
-	list<shared_ptr<ParticipantDevice>> devicesToRemove;
-	for (const auto &device : participant->getPrivate()->getDevices()) {
-		auto predicate = [device] (ParticipantDeviceIdentity deviceIdentity) {
-			return device->getAddress() == deviceIdentity.getDeviceAddress();
-		};
-		const auto it = find_if(deviceIdentities.cbegin(), deviceIdentities.cend(), predicate);
-		if (it == deviceIdentities.cend())
-			devicesToRemove.push_back(device);
-	}
-	for (const auto &device : devicesToRemove)
-		removeParticipantDevice(participant, device->getAddress());
-
-	// Add all the devices in the given list
-	for (const auto &deviceIdentity : deviceIdentities)
-		addParticipantDevice(participant, deviceIdentity.getDeviceAddress(), deviceIdentity.getDeviceName());
-
-	LinphoneChatRoom *cr = L_GET_C_BACK_PTR(q);
-	LinphoneAddress *laddr = linphone_address_new(participantAddress.asString().c_str());
-	CALL_CHAT_ROOM_CBS(cr, ParticipantRegistrationSubscriptionRequested, participant_registration_subscription_requested, cr, laddr);
-	linphone_address_unref(laddr);
-}
-
-void ServerGroupChatRoomPrivate::addCompatibleParticipants (const IdentityAddress &deviceAddr, const list<IdentityAddress> &compatibleParticipants) {
->>>>>>> a1802652
+
+void ServerGroupChatRoomPrivate::updateParticipantDevices(const IdentityAddress &participantAddress, const list<ParticipantDeviceIdentity> &devices){
 	L_Q();
 	bool newParticipantReginfo = false;
 	
@@ -626,7 +591,10 @@
 		// Remove devices that are in the chatroom but no longer in the given list
 		list<shared_ptr<ParticipantDevice>> devicesToRemove;
 		for (const auto &device : participant->getPrivate()->getDevices()) {
-			auto it = find(devices.cbegin(), devices.cend(), device->getAddress());
+			auto predicate = [device] (const ParticipantDeviceIdentity & deviceIdentity) {
+				return device->getAddress() == deviceIdentity.getAddress();
+			};
+			auto it = find_if(devices.cbegin(), devices.cend(), predicate);
 			if (it == devices.cend()){
 				lInfo() << q << "Device " << device << " is no longer registered, it will be removed from the chatroom.";
 				devicesToRemove.push_back(device);
@@ -636,8 +604,8 @@
 			removeParticipantDevice(participant, device->getAddress());
 
 		// Add all the devices in the given list, if already present they will be ignored
-		for (const auto &deviceAddress : devices)
-			addParticipantDevice(participant, deviceAddress);
+		for (const auto &device : devices)
+			addParticipantDevice(participant, device);
 	}else{
 		if (newParticipantReginfo){
 			lInfo() << q << participantAddress << " has no compatible devices.";
@@ -668,7 +636,7 @@
 	}
 }
 
-void ServerGroupChatRoomPrivate::setParticipantDevicesAtCreation(const IdentityAddress &participantAddress, const list<IdentityAddress> &devices) {
+void ServerGroupChatRoomPrivate::setParticipantDevicesAtCreation(const IdentityAddress &participantAddress, const list<ParticipantDeviceIdentity> &devices) {
 	
 	updateParticipantDevices(participantAddress, devices);
 	if (unnotifiedRegistrationSubscriptions == 0){
@@ -676,7 +644,7 @@
 	}
 }
 
-void ServerGroupChatRoomPrivate::setParticipantDevices(const IdentityAddress &participantAddress, const list<IdentityAddress> &devices) {
+void ServerGroupChatRoomPrivate::setParticipantDevices(const IdentityAddress &participantAddress, const list<ParticipantDeviceIdentity> &devices) {
 	
 	if (joiningPendingAfterCreation){
 		setParticipantDevicesAtCreation(participantAddress, devices);
@@ -701,7 +669,6 @@
 	}
 }
 
-<<<<<<< HEAD
 /*
  * This method is in charge of applying the state of a participant device to the SIP session
  */
@@ -738,57 +705,23 @@
 		for (const auto &device : p->getPrivate()->getDevices()){
 			updateParticipantDeviceSession(device);
 		}
-=======
-void ServerGroupChatRoomPrivate::addParticipantDevice (const shared_ptr<Participant> &participant, const IdentityAddress &deviceAddress, const string &name) {
+	}
+}
+
+void ServerGroupChatRoomPrivate::addParticipantDevice (const shared_ptr<Participant> &participant, const ParticipantDeviceIdentity &deviceInfo) {
 	L_Q();
 	L_Q_T(LocalConference, qConference);
-	shared_ptr<ParticipantDevice> device = participant->getPrivate()->findDevice(deviceAddress);
-	if (device) {
-		lInfo() << q << ": Adding participant device that is currently in state [" << device->getState() << "]";
-		if (!name.empty())
-			device->setName(name);
-		switch (device->getState()) {
-			case ParticipantDevice::State::Joining:
-				inviteDevice(device);
-				break;
-			case ParticipantDevice::State::Left:
-				if (findFilteredParticipant(participant->getAddress()))
-					inviteDevice(device);
-				break;
-			case ParticipantDevice::State::Leaving:
-				byeDevice(device);
-				break;
-			default:
-				break;
-		}
-	} else if (findFilteredParticipant(participant->getAddress())) {
-		// Add device only if participant is not currently being removed
-		device = participant->getPrivate()->addDevice(deviceAddress, name);
-		setParticipantDeviceState(device, ParticipantDevice::State::Joining);
-		shared_ptr<ConferenceParticipantDeviceEvent> event = qConference->getPrivate()->eventHandler->notifyParticipantDeviceAdded(participant->getAddress(), deviceAddress);
-		q->getCore()->getPrivate()->mainDb->addEvent(event);
-		inviteDevice(device);
->>>>>>> a1802652
-	}
-}
-
-void ServerGroupChatRoomPrivate::addParticipantDevice (const shared_ptr<Participant> &participant, const IdentityAddress &deviceAddress) {
-	L_Q();
-	L_Q_T(LocalConference, qConference);
-	shared_ptr<ParticipantDevice> device = participant->getPrivate()->findDevice(deviceAddress);
-	bool toAdd = false;
+	shared_ptr<ParticipantDevice> device = participant->getPrivate()->findDevice(deviceInfo.getAddress());
+	
 	if (device) {
 		// Nothing to do.
 	} else if (findAuthorizedParticipant(participant->getAddress())) {
 		/*
 		 * This is a really new device.
 		 */
-		device = participant->getPrivate()->addDevice(deviceAddress);
-		toAdd = true;
-	}
-	if (toAdd){
+		device = participant->getPrivate()->addDevice(deviceInfo.getAddress(), deviceInfo.getName());
 		setParticipantDeviceState(device, ParticipantDevice::State::ScheduledForJoining);
-		shared_ptr<ConferenceParticipantDeviceEvent> event = qConference->getPrivate()->eventHandler->notifyParticipantDeviceAdded(participant->getAddress(), deviceAddress);
+		shared_ptr<ConferenceParticipantDeviceEvent> event = qConference->getPrivate()->eventHandler->notifyParticipantDeviceAdded(participant->getAddress(), deviceInfo.getAddress());
 		q->getCore()->getPrivate()->mainDb->addEvent(event);
 	}
 }
