/*
 * client-group-chat-room.cpp
 * Copyright (C) 2010-2018 Belledonne Communications SARL
 *
 * This program is free software; you can redistribute it and/or
 * modify it under the terms of the GNU General Public License
 * as published by the Free Software Foundation; either version 2
 * of the License, or (at your option) any later version.
 *
 * This program is distributed in the hope that it will be useful,
 * but WITHOUT ANY WARRANTY; without even the implied warranty of
 * MERCHANTABILITY or FITNESS FOR A PARTICULAR PURPOSE.  See the
 * GNU General Public License for more details.
 *
 * You should have received a copy of the GNU General Public License
 * along with this program; if not, write to the Free Software
 * Foundation, Inc., 51 Franklin Street, Fifth Floor, Boston, MA 02110-1301, USA.
 */

#include <algorithm>

#include "linphone/utils/utils.h"

#include "address/address-p.h"
#include "basic-to-client-group-chat-room.h"
#include "chat/encryption/lime-x3dh-encryption-engine.h"
#include "c-wrapper/c-wrapper.h"
#include "client-group-chat-room-p.h"
#include "conference/handlers/remote-conference-event-handler-p.h"
#include "conference/handlers/remote-conference-list-event-handler.h"
#include "conference/participant-p.h"
#include "conference/participant-device.h"
#include "conference/remote-conference-p.h"
#include "conference/session/call-session-p.h"
#include "content/content-disposition.h"
#include "content/content-type.h"
#include "core/core-p.h"
#include "logger/logger.h"
#include "sal/refer-op.h"

// =============================================================================

using namespace std;

LINPHONE_BEGIN_NAMESPACE

// -----------------------------------------------------------------------------

list<IdentityAddress> ClientGroupChatRoomPrivate::cleanAddressesList (const list<IdentityAddress> &addresses) const {
	L_Q();
	list<IdentityAddress> cleanedList(addresses);
	cleanedList.sort();
	cleanedList.unique();
	for (auto it = cleanedList.begin(); it != cleanedList.end();) {
		if (q->findParticipant(*it) || (q->getMe()->getAddress() == *it))
			it = cleanedList.erase(it);
		else
			it++;
	}
	return cleanedList;
}

shared_ptr<CallSession> ClientGroupChatRoomPrivate::createSession () {
	L_Q();
	L_Q_T(RemoteConference, qConference);

	CallSessionParams csp;
	csp.addCustomHeader("Require", "recipient-list-invite");
	csp.addCustomContactParameter("text");
	if (capabilities & ClientGroupChatRoom::Capabilities::OneToOne)
		csp.addCustomHeader("One-To-One-Chat-Room", "true");
	if (capabilities & ClientGroupChatRoom::Capabilities::Encrypted)
		csp.addCustomHeader("End-To-End-Encrypted", "true");

	ParticipantPrivate *dFocus = qConference->getPrivate()->focus->getPrivate();
	shared_ptr<CallSession> session = dFocus->createSession(*q, &csp, false, callSessionListener);
	Address myCleanedAddress(q->getMe()->getAddress());
	myCleanedAddress.removeUriParam("gr"); // Remove gr parameter for INVITE.
	session->configure(LinphoneCallOutgoing, nullptr, nullptr, myCleanedAddress, dFocus->getDevices().front()->getAddress());
	session->initiateOutgoing();
	session->getPrivate()->createOp();
	return session;
}

void ClientGroupChatRoomPrivate::notifyReceived (const string &body) {
	L_Q_T(RemoteConference, qConference);
	qConference->getPrivate()->eventHandler->notifyReceived(body);
}

void ClientGroupChatRoomPrivate::multipartNotifyReceived (const string &body) {
	L_Q_T(RemoteConference, qConference);
	qConference->getPrivate()->eventHandler->multipartNotifyReceived(body);
}

// -----------------------------------------------------------------------------

void ClientGroupChatRoomPrivate::setCallSessionListener (CallSessionListener *listener) {
	L_Q();
	L_Q_T(RemoteConference, qConference);

	callSessionListener = listener;
	shared_ptr<CallSession> session = qConference->getPrivate()->focus->getPrivate()->getSession();
	if (session)
		session->getPrivate()->setCallSessionListener(listener);
	for (const auto &participant : q->getParticipants()) {
		session = participant->getPrivate()->getSession();
		if (session)
			session->getPrivate()->setCallSessionListener(listener);
	}
}

void ClientGroupChatRoomPrivate::addOneToOneCapability () {
	capabilities |= ClientGroupChatRoom::Capabilities::OneToOne;
}

unsigned int ClientGroupChatRoomPrivate::getLastNotifyId () const {
	L_Q_T(RemoteConference, qConference);
	return qConference->getPrivate()->eventHandler->getLastNotify();
}

// -----------------------------------------------------------------------------

void ClientGroupChatRoomPrivate::confirmJoining (SalCallOp *op) {
	L_Q();
	L_Q_T(RemoteConference, qConference);

	auto focus = qConference->getPrivate()->focus;
	bool previousSession = (focus->getPrivate()->getSession() != nullptr);
	auto session = focus->getPrivate()->createSession(*q, nullptr, false, this);
	session->configure(LinphoneCallIncoming, nullptr, op, Address(op->getFrom()), Address(op->getTo()));
	session->startIncomingNotification(false);

	if (!previousSession) {
		setState(ClientGroupChatRoom::State::CreationPending);
		// Handle participants addition
		list<IdentityAddress> identAddresses = ClientGroupChatRoom::parseResourceLists(op->getRemoteBody());
		for (const auto &addr : identAddresses) {
			auto participant = q->findParticipant(addr);
			if (!participant) {
				participant = make_shared<Participant>(q, addr);
				qConference->getPrivate()->participants.push_back(participant);
			}
		}
	}
	acceptSession(session);
}

// -----------------------------------------------------------------------------

void ClientGroupChatRoomPrivate::onChatRoomInsertRequested (const shared_ptr<AbstractChatRoom> &chatRoom) {
	L_Q();
	q->getCore()->getPrivate()->insertChatRoom(chatRoom);
}

void ClientGroupChatRoomPrivate::onChatRoomInsertInDatabaseRequested (const shared_ptr<AbstractChatRoom> &chatRoom) {
	L_Q();
	L_Q_T(RemoteConference, qConference);

	unsigned int notifyId = qConference->getPrivate()->eventHandler->getLastNotify();;
	q->getCore()->getPrivate()->insertChatRoomWithDb(chatRoom, notifyId);
}

void ClientGroupChatRoomPrivate::onChatRoomDeleteRequested (const shared_ptr<AbstractChatRoom> &chatRoom) {
	L_Q();
	q->getCore()->deleteChatRoom(q->getSharedFromThis());
	setState(ClientGroupChatRoom::State::Deleted);
}

// -----------------------------------------------------------------------------

void ClientGroupChatRoomPrivate::onCallSessionSetReleased (const shared_ptr<CallSession> &session) {
	L_Q_T(RemoteConference, qConference);

	ParticipantPrivate *participantPrivate = qConference->getPrivate()->focus->getPrivate();
	if (session == participantPrivate->getSession())
		participantPrivate->removeSession();
}

void ClientGroupChatRoomPrivate::onCallSessionStateChanged (
	const shared_ptr<CallSession> &session,
	CallSession::State newState,
	const string &message
) {
	L_Q();
	L_Q_T(RemoteConference, qConference);

	if (newState == CallSession::State::Connected) {
		if (q->getState() == ChatRoom::State::CreationPending) {
			onChatRoomCreated(*session->getRemoteContactAddress());
		} else if (q->getState() == ChatRoom::State::TerminationPending)
			qConference->getPrivate()->focus->getPrivate()->getSession()->terminate();
	} else if (newState == CallSession::State::End) {
		setState(ChatRoom::State::TerminationPending);
	} else if (newState == CallSession::State::Released) {
		if (q->getState() == ChatRoom::State::TerminationPending) {
			if (session->getReason() == LinphoneReasonNone) {
				// Everything is fine, the chat room has been left on the server side
				q->onConferenceTerminated(q->getConferenceAddress());
			} else {
				// Go to state TerminationFailed and then back to Created since it has not been terminated
				setState(ChatRoom::State::TerminationFailed);
				setState(ChatRoom::State::Created);
			}
		}
	} else if (newState == CallSession::State::Error) {
		if (q->getState() == ChatRoom::State::CreationPending)
			setState(ChatRoom::State::CreationFailed);
		else if (q->getState() == ChatRoom::State::TerminationPending) {
			if (session->getReason() == LinphoneReasonNotFound) {
				// Somehow the chat room is no longer know on the server, so terminate it
				q->onConferenceTerminated(q->getConferenceAddress());
			} else {
				// Go to state TerminationFailed and then back to Created since it has not been terminated
				setState(ChatRoom::State::TerminationFailed);
				setState(ChatRoom::State::Created);
			}
		}
	}
}

void ClientGroupChatRoomPrivate::onChatRoomCreated (const Address &remoteContact) {
	L_Q();
	L_Q_T(RemoteConference, qConference);

	IdentityAddress addr(remoteContact);
	q->onConferenceCreated(addr);
	if (remoteContact.hasParam("isfocus")) {
		if (q->getCore()->getPrivate()->remoteListEventHandler->findHandler(q->getConferenceId())) {
			q->getCore()->getPrivate()->remoteListEventHandler->subscribe();
		} else {
			bgTask.start(q->getCore(), 32); // It will be stopped when receiving the first notify
			qConference->getPrivate()->eventHandler->subscribe(q->getConferenceId());
		}
	}
}

// -----------------------------------------------------------------------------

void ClientGroupChatRoomPrivate::acceptSession (const shared_ptr<CallSession> &session) {
	if (session->getState() == CallSession::State::UpdatedByRemote)
		session->acceptUpdate();
	else
		session->accept();
}

// =============================================================================

ClientGroupChatRoom::ClientGroupChatRoom (
	const shared_ptr<Core> &core,
	const string &uri,
	const IdentityAddress &me,
	const string &subject,
<<<<<<< HEAD
	const Content &content,
	bool encrypted
=======
	const Content &content
>>>>>>> f7a6c72b
) : ChatRoom(*new ClientGroupChatRoomPrivate, core, ConferenceId(IdentityAddress(), me)),
RemoteConference(core, me, nullptr) {
	L_D();
	L_D_T(RemoteConference, dConference);

	IdentityAddress focusAddr(uri);
	dConference->focus = make_shared<Participant>(this, focusAddr);
	dConference->focus->getPrivate()->addDevice(focusAddr);
	RemoteConference::setSubject(subject);
	list<IdentityAddress> identAddresses = Conference::parseResourceLists(content);
	for (const auto &addr : identAddresses)
		dConference->participants.push_back(make_shared<Participant>(this, addr));

	if (encrypted)
		d->capabilities |= ClientGroupChatRoom::Capabilities::Encrypted;
}

ClientGroupChatRoom::ClientGroupChatRoom (
	const shared_ptr<Core> &core,
	const ConferenceId &conferenceId,
	shared_ptr<Participant> &me,
	AbstractChatRoom::CapabilitiesMask capabilities,
	const string &subject,
	list<shared_ptr<Participant>> &&participants,
	unsigned int lastNotifyId,
	bool hasBeenLeft
) : ChatRoom(*new ClientGroupChatRoomPrivate, core, conferenceId),
RemoteConference(core, me->getAddress(), nullptr) {
	L_D();
	L_D_T(RemoteConference, dConference);

	d->capabilities |= capabilities & ClientGroupChatRoom::Capabilities::OneToOne;
<<<<<<< HEAD
	d->capabilities |= capabilities & ClientGroupChatRoom::Capabilities::Encrypted;
=======
>>>>>>> f7a6c72b
	const IdentityAddress &peerAddress = conferenceId.getPeerAddress();
	dConference->focus = make_shared<Participant>(this, peerAddress);
	dConference->focus->getPrivate()->addDevice(peerAddress);
	dConference->conferenceAddress = peerAddress;
	dConference->subject = subject;
	dConference->participants = move(participants);

	getMe()->getPrivate()->setAdmin(me->isAdmin());

	dConference->eventHandler->setConferenceId(conferenceId);
	dConference->eventHandler->setLastNotify(lastNotifyId);
	if (!hasBeenLeft)
		getCore()->getPrivate()->remoteListEventHandler->addHandler(dConference->eventHandler.get());
}

ClientGroupChatRoom::~ClientGroupChatRoom () {
	L_D();
	L_D_T(RemoteConference, dConference);

	try {
		if (getCore()->getPrivate()->remoteListEventHandler)
			getCore()->getPrivate()->remoteListEventHandler->removeHandler(dConference->eventHandler.get());
	} catch (const bad_weak_ptr &) {
		// Unable to unregister listener here. Core is destroyed and the listener doesn't exist.
	}
	d->setCallSessionListener(nullptr);
}

shared_ptr<Core> ClientGroupChatRoom::getCore () const {
	return ChatRoom::getCore();
}

void ClientGroupChatRoom::allowCpim (bool value) {

}

void ClientGroupChatRoom::allowMultipart (bool value) {

}

bool ClientGroupChatRoom::canHandleCpim () const {
	return true;
}

bool ClientGroupChatRoom::canHandleMultipart () const {
	return true;
}

ClientGroupChatRoom::CapabilitiesMask ClientGroupChatRoom::getCapabilities () const {
	L_D();
	return d->capabilities;
}

ChatRoom::SecurityLevel ClientGroupChatRoom::getSecurityLevel () const {
	L_D();
	if (!(d->capabilities & ClientGroupChatRoom::Capabilities::Encrypted)) {
		return AbstractChatRoom::SecurityLevel::ClearText;
	}

	bool isSafe = true;
	for (const auto &participant : getParticipants()) {
		auto level = participant->getSecurityLevel();
		switch (level) {
			case AbstractChatRoom::SecurityLevel::Unsafe:
				lInfo() << "Chatroom SecurityLevel = Unsafe";
				return level; // if one device is Unsafe the whole participant is Unsafe
			case AbstractChatRoom::SecurityLevel::ClearText:
				lInfo() << "Chatroom securityLevel = ClearText";
				return level; // if one device is ClearText the whole participant is ClearText
			case AbstractChatRoom::SecurityLevel::Encrypted:
				isSafe = false; // if one device is Encrypted the whole participant is Encrypted
				break;
			case AbstractChatRoom::SecurityLevel::Safe:
				break; // if all devices are Safe the whole participant is Safe
		}
	}
	if (isSafe) {
		lInfo() << "Chatroom SecurityLevel = Safe";
		return AbstractChatRoom::SecurityLevel::Safe;
	} else {
		lInfo() << "Chatroom SecurityLevel = Encrypted";
		return AbstractChatRoom::SecurityLevel::Encrypted;
	}
}

bool ClientGroupChatRoom::hasBeenLeft () const {
	return (getState() != State::Created);
}

bool ClientGroupChatRoom::canHandleParticipants () const {
	return RemoteConference::canHandleParticipants();
}

const IdentityAddress &ClientGroupChatRoom::getConferenceAddress () const {
	return RemoteConference::getConferenceAddress();
}

void ClientGroupChatRoom::deleteFromDb () {
	L_D();
	if (!hasBeenLeft()) {
		d->deletionOnTerminationEnabled = true;
		leave();
		return;
	}
	d->chatRoomListener->onChatRoomDeleteRequested(getSharedFromThis());
}

<<<<<<< HEAD
list<shared_ptr<EventLog>> ClientGroupChatRoom::getHistory (int nLast) const {
	L_D();
	return getCore()->getPrivate()->mainDb->getHistory(
		getConferenceId(),
		nLast,
		(d->capabilities & Capabilities::OneToOne) ?
			MainDb::Filter::ConferenceChatMessageSecurityFilter :
			MainDb::FilterMask({MainDb::Filter::ConferenceChatMessageFilter, MainDb::Filter::ConferenceInfoNoDeviceFilter})
	);
}

list<shared_ptr<EventLog>> ClientGroupChatRoom::getHistoryRange (int begin, int end) const {
	L_D();
	return getCore()->getPrivate()->mainDb->getHistoryRange(
		getConferenceId(),
		begin,
		end,
		(d->capabilities & Capabilities::OneToOne) ?
			MainDb::Filter::ConferenceChatMessageSecurityFilter :
			MainDb::FilterMask({MainDb::Filter::ConferenceChatMessageFilter, MainDb::Filter::ConferenceInfoNoDeviceFilter})
	);
}

void ClientGroupChatRoom::addParticipant (const IdentityAddress &addr, const CallSessionParams *params, bool hasMedia) {
=======
bool ClientGroupChatRoom::addParticipant (const IdentityAddress &addr, const CallSessionParams *params, bool hasMedia) {
>>>>>>> f7a6c72b
	L_D();

	if ((getState() != ChatRoom::State::Instantiated) && (getState() != ChatRoom::State::Created)) {
		lError() << "Cannot add participants to the ClientGroupChatRoom in a state other than Instantiated or Created";
		return false;
	}

	if ((getState() == ChatRoom::State::Created) && (d->capabilities & ClientGroupChatRoom::Capabilities::OneToOne)) {
		lError() << "Cannot add more participants to a OneToOne ClientGroupChatRoom";
		return false;
	}

	LinphoneCore *cCore = getCore()->getCCore();
	if (getState() == ChatRoom::State::Instantiated) {
		list<IdentityAddress> addressesList;
		addressesList.push_back(addr);
		Content content;
		content.setBody(getResourceLists(addressesList));
		content.setContentType(ContentType::ResourceLists);
		content.setContentDisposition(ContentDisposition::RecipientList);

		auto session = d->createSession();
		session->startInvite(nullptr, getSubject(), &content);
		d->setState(ChatRoom::State::CreationPending);
	} else {
		SalReferOp *referOp = new SalReferOp(cCore->sal);
		LinphoneAddress *lAddr = linphone_address_new(getConferenceAddress().asString().c_str());
		linphone_configure_op(cCore, referOp, lAddr, nullptr, true);
		linphone_address_unref(lAddr);
		Address referToAddr = addr;
		referToAddr.setParam("text");
		referOp->sendRefer(referToAddr.getPrivate()->getInternalAddress());
		referOp->unref();
	}

	return true;
}

bool ClientGroupChatRoom::addParticipants (
	const list<IdentityAddress> &addresses,
	const CallSessionParams *params,
	bool hasMedia
) {
	L_D();

	list<IdentityAddress> addressesList = d->cleanAddressesList(addresses);
	if (addressesList.empty()) {
		lError() << "No participants given.";
		return false;
	}

	if ((getState() == ChatRoom::State::Instantiated)
		&& (addressesList.size() == 1)
		&& (linphone_config_get_bool(linphone_core_get_config(L_GET_C_BACK_PTR(getCore())),
			"misc", "one_to_one_chat_room_enabled", TRUE))
	) {
		d->capabilities |= ClientGroupChatRoom::Capabilities::OneToOne;
<<<<<<< HEAD
		const IdentityAddress &participant = addresses.front();
		bool encrypted = getCapabilities() & ClientGroupChatRoom::Capabilities::Encrypted;
		auto existingChatRoom = getCore()->findOneToOneChatRoom(getLocalAddress(), participant, encrypted);
		if (existingChatRoom) {
			const IdentityAddress &me = getMe()->getAddress();
			lError() << "Trying to create already existing " << (encrypted ? "" : "non-") << "encrypted one-to-one chatroom with participants: " <<
				me << ", " << participant;
			return;
=======
		const IdentityAddress &me = getMe()->getAddress();
		const IdentityAddress &participant = addresses.front();
		auto existingChatRoom = getCore()->findOneToOneChatRoom(getLocalAddress(), participant);
		if (existingChatRoom) {
			lError() << "Trying to create already existing one-to-one chatroom with participants: " <<
				me << ", " << participant;
			return false;
>>>>>>> f7a6c72b
		}
	}

	if (getState() == ChatRoom::State::Instantiated) {
		Content content;
		content.setBody(getResourceLists(addressesList));
		content.setContentType(ContentType::ResourceLists);
		content.setContentDisposition(ContentDisposition::RecipientList);
		if (linphone_core_content_encoding_supported(getCore()->getCCore(), "deflate"))
			content.setContentEncoding("deflate");

		auto session = d->createSession();
		session->startInvite(nullptr, getSubject(), &content);
		d->setState(ChatRoom::State::CreationPending);
	} else {
		for (const auto &addr : addresses)
			addParticipant(addr, params, hasMedia);
	}

	return true;
}

bool ClientGroupChatRoom::removeParticipant (const shared_ptr<Participant> &participant) {
	LinphoneCore *cCore = getCore()->getCCore();

	SalReferOp *referOp = new SalReferOp(cCore->sal);
	LinphoneAddress *lAddr = linphone_address_new(getConferenceAddress().asString().c_str());
	linphone_configure_op(cCore, referOp, lAddr, nullptr, false);
	linphone_address_unref(lAddr);
	Address referToAddr = participant->getAddress();
	referToAddr.setParam("text");
	referToAddr.setUriParam("method", "BYE");
	referOp->sendRefer(referToAddr.getPrivate()->getInternalAddress());
	referOp->unref();

	return true;
}

bool ClientGroupChatRoom::removeParticipants (const list<shared_ptr<Participant>> &participants) {
	return RemoteConference::removeParticipants(participants);
}

shared_ptr<Participant> ClientGroupChatRoom::findParticipant (const IdentityAddress &addr) const {
	return RemoteConference::findParticipant(addr);
}

shared_ptr<Participant> ClientGroupChatRoom::getMe () const {
	return RemoteConference::getMe();
}

int ClientGroupChatRoom::getParticipantCount () const {
	return RemoteConference::getParticipantCount();
}

const list<shared_ptr<Participant>> &ClientGroupChatRoom::getParticipants () const {
	return RemoteConference::getParticipants();
}

void ClientGroupChatRoom::setParticipantAdminStatus (const shared_ptr<Participant> &participant, bool isAdmin) {
	if (isAdmin == participant->isAdmin())
		return;

	if (!getMe()->isAdmin()) {
		lError() << "Cannot change the participant admin status because I am not admin";
		return;
	}

	LinphoneCore *cCore = getCore()->getCCore();

	SalReferOp *referOp = new SalReferOp(cCore->sal);
	LinphoneAddress *lAddr = linphone_address_new(getConferenceAddress().asString().c_str());
	linphone_configure_op(cCore, referOp, lAddr, nullptr, false);
	linphone_address_unref(lAddr);
	Address referToAddr = participant->getAddress();
	referToAddr.setParam("text");
	referToAddr.setParam("admin", Utils::toString(isAdmin));
	referOp->sendRefer(referToAddr.getPrivate()->getInternalAddress());
	referOp->unref();
}

const string &ClientGroupChatRoom::getSubject () const {
	return RemoteConference::getSubject();
}

void ClientGroupChatRoom::setSubject (const string &subject) {
	L_D();
	L_D_T(RemoteConference, dConference);

	if (getState() != ChatRoom::State::Created) {
		lError() << "Cannot change the ClientGroupChatRoom subject in a state other than Created";
		return;
	}

	if (!getMe()->isAdmin()) {
		lError() << "Cannot change the ClientGroupChatRoom subject because I am not admin";
		return;
	}

	shared_ptr<CallSession> session = dConference->focus->getPrivate()->getSession();
	if (session)
		session->update(nullptr, subject);
	else {
		session = d->createSession();
		session->startInvite(nullptr, subject, nullptr);
	}
}

void ClientGroupChatRoom::join () {
	L_D();
	L_D_T(RemoteConference, dConference);

	shared_ptr<CallSession> session = dConference->focus->getPrivate()->getSession();
	if (!session && ((getState() == ChatRoom::State::Instantiated) || (getState() == ChatRoom::State::Terminated))) {
		session = d->createSession();
	}
	if (session) {
		if (getState() != ChatRoom::State::TerminationPending)
			session->startInvite(nullptr, "", nullptr);
		if (getState() != ChatRoom::State::Created)
			d->setState(ChatRoom::State::CreationPending);
	}
}

void ClientGroupChatRoom::leave () {
	L_D();
	L_D_T(RemoteConference, dConference);

	dConference->eventHandler->unsubscribe();
	shared_ptr<CallSession> session = dConference->focus->getPrivate()->getSession();
	if (session)
		session->terminate();
	else {
		session = d->createSession();
		session->startInvite(nullptr, "", nullptr);
	}

	d->setState(ChatRoom::State::TerminationPending);
}

// -----------------------------------------------------------------------------

void ClientGroupChatRoom::onConferenceCreated (const IdentityAddress &addr) {
	L_D();
	L_D_T(RemoteConference, dConference);
	dConference->conferenceAddress = addr;
	dConference->focus->getPrivate()->setAddress(addr);
	dConference->focus->getPrivate()->clearDevices();
	dConference->focus->getPrivate()->addDevice(addr);
	d->conferenceId = ConferenceId(addr, d->conferenceId.getLocalAddress());
	d->chatRoomListener->onChatRoomInsertRequested(getSharedFromThis());
	d->setState(ChatRoom::State::Created);
}

void ClientGroupChatRoom::onConferenceKeywordsChanged (const vector<string> &keywords) {
	L_D();
	if (find(keywords.cbegin(), keywords.cend(), "one-to-one") != keywords.cend())
		d->capabilities |= ClientGroupChatRoom::Capabilities::OneToOne;
}

void ClientGroupChatRoom::onConferenceTerminated (const IdentityAddress &addr) {
	L_D();
	L_D_T(RemoteConference, dConference);

	dConference->eventHandler->unsubscribe();
	dConference->eventHandler->resetLastNotify();
	d->setState(ChatRoom::State::Terminated);

	auto event = make_shared<ConferenceEvent>(
		EventLog::Type::ConferenceTerminated,
		time(nullptr),
		d->conferenceId
	);
	d->addEvent(event);

	LinphoneChatRoom *cr = d->getCChatRoom();
	_linphone_chat_room_notify_conference_left(cr, L_GET_C_BACK_PTR(event));

	if (d->deletionOnTerminationEnabled) {
		d->deletionOnTerminationEnabled = false;
		d->chatRoomListener->onChatRoomDeleteRequested(getSharedFromThis());
	}
}

void ClientGroupChatRoom::onFirstNotifyReceived (const IdentityAddress &addr) {
	L_D();

	if (getState() != ChatRoom::State::Created) {
		lWarning() << "First notify received in ClientGroupChatRoom that is not in the Created state ["
			<< Utils::toString(getState()) << "], ignoring it!";
		return;
	}

	bool performMigration = false;
	shared_ptr<AbstractChatRoom> chatRoom;
<<<<<<< HEAD
	if (getParticipantCount() == 1 && d->capabilities & ClientGroupChatRoom::Capabilities::OneToOne) {
		ConferenceId id(getParticipants().front()->getAddress(), getMe()->getAddress());
		chatRoom = getCore()->findChatRoom(id);
=======
	if (getParticipantCount() == 1) {
		chatRoom = getCore()->findChatRoom(
			ConferenceId(getParticipants().front()->getAddress(), getMe()->getAddress())
		);
>>>>>>> f7a6c72b
		if (chatRoom && (chatRoom->getCapabilities() & ChatRoom::Capabilities::Basic))
			performMigration = true;
	}

	if (performMigration)
		BasicToClientGroupChatRoom::migrate(getSharedFromThis(), chatRoom);
	else
		d->chatRoomListener->onChatRoomInsertInDatabaseRequested(getSharedFromThis());

	auto event = make_shared<ConferenceEvent>(
		EventLog::Type::ConferenceCreated,
		time(nullptr),
		d->conferenceId
	);
	d->addEvent(event);

	LinphoneChatRoom *cr = d->getCChatRoom();
	_linphone_chat_room_notify_conference_joined(cr, L_GET_C_BACK_PTR(event));

	d->bgTask.stop();
}

void ClientGroupChatRoom::onParticipantAdded (const shared_ptr<ConferenceParticipantEvent> &event, bool isFullState) {
	L_D();
	L_D_T(RemoteConference, dConference);

	const IdentityAddress &addr = event->getParticipantAddress();
	if (isMe(addr))
		return;

	shared_ptr<Participant> participant = findParticipant(addr);
	if (participant) {
		lWarning() << "Participant " << participant << " added but already in the list of participants!";
		return;
	}

	participant = make_shared<Participant>(this, addr);
	dConference->participants.push_back(participant);

	if (isFullState)
		return;

	d->addEvent(event);

	LinphoneChatRoom *cr = d->getCChatRoom();
	_linphone_chat_room_notify_participant_added(cr, L_GET_C_BACK_PTR(event));
}

void ClientGroupChatRoom::onParticipantRemoved (const shared_ptr<ConferenceParticipantEvent> &event, bool isFullState) {
	(void)isFullState;

	L_D();
	L_D_T(RemoteConference, dConference);

	const IdentityAddress &addr = event->getParticipantAddress();
	shared_ptr<Participant> participant = findParticipant(addr);
	if (!participant) {
		lWarning() << "Participant " << addr.asString() << " removed but not in the list of participants!";
		return;
	}

	dConference->participants.remove(participant);
	d->addEvent(event);

	LinphoneChatRoom *cr = d->getCChatRoom();
	_linphone_chat_room_notify_participant_removed(cr, L_GET_C_BACK_PTR(event));
}

void ClientGroupChatRoom::onParticipantSetAdmin (const shared_ptr<ConferenceParticipantEvent> &event, bool isFullState) {
	L_D();

	const IdentityAddress &addr = event->getParticipantAddress();
	shared_ptr<Participant> participant;
	if (isMe(addr))
		participant = getMe();
	else
		participant = findParticipant(addr);
	if (!participant) {
		lWarning() << "Participant " << addr.asString() << " admin status has been changed but is not in the list of participants!";
		return;
	}

	bool isAdmin = event->getType() == EventLog::Type::ConferenceParticipantSetAdmin;
	if (participant->isAdmin() == isAdmin)
		return; // No change in the local admin status, do not notify
	participant->getPrivate()->setAdmin(isAdmin);

	if (isFullState)
		return;

	d->addEvent(event);

	LinphoneChatRoom *cr = d->getCChatRoom();
	_linphone_chat_room_notify_participant_admin_status_changed(cr, L_GET_C_BACK_PTR(event));
}

void ClientGroupChatRoom::onSecurityEvent (const shared_ptr<ConferenceSecurityEvent> &event) {
	L_D();
	shared_ptr<ConferenceSecurityEvent> finalEvent = nullptr;
	shared_ptr<ConferenceSecurityEvent> cleanEvent = nullptr;

	// Remove faulty device if its address is invalid
	IdentityAddress faultyDevice = event->getFaultyDeviceAddress();
	if (!faultyDevice.isValid()) {
		cleanEvent = make_shared<ConferenceSecurityEvent>(
			event->getCreationTime(),
			event->getConferenceId(),
			event->getSecurityEventType()
		);
	}
	finalEvent = cleanEvent ? cleanEvent : event;

	d->addEvent(event);

	LinphoneChatRoom *cr = d->getCChatRoom();
	_linphone_chat_room_notify_security_event(cr, L_GET_C_BACK_PTR(event));
}

void ClientGroupChatRoom::onSubjectChanged (const shared_ptr<ConferenceSubjectEvent> &event, bool isFullState) {
	L_D();

	if (getSubject() == event->getSubject())
		return; // No change in the local subject, do not notify
	RemoteConference::setSubject(event->getSubject());

	if (isFullState)
		return;

	d->addEvent(event);

	LinphoneChatRoom *cr = d->getCChatRoom();
	_linphone_chat_room_notify_subject_changed(cr, L_GET_C_BACK_PTR(event));
}

void ClientGroupChatRoom::onParticipantDeviceAdded (const shared_ptr<ConferenceParticipantDeviceEvent> &event, bool isFullState) {
	L_D();

	const IdentityAddress &addr = event->getParticipantAddress();
	shared_ptr<Participant> participant;
	if (isMe(addr))
		participant = getMe();
	else
		participant = findParticipant(addr);
	if (!participant) {
		lWarning() << "Participant " << addr.asString() << " added a device but is not in the list of participants!";
		return;
	}

	ChatRoom::SecurityLevel currentSecurityLevel = getSecurityLevel();
	participant->getPrivate()->addDevice(event->getDeviceAddress());

	// Check if new device degrades the chatroom security level and return corresponding security event
	shared_ptr<ConferenceSecurityEvent> securityEvent = nullptr;

	auto encryptionEngine = getCore()->getEncryptionEngine();
	if (encryptionEngine)
		securityEvent = encryptionEngine->onDeviceAdded(event->getDeviceAddress(), participant, getSharedFromThis(), currentSecurityLevel);

	if (isFullState)
		return;

	d->addEvent(event);

	if (securityEvent) onSecurityEvent(securityEvent);

	LinphoneChatRoom *cr = d->getCChatRoom();
	_linphone_chat_room_notify_participant_device_added(cr, L_GET_C_BACK_PTR(event));
}

void ClientGroupChatRoom::onParticipantDeviceRemoved (const shared_ptr<ConferenceParticipantDeviceEvent> &event, bool isFullState) {
	L_D();

	(void)isFullState;

	const IdentityAddress &addr = event->getParticipantAddress();
	shared_ptr<Participant> participant;
	if (isMe(addr))
		participant = getMe();
	else
		participant = findParticipant(addr);
	if (!participant) {
		lWarning() << "Participant " << addr.asString() << " removed a device but is not in the list of participants!";
		return;
	}
	participant->getPrivate()->removeDevice(event->getDeviceAddress());
	d->addEvent(event);

	LinphoneChatRoom *cr = d->getCChatRoom();
	_linphone_chat_room_notify_participant_device_removed(cr, L_GET_C_BACK_PTR(event));
}

LINPHONE_END_NAMESPACE<|MERGE_RESOLUTION|>--- conflicted
+++ resolved
@@ -250,12 +250,8 @@
 	const string &uri,
 	const IdentityAddress &me,
 	const string &subject,
-<<<<<<< HEAD
 	const Content &content,
 	bool encrypted
-=======
-	const Content &content
->>>>>>> f7a6c72b
 ) : ChatRoom(*new ClientGroupChatRoomPrivate, core, ConferenceId(IdentityAddress(), me)),
 RemoteConference(core, me, nullptr) {
 	L_D();
@@ -288,10 +284,7 @@
 	L_D_T(RemoteConference, dConference);
 
 	d->capabilities |= capabilities & ClientGroupChatRoom::Capabilities::OneToOne;
-<<<<<<< HEAD
 	d->capabilities |= capabilities & ClientGroupChatRoom::Capabilities::Encrypted;
-=======
->>>>>>> f7a6c72b
 	const IdentityAddress &peerAddress = conferenceId.getPeerAddress();
 	dConference->focus = make_shared<Participant>(this, peerAddress);
 	dConference->focus->getPrivate()->addDevice(peerAddress);
@@ -399,7 +392,6 @@
 	d->chatRoomListener->onChatRoomDeleteRequested(getSharedFromThis());
 }
 
-<<<<<<< HEAD
 list<shared_ptr<EventLog>> ClientGroupChatRoom::getHistory (int nLast) const {
 	L_D();
 	return getCore()->getPrivate()->mainDb->getHistory(
@@ -423,10 +415,7 @@
 	);
 }
 
-void ClientGroupChatRoom::addParticipant (const IdentityAddress &addr, const CallSessionParams *params, bool hasMedia) {
-=======
 bool ClientGroupChatRoom::addParticipant (const IdentityAddress &addr, const CallSessionParams *params, bool hasMedia) {
->>>>>>> f7a6c72b
 	L_D();
 
 	if ((getState() != ChatRoom::State::Instantiated) && (getState() != ChatRoom::State::Created)) {
@@ -484,7 +473,6 @@
 			"misc", "one_to_one_chat_room_enabled", TRUE))
 	) {
 		d->capabilities |= ClientGroupChatRoom::Capabilities::OneToOne;
-<<<<<<< HEAD
 		const IdentityAddress &participant = addresses.front();
 		bool encrypted = getCapabilities() & ClientGroupChatRoom::Capabilities::Encrypted;
 		auto existingChatRoom = getCore()->findOneToOneChatRoom(getLocalAddress(), participant, encrypted);
@@ -492,16 +480,7 @@
 			const IdentityAddress &me = getMe()->getAddress();
 			lError() << "Trying to create already existing " << (encrypted ? "" : "non-") << "encrypted one-to-one chatroom with participants: " <<
 				me << ", " << participant;
-			return;
-=======
-		const IdentityAddress &me = getMe()->getAddress();
-		const IdentityAddress &participant = addresses.front();
-		auto existingChatRoom = getCore()->findOneToOneChatRoom(getLocalAddress(), participant);
-		if (existingChatRoom) {
-			lError() << "Trying to create already existing one-to-one chatroom with participants: " <<
-				me << ", " << participant;
 			return false;
->>>>>>> f7a6c72b
 		}
 	}
 
@@ -696,16 +675,9 @@
 
 	bool performMigration = false;
 	shared_ptr<AbstractChatRoom> chatRoom;
-<<<<<<< HEAD
 	if (getParticipantCount() == 1 && d->capabilities & ClientGroupChatRoom::Capabilities::OneToOne) {
 		ConferenceId id(getParticipants().front()->getAddress(), getMe()->getAddress());
 		chatRoom = getCore()->findChatRoom(id);
-=======
-	if (getParticipantCount() == 1) {
-		chatRoom = getCore()->findChatRoom(
-			ConferenceId(getParticipants().front()->getAddress(), getMe()->getAddress())
-		);
->>>>>>> f7a6c72b
 		if (chatRoom && (chatRoom->getCapabilities() & ChatRoom::Capabilities::Basic))
 			performMigration = true;
 	}
