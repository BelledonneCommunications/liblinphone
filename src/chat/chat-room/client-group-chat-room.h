/*
 * client-group-chat-room.h
 * Copyright (C) 2010-2018 Belledonne Communications SARL
 *
 * This program is free software; you can redistribute it and/or
 * modify it under the terms of the GNU General Public License
 * as published by the Free Software Foundation; either version 2
 * of the License, or (at your option) any later version.
 *
 * This program is distributed in the hope that it will be useful,
 * but WITHOUT ANY WARRANTY; without even the implied warranty of
 * MERCHANTABILITY or FITNESS FOR A PARTICULAR PURPOSE.  See the
 * GNU General Public License for more details.
 *
 * You should have received a copy of the GNU General Public License
 * along with this program; if not, write to the Free Software
 * Foundation, Inc., 51 Franklin Street, Fifth Floor, Boston, MA 02110-1301, USA.
 */

#ifndef _L_CLIENT_GROUP_CHAT_ROOM_H_
#define _L_CLIENT_GROUP_CHAT_ROOM_H_

#include "chat/chat-room/chat-room.h"
#include "conference/remote-conference.h"

// =============================================================================

LINPHONE_BEGIN_NAMESPACE

class ClientGroupChatRoomPrivate;
enum class SecurityLevel;

class LINPHONE_PUBLIC ClientGroupChatRoom : public ChatRoom, public RemoteConference {
	friend class BasicToClientGroupChatRoomPrivate;
	friend class ClientGroupToBasicChatRoomPrivate;
	friend class Core;
	friend class CorePrivate;
	friend class LimeX3dhEncryptionEngine;
	friend class MediaSessionPrivate;

public:
	L_OVERRIDE_SHARED_FROM_THIS(ClientGroupChatRoom);

	// TODO: Make me private.
	ClientGroupChatRoom (
		const std::shared_ptr<Core> &core,
		const std::string &factoryUri,
		const IdentityAddress &me,
		const std::string &subject,
		const Content &content,
		bool encrypted = false
	);

	ClientGroupChatRoom (
		const std::shared_ptr<Core> &core,
		const ConferenceId &conferenceId,
		std::shared_ptr<Participant> &me,
		AbstractChatRoom::CapabilitiesMask capabilities,
		const std::string &subject,
		std::list<std::shared_ptr<Participant>> &&participants,
		unsigned int lastNotifyId,
		bool hasBeenLeft = false
	);

	~ClientGroupChatRoom ();

	std::shared_ptr<Core> getCore () const;

	void allowCpim (bool value) override;
	void allowMultipart (bool value) override;
	bool canHandleCpim () const override;
	bool canHandleMultipart () const override;

	CapabilitiesMask getCapabilities () const override;
	ChatRoom::SecurityLevel getSecurityLevel () const override;
	bool hasBeenLeft () const override;

	const IdentityAddress &getConferenceAddress () const override;

	bool canHandleParticipants () const override;

	void deleteFromDb () override;

<<<<<<< HEAD
	std::list<std::shared_ptr<EventLog>> getHistory (int nLast) const override;
	std::list<std::shared_ptr<EventLog>> getHistoryRange (int begin, int end) const override;

	void addParticipant (const IdentityAddress &addr, const CallSessionParams *params, bool hasMedia) override;
	void addParticipants (const std::list<IdentityAddress> &addresses, const CallSessionParams *params, bool hasMedia) override;
=======
	bool addParticipant (const IdentityAddress &addr, const CallSessionParams *params, bool hasMedia) override;
	bool addParticipants (const std::list<IdentityAddress> &addresses, const CallSessionParams *params, bool hasMedia) override;
>>>>>>> f7a6c72b

	bool removeParticipant (const std::shared_ptr<Participant> &participant) override;
	bool removeParticipants (const std::list<std::shared_ptr<Participant>> &participants) override;

	std::shared_ptr<Participant> findParticipant (const IdentityAddress &addr) const override;

	std::shared_ptr<Participant> getMe () const override;
	int getParticipantCount () const override;
	const std::list<std::shared_ptr<Participant>> &getParticipants () const override;

	void setParticipantAdminStatus (const std::shared_ptr<Participant> &participant, bool isAdmin) override;

	const std::string &getSubject () const override;
	void setSubject (const std::string &subject) override;

	void join () override;
	void leave () override;

private:
	// TODO: Move me in ClientGroupChatRoomPrivate.
	// ALL METHODS AFTER THIS POINT.

	void onConferenceCreated (const IdentityAddress &addr) override;
	void onConferenceKeywordsChanged (const std::vector<std::string> &keywords) override;
	void onConferenceTerminated (const IdentityAddress &addr) override;
	void onSecurityEvent (const std::shared_ptr<ConferenceSecurityEvent> &event) override;
	void onFirstNotifyReceived (const IdentityAddress &addr) override;
	void onParticipantAdded (const std::shared_ptr<ConferenceParticipantEvent> &event, bool isFullState) override;
	void onParticipantDeviceAdded (const std::shared_ptr<ConferenceParticipantDeviceEvent> &event, bool isFullState) override;
	void onParticipantDeviceRemoved (const std::shared_ptr<ConferenceParticipantDeviceEvent> &event, bool isFullState) override;
	void onParticipantRemoved (const std::shared_ptr<ConferenceParticipantEvent> &event, bool isFullState) override;
	void onParticipantSetAdmin (const std::shared_ptr<ConferenceParticipantEvent> &event, bool isFullState) override;
	void onSubjectChanged (const std::shared_ptr<ConferenceSubjectEvent> &event, bool isFullState) override;

	L_DECLARE_PRIVATE(ClientGroupChatRoom);
	L_DISABLE_COPY(ClientGroupChatRoom);
};

LINPHONE_END_NAMESPACE

#endif // ifndef _L_CLIENT_GROUP_CHAT_ROOM_H_<|MERGE_RESOLUTION|>--- conflicted
+++ resolved
@@ -81,16 +81,11 @@
 
 	void deleteFromDb () override;
 
-<<<<<<< HEAD
 	std::list<std::shared_ptr<EventLog>> getHistory (int nLast) const override;
 	std::list<std::shared_ptr<EventLog>> getHistoryRange (int begin, int end) const override;
 
-	void addParticipant (const IdentityAddress &addr, const CallSessionParams *params, bool hasMedia) override;
-	void addParticipants (const std::list<IdentityAddress> &addresses, const CallSessionParams *params, bool hasMedia) override;
-=======
 	bool addParticipant (const IdentityAddress &addr, const CallSessionParams *params, bool hasMedia) override;
 	bool addParticipants (const std::list<IdentityAddress> &addresses, const CallSessionParams *params, bool hasMedia) override;
->>>>>>> f7a6c72b
 
 	bool removeParticipant (const std::shared_ptr<Participant> &participant) override;
 	bool removeParticipants (const std::list<std::shared_ptr<Participant>> &participants) override;
