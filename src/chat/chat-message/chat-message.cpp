/*
 * chat-message.cpp
 * Copyright (C) 2010-2018 Belledonne Communications SARL
 *
 * This program is free software; you can redistribute it and/or
 * modify it under the terms of the GNU General Public License
 * as published by the Free Software Foundation; either version 2
 * of the License, or (at your option) any later version.
 *
 * This program is distributed in the hope that it will be useful,
 * but WITHOUT ANY WARRANTY; without even the implied warranty of
 * MERCHANTABILITY or FITNESS FOR A PARTICULAR PURPOSE.  See the
 * GNU General Public License for more details.
 *
 * You should have received a copy of the GNU General Public License
 * along with this program; if not, write to the Free Software
 * Foundation, Inc., 51 Franklin Street, Fifth Floor, Boston, MA 02110-1301, USA.
 */

#include "object/object-p.h"

#include "linphone/api/c-content.h"
#include "linphone/core.h"
#include "linphone/lpconfig.h"
#include "linphone/utils/utils.h"

#include "address/address.h"
#include "c-wrapper/c-wrapper.h"
#include "call/call-p.h"
#include "chat/chat-message/chat-message-p.h"
#include "chat/chat-room/chat-room-p.h"
#include "chat/chat-room/client-group-to-basic-chat-room.h"
#include "chat/chat-room/real-time-text-chat-room.h"
#include "chat/modifier/cpim-chat-message-modifier.h"
#include "chat/modifier/encryption-chat-message-modifier.h"
#include "chat/modifier/multipart-chat-message-modifier.h"
#include "chat/notification/imdn.h"
#include "conference/participant.h"
#include "conference/participant-imdn-state.h"
#include "content/content-disposition.h"
#include "content/header/header-param.h"
#include "core/core.h"
#include "core/core-p.h"
#include "logger/logger.h"
#include "sip-tools/sip-headers.h"

#include "ortp/b64.h"

// =============================================================================

using namespace std;

using namespace B64_NAMESPACE;

LINPHONE_BEGIN_NAMESPACE

ChatMessagePrivate::ChatMessagePrivate(const std::shared_ptr<AbstractChatRoom> &cr, ChatMessage::Direction dir):fileTransferChatMessageModifier(cr->getCore()->getCCore()->http_provider) {
	direction = dir;
	setChatRoom(cr);
}

void ChatMessagePrivate::setDirection (ChatMessage::Direction dir) {
	direction = dir;
}

void ChatMessagePrivate::setTime (time_t t) {
	time = t;
}

void ChatMessagePrivate::setIsReadOnly (bool readOnly) {
	isReadOnly = readOnly;
}

void ChatMessagePrivate::setParticipantState (const IdentityAddress &participantAddress, ChatMessage::State newState, time_t stateChangeTime) {
	L_Q();

	if (!dbKey.isValid())
		return;

	unique_ptr<MainDb> &mainDb = q->getChatRoom()->getCore()->getPrivate()->mainDb;
	shared_ptr<EventLog> eventLog = mainDb->getEventFromKey(dbKey);
	ChatMessage::State currentState = mainDb->getChatMessageParticipantState(eventLog, participantAddress);
	if (!validStateTransition(currentState, newState))
		return;

	lInfo() << "Chat message " << this << ": moving participant '" << participantAddress.asString() << "' state to "
		<< Utils::toString(newState);
	mainDb->setChatMessageParticipantState(eventLog, participantAddress, newState, stateChangeTime);

	LinphoneChatMessage *msg = L_GET_C_BACK_PTR(q);
	LinphoneChatMessageCbs *cbs = linphone_chat_message_get_callbacks(msg);
	if (cbs && linphone_chat_message_cbs_get_participant_imdn_state_changed(cbs)) {
		auto participant = q->getChatRoom()->findParticipant(participantAddress);
		ParticipantImdnState imdnState(participant, newState, stateChangeTime);
		linphone_chat_message_cbs_get_participant_imdn_state_changed(cbs)(msg,
			_linphone_participant_imdn_state_from_cpp_obj(imdnState)
		);
	}

	if (linphone_config_get_bool(linphone_core_get_config(q->getChatRoom()->getCore()->getCCore()),
			"misc", "enable_simple_group_chat_message_state", FALSE
		)
	) {
		setState(newState);
		return;
	}

	list<ChatMessage::State> states = mainDb->getChatMessageParticipantStates(eventLog);
	size_t nbDisplayedStates = 0;
	size_t nbDeliveredToUserStates = 0;
	size_t nbNotDeliveredStates = 0;
	for (const auto &state : states) {
		switch (state) {
			case ChatMessage::State::Displayed:
				nbDisplayedStates++;
				break;
			case ChatMessage::State::DeliveredToUser:
				nbDeliveredToUserStates++;
				break;
			case ChatMessage::State::NotDelivered:
				nbNotDeliveredStates++;
				break;
			default:
				break;
		}
	}

	if (nbNotDeliveredStates > 0)
		setState(ChatMessage::State::NotDelivered);
	else if (nbDisplayedStates == states.size())
		setState(ChatMessage::State::Displayed);
	else if ((nbDisplayedStates + nbDeliveredToUserStates) == states.size())
		setState(ChatMessage::State::DeliveredToUser);
}

void ChatMessagePrivate::setState (ChatMessage::State newState, bool force) {
	L_Q();

	if (force)
		state = newState;

	if (!validStateTransition(state, newState))
		return;

	lInfo() << "Chat message " << this << ": moving from " << Utils::toString(state) <<
		" to " << Utils::toString(newState);
	state = newState;

	LinphoneChatMessage *msg = L_GET_C_BACK_PTR(q);
	if (linphone_chat_message_get_message_state_changed_cb(msg))
		linphone_chat_message_get_message_state_changed_cb(msg)(
			msg,
			(LinphoneChatMessageState)state,
			linphone_chat_message_get_message_state_changed_cb_user_data(msg)
		);

	LinphoneChatMessageCbs *cbs = linphone_chat_message_get_callbacks(msg);
	if (cbs && linphone_chat_message_cbs_get_msg_state_changed(cbs))
		linphone_chat_message_cbs_get_msg_state_changed(cbs)(msg, (LinphoneChatMessageState)state);

	if (state == ChatMessage::State::FileTransferDone && !hasFileTransferContent()) {
		// We wait until the file has been downloaded to send the displayed IMDN
		bool doNotStoreInDb = static_cast<ChatRoomPrivate *>(q->getChatRoom()->getPrivate())->sendDisplayNotification(q->getSharedFromThis());
		// Force the state so it is stored directly in DB, but when the IMDN has successfully been delivered
		setState(ChatMessage::State::Displayed, doNotStoreInDb);
	} else {
		updateInDb();
	}
}

belle_http_request_t *ChatMessagePrivate::getHttpRequest () const {
	return fileTransferChatMessageModifier.getHttpRequest();
}

void ChatMessagePrivate::setHttpRequest (belle_http_request_t *request) {
	fileTransferChatMessageModifier.setHttpRequest(request);
}

SalOp *ChatMessagePrivate::getSalOp () const {
	return salOp;
}

void ChatMessagePrivate::setSalOp (SalOp *op) {
	salOp = op;
}

SalCustomHeader *ChatMessagePrivate::getSalCustomHeaders () const {
	return salCustomHeaders;
}

void ChatMessagePrivate::setSalCustomHeaders (SalCustomHeader *headers) {
	salCustomHeaders = headers;
}

void ChatMessagePrivate::addSalCustomHeader (const string &name, const string &value) {
	salCustomHeaders = sal_custom_header_append(salCustomHeaders, name.c_str(), value.c_str());
}

void ChatMessagePrivate::removeSalCustomHeader (const string &name) {
	salCustomHeaders = sal_custom_header_remove(salCustomHeaders, name.c_str());
}

string ChatMessagePrivate::getSalCustomHeaderValue (const string &name) {
	return L_C_TO_STRING(sal_custom_header_find(salCustomHeaders, name.c_str()));
}

// -----------------------------------------------------------------------------
// Below methods are only for C API backward compatibility...
// -----------------------------------------------------------------------------

bool ChatMessagePrivate::hasTextContent() const {
	for (const Content *c : getContents()) {
		if (c->getContentType() == ContentType::PlainText) {
			return true;
		}
	}
	return false;
}

const Content* ChatMessagePrivate::getTextContent() const {
	for (const Content *c : getContents()) {
		if (c->getContentType() == ContentType::PlainText) {
			return c;
		}
	}
	return &Utils::getEmptyConstRefObject<Content>();
}

bool ChatMessagePrivate::hasFileTransferContent() const {
	for (const Content *c : contents) {
		if (c->isFileTransfer()) {
			return true;
		}
	}
	return false;
}

const Content* ChatMessagePrivate::getFileTransferContent() const {
	for (const Content *c : contents) {
		if (c->isFileTransfer()) {
			return c;
		}
	}
	return &Utils::getEmptyConstRefObject<Content>();
}

const string &ChatMessagePrivate::getFileTransferFilepath () const {
	return fileTransferFilePath;
}

void ChatMessagePrivate::setFileTransferFilepath (const string &path) {
	fileTransferFilePath = path;
}

const string &ChatMessagePrivate::getAppdata () const {
	for (const Content *c : getContents()) {
		if (!c->getAppData("legacy").empty()) {
			return c->getAppData("legacy");
		}
	}
	return Utils::getEmptyConstRefObject<string>();
}

void ChatMessagePrivate::setAppdata (const string &data) {
	bool contentFound = false;
	for (Content *c : getContents()) {
		c->setAppData("legacy", data);
		contentFound = true;
		break;
	}
	if (contentFound) {
		updateInDb();
	}
}

const string &ChatMessagePrivate::getExternalBodyUrl () const {
	if (!externalBodyUrl.empty()) {
		return externalBodyUrl;
	}
	if (hasFileTransferContent()) {
		FileTransferContent *content = (FileTransferContent*) getFileTransferContent();
		return content->getFileUrl();
	}
	return Utils::getEmptyConstRefObject<string>();
}

void ChatMessagePrivate::setExternalBodyUrl (const string &url) {
	externalBodyUrl = url;
}

const ContentType &ChatMessagePrivate::getContentType () {
	loadContentsFromDatabase();
	if (direction == ChatMessage::Direction::Incoming) {
		if (contents.size() > 0) {
			Content *content = contents.front();
			cContentType = content->getContentType();
		} else {
			cContentType = internalContent.getContentType();
		}
	} else {
		if (internalContent.getContentType().isValid()) {
			cContentType = internalContent.getContentType();
		} else {
			if (contents.size() > 0) {
				Content *content = contents.front();
				cContentType = content->getContentType();
			}
		}
	}
	return cContentType;
}

void ChatMessagePrivate::setContentType (const ContentType &contentType) {
	loadContentsFromDatabase();
	if (contents.size() > 0 && internalContent.getContentType().isEmpty() && internalContent.isEmpty()) {
		internalContent.setBody(contents.front()->getBody());
	}
	internalContent.setContentType(contentType);

	if ((currentSendStep &ChatMessagePrivate::Step::Started) != ChatMessagePrivate::Step::Started) {
		// if not started yet the sending also alter the first content
		if (contents.size() > 0)
			contents.front()->setContentType(contentType);
	}
}

const string &ChatMessagePrivate::getText () {
	loadContentsFromDatabase();
	if (direction == ChatMessage::Direction::Incoming) {
		if (hasTextContent()) {
			cText = getTextContent()->getBodyAsString();
		} else if (contents.size() > 0) {
			Content *content = contents.front();
			cText = content->getBodyAsString();
		} else {
			cText = internalContent.getBodyAsString();
		}
	} else {
		if (!internalContent.isEmpty()) {
			cText = internalContent.getBodyAsString();
		} else {
			if (contents.size() > 0) {
				Content *content = contents.front();
				cText = content->getBodyAsString();
			}
		}
	}
	return cText;
}

void ChatMessagePrivate::setText (const string &text) {
	loadContentsFromDatabase();
	if (contents.size() > 0 && internalContent.getContentType().isEmpty() && internalContent.isEmpty()) {
		internalContent.setContentType(contents.front()->getContentType());
	}
	internalContent.setBody(text);

	if ((currentSendStep &ChatMessagePrivate::Step::Started) != ChatMessagePrivate::Step::Started) {
		// if not started yet the sending also alter the first content
		if (contents.size() > 0)
			contents.front()->setBody(text);
	}
}

const Content *ChatMessagePrivate::getFileTransferInformation () const {
	if (hasFileTransferContent()) {
		return getFileTransferContent();
	}
	for (const Content *c : getContents()) {
		if (c->isFile()) {
			FileContent *fileContent = (FileContent *)c;
			return fileContent;
		}
	}
	return nullptr;
}

bool ChatMessagePrivate::downloadFile () {
	L_Q();

	for (auto &content : getContents())
		if (content->isFileTransfer())
			return q->downloadFile(static_cast<FileTransferContent *>(content));

	return false;
}

void ChatMessagePrivate::addContent (Content *content) {
	getContents().push_back(content);
}

void ChatMessagePrivate::removeContent (Content *content) {
	getContents().remove(content);
}

void ChatMessagePrivate::loadFileTransferUrlFromBodyToContent() {
	L_Q();
	int errorCode = 0;
	fileTransferChatMessageModifier.decode(q->getSharedFromThis(), errorCode);
}

std::string ChatMessagePrivate::createFakeFileTransferFromUrl(const std::string &url) {
	return fileTransferChatMessageModifier.createFakeFileTransferFromUrl(url);
}

void ChatMessagePrivate::setChatRoom (const shared_ptr<AbstractChatRoom> &cr) {
	chatRoom = cr;
	chatRoomId = cr->getChatRoomId();
	if (direction == ChatMessage::Direction::Outgoing) {
		fromAddress = chatRoomId.getLocalAddress();
		toAddress = chatRoomId.getPeerAddress();
	} else {
		fromAddress = chatRoomId.getPeerAddress();
		toAddress = chatRoomId.getLocalAddress();
	}
}

// -----------------------------------------------------------------------------

static void forceUtf8Content (Content &content) {
	// TODO: Deal with other content type in the future.
	ContentType contentType = content.getContentType();
	if (contentType != ContentType::PlainText)
		return;

	string charset = contentType.getParameter("charset").getValue();
	if (charset.empty())
		return;

	size_t n = charset.find("charset=");
	if (n == string::npos)
		return;

	L_BEGIN_LOG_EXCEPTION

	size_t begin = n + sizeof("charset");
	size_t end = charset.find(";", begin);
	charset = charset.substr(begin, end - begin);

	if (Utils::stringToLower(charset) != "utf-8") {
		string utf8Body = Utils::convertAnyToUtf8(content.getBodyAsUtf8String(), charset);
		if (!utf8Body.empty()) {
			// TODO: use move operator if possible in the future!
			content.setBodyFromUtf8(utf8Body);
			contentType.addParameter("charset", "UTF-8");
			content.setContentType(contentType);
		}
	}

	L_END_LOG_EXCEPTION
}

void ChatMessagePrivate::notifyReceiving () {
	L_Q();

	LinphoneChatRoom *chatRoom = static_pointer_cast<ChatRoom>(q->getChatRoom())->getPrivate()->getCChatRoom();
	if ((getContentType() != ContentType::Imdn) && (getContentType() != ContentType::ImIsComposing)) {
		_linphone_chat_room_notify_chat_message_should_be_stored(chatRoom, L_GET_C_BACK_PTR(q->getSharedFromThis()));
		if (toBeStored)
			storeInDb();
	} else {
		// For compatibility, when CPIM is not used
		positiveDeliveryNotificationRequired = false;
		negativeDeliveryNotificationRequired = false;
		displayNotificationRequired = false;
	}
	shared_ptr<ConferenceChatMessageEvent> event = make_shared<ConferenceChatMessageEvent>(
		::time(nullptr), q->getSharedFromThis()
	);
	_linphone_chat_room_notify_chat_message_received(chatRoom, L_GET_C_BACK_PTR(event));
	// Legacy
	q->getChatRoom()->getPrivate()->notifyChatMessageReceived(q->getSharedFromThis());

	if (getPositiveDeliveryNotificationRequired())
		static_cast<ChatRoomPrivate *>(q->getChatRoom()->getPrivate())->sendDeliveryNotification(q->getSharedFromThis());
}

LinphoneReason ChatMessagePrivate::receive () {
	L_Q();
	int errorCode = 0;
	LinphoneReason reason = LinphoneReasonNone;

	shared_ptr<Core> core = q->getCore();
	shared_ptr<AbstractChatRoom> chatRoom = q->getChatRoom();

	// ---------------------------------------
	// Start of message modification
	// ---------------------------------------

	if ((currentRecvStep &ChatMessagePrivate::Step::Encryption) == ChatMessagePrivate::Step::Encryption) {
		lInfo() << "Encryption step already done, skipping";
	} else {
		EncryptionChatMessageModifier ecmm;
		ChatMessageModifier::Result result = ecmm.decode(q->getSharedFromThis(), errorCode);
		if (result == ChatMessageModifier::Result::Error) {
			/* Unable to decrypt message */
			chatRoom->getPrivate()->notifyUndecryptableChatMessageReceived(q->getSharedFromThis());
			reason = linphone_error_code_to_reason(errorCode);
			if (getNegativeDeliveryNotificationRequired()) {
				static_cast<ChatRoomPrivate *>(q->getChatRoom()->getPrivate())->sendDeliveryErrorNotification(
					q->getSharedFromThis(),
					reason
				);
			}
			return reason;
		} else if (result == ChatMessageModifier::Result::Suspended) {
			currentRecvStep |= ChatMessagePrivate::Step::Encryption;
			return LinphoneReasonNone;
		}
		currentRecvStep |= ChatMessagePrivate::Step::Encryption;
	}

	// If LIMEv2 is enabled, it sets the authenticatedFromAddress as the decypted CPIM From Address
	// If not it must be set here as the SIP From address
	if (!core->limeV2Enabled()) {
		if (q->getSharedFromThis()->getChatRoom()->getCapabilities() & ChatRoom::Capabilities::Basic) {
			IdentityAddress sipFromAddress = q->getSharedFromThis()->getFromAddress();
			q->getSharedFromThis()->getPrivate()->setAuthenticatedFromAddress(sipFromAddress);
		}
	}

	if ((currentRecvStep &ChatMessagePrivate::Step::Cpim) == ChatMessagePrivate::Step::Cpim) {
		lInfo() << "Cpim step already done, skipping";
	} else {
		if (internalContent.getContentType() == ContentType::Cpim) {
			CpimChatMessageModifier ccmm;
			ccmm.decode(q->getSharedFromThis(), errorCode);
		}
		currentRecvStep |= ChatMessagePrivate::Step::Cpim;
	}

	if ((currentRecvStep &ChatMessagePrivate::Step::Multipart) == ChatMessagePrivate::Step::Multipart) {
		lInfo() << "Multipart step already done, skipping";
	} else {
		MultipartChatMessageModifier mcmm;
		mcmm.decode(q->getSharedFromThis(), errorCode);
		currentRecvStep |= ChatMessagePrivate::Step::Multipart;
	}

<<<<<<< HEAD
	if ((currentRecvStep &ChatMessagePrivate::Step::FileUpload) == ChatMessagePrivate::Step::FileUpload) {
=======
	if ((currentRecvStep & ChatMessagePrivate::Step::FileDownload) == ChatMessagePrivate::Step::FileDownload) {
>>>>>>> 852166f0
		lInfo() << "File download step already done, skipping";
	} else {
		// This will check if internal content is FileTransfer and make the appropriate changes
		loadFileTransferUrlFromBodyToContent();
		currentRecvStep |= ChatMessagePrivate::Step::FileDownload;
	}

	if (contents.size() == 0) {
		// All previous modifiers only altered the internal content, let's fill the content list
		contents.push_back(new Content(internalContent));
	}

	for (auto &content : contents)
		forceUtf8Content(*content);

	// ---------------------------------------
	// End of message modification
	// ---------------------------------------

	// Remove internal content as it is not needed anymore and will confuse some old methods like getText()
	internalContent.setBody("");
	internalContent.setContentType(ContentType(""));
	// Also remove current step so we go through all modifiers if message is re-sent
	currentRecvStep = ChatMessagePrivate::Step::None;

	setState(ChatMessage::State::Delivered);

	if (errorCode <= 0) {
		bool foundSupportContentType = false;
		for (Content *c : contents) {
			ContentType ct(c->getContentType());
			ct.cleanParameters();
			if (linphone_core_is_content_type_supported(core->getCCore(), ct.asString().c_str())) {
				foundSupportContentType = true;
				break;
			} else
			lError() << "Unsupported content-type: " << c->getContentType();
		}

		if (!foundSupportContentType) {
			errorCode = 415;
			lError() << "No content-type in the contents list is supported...";
		}
	}

	// Check if this is in fact an outgoing message (case where this is a message sent by us from an other device).
	Address me(linphone_core_get_identity(core->getCCore()));
	if (me.weakEqual(q->getFromAddress()))
		setDirection(ChatMessage::Direction::Outgoing);

	// Check if this is a duplicate message.
	if (chatRoom->findChatMessage(imdnId, direction))
		return core->getCCore()->chat_deny_code;

	if (errorCode > 0) {
		reason = linphone_error_code_to_reason(errorCode);
		if (getNegativeDeliveryNotificationRequired()) {
			static_cast<ChatRoomPrivate *>(q->getChatRoom()->getPrivate())->sendDeliveryErrorNotification(
				q->getSharedFromThis(),
				reason
			);
		}
		return reason;
	}

	if ((getContentType() == ContentType::ImIsComposing) || (getContentType() == ContentType::Imdn))
		toBeStored = false;

	chatRoom->getPrivate()->onChatMessageReceived(q->getSharedFromThis());

	return reason;
}

void ChatMessagePrivate::send () {

	L_Q();
	SalOp *op = salOp;
	LinphoneCall *lcall = nullptr;
	int errorCode = 0;

	currentSendStep |= ChatMessagePrivate::Step::Started;

	if (toBeStored && currentSendStep == (ChatMessagePrivate::Step::Started | ChatMessagePrivate::Step::None))
		storeInDb();

	if ((currentSendStep & ChatMessagePrivate::Step::FileUpload) == ChatMessagePrivate::Step::FileUpload) {
		lInfo() << "File upload step already done, skipping";
	} else {
		ChatMessageModifier::Result result = fileTransferChatMessageModifier.encode(q->getSharedFromThis(), errorCode);
		if (result == ChatMessageModifier::Result::Error) {
			setState(ChatMessage::State::NotDelivered);
			// Remove current step so we go through all modifiers if message is re-sent
			currentSendStep = ChatMessagePrivate::Step::None;
			return;
		} else if (result == ChatMessageModifier::Result::Suspended) {
			setState(ChatMessage::State::InProgress);
			return;
		}
		currentSendStep |= ChatMessagePrivate::Step::FileUpload;
	}

	shared_ptr<Core> core = q->getCore();
	if (lp_config_get_int(core->getCCore()->config, "sip", "chat_use_call_dialogs", 0) != 0) {
		lcall = linphone_core_get_call_by_remote_address(core->getCCore(), q->getToAddress().asString().c_str());
		if (lcall) {
			shared_ptr<Call> call = L_GET_CPP_PTR_FROM_C_OBJECT(lcall);
			if ((call->getState() == CallSession::State::Connected)
				|| (call->getState() == CallSession::State::StreamsRunning)
				|| (call->getState() == CallSession::State::Paused)
				|| (call->getState() == CallSession::State::Pausing)
				|| (call->getState() == CallSession::State::PausedByRemote)
			) {
				lInfo() << "Send SIP msg through the existing call";
				op = call->getPrivate()->getOp();
				string identity = linphone_core_find_best_identity(core->getCCore(), linphone_call_get_remote_address(lcall));
				if (identity.empty()) {
					LinphoneAddress *addr = linphone_address_new(q->getToAddress().asString().c_str());
					LinphoneProxyConfig *proxy = linphone_core_lookup_known_proxy(core->getCCore(), addr);
					if (proxy) {
						identity = L_GET_CPP_PTR_FROM_C_OBJECT(linphone_proxy_config_get_identity_address(proxy))->asString();
					} else {
						identity = linphone_core_get_primary_contact(core->getCCore());
					}
					linphone_address_unref(addr);
				}
			}
		}
	}

	if (!op) {
		LinphoneAddress *peer = linphone_address_new(q->getToAddress().asString().c_str());
		/* Sending out of call */
		salOp = op = new SalMessageOp(core->getCCore()->sal);
		linphone_configure_op(
			core->getCCore(), op, peer, getSalCustomHeaders(),
			!!lp_config_get_int(core->getCCore()->config, "sip", "chat_msg_with_contact", 0)
		);
		op->setUserPointer(q);     /* If out of call, directly store msg */
		linphone_address_unref(peer);
	}
	op->setFrom(q->getFromAddress().asString().c_str());
	op->setTo(q->getToAddress().asString().c_str());

	// ---------------------------------------
	// Start of message modification
	// ---------------------------------------

	if (applyModifiers) {
		// Do not multipart or encapsulate with CPIM in an old ChatRoom to maintain backward compatibility
		if (q->getChatRoom()->canHandleMultipart()) {
			if ((currentSendStep &ChatMessagePrivate::Step::Multipart) == ChatMessagePrivate::Step::Multipart) {
				lInfo() << "Multipart step already done, skipping";
			} else {
				if (contents.size() > 1) {
					MultipartChatMessageModifier mcmm;
					mcmm.encode(q->getSharedFromThis(), errorCode);
				}
				currentSendStep |= ChatMessagePrivate::Step::Multipart;
			}
		}

		if (q->getChatRoom()->canHandleCpim()) {
			if ((currentSendStep &ChatMessagePrivate::Step::Cpim) == ChatMessagePrivate::Step::Cpim) {
				lInfo() << "Cpim step already done, skipping";
			} else {
				CpimChatMessageModifier ccmm;
				ccmm.encode(q->getSharedFromThis(), errorCode);
				currentSendStep |= ChatMessagePrivate::Step::Cpim;
			}
		}

		if ((currentSendStep &ChatMessagePrivate::Step::Encryption) == ChatMessagePrivate::Step::Encryption) {
			lInfo() << "Encryption step already done, skipping";
		} else {
			if (!encryptionPrevented) {
				currentSendStep |= ChatMessagePrivate::Step::Encryption;
				EncryptionChatMessageModifier ecmm;
				ChatMessageModifier::Result result = ecmm.encode(q->getSharedFromThis(), errorCode);
				if (result == ChatMessageModifier::Result::Error) {
					sal_error_info_set((SalErrorInfo *)op->getErrorInfo(), SalReasonNotAcceptable, "SIP", errorCode, "Unable to encrypt IM", nullptr);
					setState(ChatMessage::State::NotDelivered);
					// Remove current step so we go through all modifiers if message is re-sent
					currentSendStep = ChatMessagePrivate::Step::None;
					return;
				} else if (result == ChatMessageModifier::Result::Suspended) {
					return;
				}
			}
		}
	}

	// ---------------------------------------
	// End of message modification
	// ---------------------------------------

	if (internalContent.isEmpty()) {
		if (contents.size() > 0) {
			internalContent = *(contents.front());
		} else if (externalBodyUrl.empty()) { // When using external body url, there is no content
			lError() << "Trying to send a message without any content !";
			return;
		}
	}

	// If message already sent by LIMEv2 synchronous encryption, do not send another one
	if ((currentSendStep &ChatMessagePrivate::Step::Sent) == ChatMessagePrivate::Step::Sent) {
		lInfo() << "Send step already done, skipping";
		return;
	}

	auto msgOp = dynamic_cast<SalMessageOpInterface *>(op);

	if (!externalBodyUrl.empty()) {
		Content content;
		ContentType contentType(ContentType::ExternalBody);
		contentType.addParameter("access-type", "URL");
		contentType.addParameter("URL", "\"" + externalBodyUrl + "\"");
		content.setContentType(contentType);
		currentSendStep |= ChatMessagePrivate::Step::Sent;
		msgOp->sendMessage(content);
	} else {
		if (!internalContent.getContentType().isValid())
			internalContent.setContentType(ContentType::PlainText);
		if (!contentEncoding.empty())
			internalContent.setContentEncoding(contentEncoding);
		currentSendStep |= ChatMessagePrivate::Step::Sent;
		msgOp->sendMessage(internalContent);
	}

	// Restore FileContents and remove FileTransferContents
	list<Content*>::iterator it = contents.begin();
	while (it != contents.end()) {
		Content *content = *it;
		if (content->isFileTransfer()) {
			FileTransferContent *fileTransferContent = static_cast<FileTransferContent *>(content);
			it = contents.erase(it);
			addContent(fileTransferContent->getFileContent());
			delete fileTransferContent;
		} else {
			it++;
		}
	}

	// Remove internal content as it is not needed anymore and will confuse some old methods like getContentType()
	internalContent.setBody("");
	internalContent.setContentType(ContentType(""));

	if (imdnId.empty())
		setImdnMessageId(op->getCallId());   /* must be known at that time */

	if (lcall && linphone_call_get_op(lcall) == op) {
		/* In this case, chat delivery status is not notified, so unrefing chat message right now */
		/* Might be better fixed by delivering status, but too costly for now */
		return;
	}

	/* If operation failed, we should not change message state */
	if (direction == ChatMessage::Direction::Outgoing) {
		setIsReadOnly(true);
		setState(ChatMessage::State::InProgress);
	}
}

void ChatMessagePrivate::storeInDb () {
	L_Q();

	// TODO: store message in the future
	if (linphone_core_conference_server_enabled(q->getCore()->getCCore())) return;

	if (dbKey.isValid()) {
		updateInDb();
	} else {
		shared_ptr<EventLog> eventLog = make_shared<ConferenceChatMessageEvent>(time, q->getSharedFromThis());

		// Avoid transaction in transaction if contents are not loaded.
		loadContentsFromDatabase();
		q->getChatRoom()->getPrivate()->addEvent(eventLog);

		if (direction == ChatMessage::Direction::Incoming) {
			if (hasFileTransferContent()) {
				// Keep the event in the transient list, message storage can be updated in near future
				q->getChatRoom()->getPrivate()->addTransientEvent(eventLog);
			}
		} else {
			// Keep event in transient to be able to store in database state changes
			q->getChatRoom()->getPrivate()->addTransientEvent(eventLog);
		}
	}
}

void ChatMessagePrivate::updateInDb () {
	L_Q();

	if (!dbKey.isValid())
		return;

	unique_ptr<MainDb> &mainDb = q->getChatRoom()->getCore()->getPrivate()->mainDb;
	shared_ptr<EventLog> eventLog = mainDb->getEventFromKey(dbKey);

	// Avoid transaction in transaction if contents are not loaded.
	loadContentsFromDatabase();
	mainDb->updateEvent(eventLog);

	if (direction == ChatMessage::Direction::Incoming) {
		if (!hasFileTransferContent()) {
			// Incoming message doesn't have any download waiting anymore, we can remove it's event from the transients
			q->getChatRoom()->getPrivate()->removeTransientEvent(eventLog);
		}
	} else {
		if (state == ChatMessage::State::Delivered || state == ChatMessage::State::NotDelivered) {
			// Once message has reached this state it won't change anymore so we can remove the event from the transients
			q->getChatRoom()->getPrivate()->removeTransientEvent(eventLog);
		}
	}
}

// -----------------------------------------------------------------------------

bool ChatMessagePrivate::validStateTransition (ChatMessage::State currentState, ChatMessage::State newState) {
	if (newState == currentState)
		return false;

	if (
		(currentState == ChatMessage::State::Displayed || currentState == ChatMessage::State::DeliveredToUser) &&
		(
			newState == ChatMessage::State::DeliveredToUser ||
			newState == ChatMessage::State::Delivered ||
			newState == ChatMessage::State::NotDelivered
		)
	)
		return false;
	return true;
}

// -----------------------------------------------------------------------------

ChatMessage::ChatMessage (const shared_ptr<AbstractChatRoom> &chatRoom, ChatMessage::Direction direction) :
	Object(*new ChatMessagePrivate(chatRoom, direction)), CoreAccessor(chatRoom->getCore()) {
}

ChatMessage::ChatMessage (ChatMessagePrivate &p) : Object(p), CoreAccessor(p.getPublic()->getChatRoom()->getCore()) {
}

ChatMessage::~ChatMessage () {
	L_D();

	for (Content *content : d->contents) {
		if (content->isFileTransfer()) {
			FileTransferContent *fileTransferContent = static_cast<FileTransferContent *>(content);
			delete fileTransferContent->getFileContent();
		}
		delete content;
	}

	if (d->salOp) {
		d->salOp->setUserPointer(nullptr);
		d->salOp->unref();
	}
	if (d->salCustomHeaders)
		sal_custom_header_unref(d->salCustomHeaders);
}

shared_ptr<AbstractChatRoom> ChatMessage::getChatRoom () const {
	L_D();

	shared_ptr<AbstractChatRoom> chatRoom = d->chatRoom.lock();
	if (!chatRoom) {
		chatRoom = getCore()->getOrCreateBasicChatRoom(d->chatRoomId);
		if (!chatRoom) {
			lError() << "Unable to get valid chat room instance.";
			throw logic_error("Unable to get chat room of chat message.");
		}
	}

	return chatRoom;
}

// -----------------------------------------------------------------------------

time_t ChatMessage::getTime () const {
	L_D();
	return d->time;
}

bool ChatMessage::isSecured () const {
	L_D();
	return d->isSecured;
}

void ChatMessage::setIsSecured (bool isSecured) {
	L_D();
	d->isSecured = isSecured;
}

ChatMessage::Direction ChatMessage::getDirection () const {
	L_D();
	return d->direction;
}

ChatMessage::State ChatMessage::getState () const {
	L_D();
	return d->state;
}

const string &ChatMessage::getImdnMessageId () const {
	L_D();
	return d->imdnId;
}

void ChatMessagePrivate::setImdnMessageId (const string &id) {
	imdnId = id;
}

void ChatMessagePrivate::loadContentsFromDatabase () const {
	L_Q();
	if (contentsNotLoadedFromDatabase) {
		isReadOnly = false;
		contentsNotLoadedFromDatabase = false;
		q->getChatRoom()->getCore()->getPrivate()->mainDb->loadChatMessageContents(
			const_pointer_cast<ChatMessage>(q->getSharedFromThis())
		);
		isReadOnly = true;
	}
}

bool ChatMessage::isRead () const {
	L_D();

	LinphoneImNotifPolicy *policy = linphone_core_get_im_notif_policy(getCore()->getCCore());
	if (linphone_im_notif_policy_get_recv_imdn_displayed(policy) && d->state == State::Displayed)
		return true;

	if (
		linphone_im_notif_policy_get_recv_imdn_delivered(policy) &&
		(d->state == State::DeliveredToUser || d->state == State::Displayed)
	)
		return true;

	return d->state == State::Delivered || d->state == State::Displayed || d->state == State::DeliveredToUser;
}

const IdentityAddress &ChatMessage::getAuthenticatedFromAddress () const {
	L_D();
	return d->authenticatedFromAddress;
}

const IdentityAddress &ChatMessage::getFromAddress () const {
	L_D();
	return d->fromAddress;
}

const IdentityAddress &ChatMessage::getToAddress () const {
	L_D();
	return d->toAddress;
}

bool ChatMessage::getToBeStored () const {
	L_D();
	return d->toBeStored;
}

void ChatMessage::setToBeStored (bool value) {
	L_D();
	d->toBeStored = value;
}

// -----------------------------------------------------------------------------

list<ParticipantImdnState> ChatMessage::getParticipantsByImdnState (ChatMessage::State state) const {
	L_D();

	list<ParticipantImdnState> result;
	if (!(getChatRoom()->getCapabilities() & AbstractChatRoom::Capabilities::Conference) || !d->dbKey.isValid())
		return result;

	unique_ptr<MainDb> &mainDb = getChatRoom()->getCore()->getPrivate()->mainDb;
	shared_ptr<EventLog> eventLog = mainDb->getEventFromKey(d->dbKey);
	list<MainDb::ParticipantState> dbResults = mainDb->getChatMessageParticipantsByImdnState(eventLog, state);
	for (const auto &dbResult : dbResults) {
		auto sender = getChatRoom()->findParticipant(getFromAddress());
		auto participant = getChatRoom()->findParticipant(dbResult.address);
		if (participant && (participant != sender))
			result.emplace_back(participant, dbResult.state, dbResult.timestamp);
	}

	return result;
}

// -----------------------------------------------------------------------------

const LinphoneErrorInfo *ChatMessage::getErrorInfo () const {
	L_D();
	if (!d->errorInfo) d->errorInfo = linphone_error_info_new();   // let's do it mutable
	linphone_error_info_from_sal_op(d->errorInfo, d->salOp);
	return d->errorInfo;
}

bool ChatMessage::isReadOnly () const {
	L_D();
	return d->isReadOnly;
}

const list<Content *> &ChatMessage::getContents () const {
	L_D();
	return d->getContents();
}

void ChatMessage::addContent (Content *content) {
	L_D();
	if (!d->isReadOnly)
		d->addContent(content);
}

void ChatMessage::removeContent (Content *content) {
	L_D();
	if (!d->isReadOnly)
		d->removeContent(content);
}

const Content &ChatMessage::getInternalContent () const {
	L_D();
	return d->internalContent;
}

void ChatMessage::setInternalContent (const Content &content) {
	L_D();
	d->internalContent = content;
}

string ChatMessage::getCustomHeaderValue (const string &headerName) const {
	L_D();
	try {
		return d->customHeaders.at(headerName);
	} catch (const exception &) {
		// Key doesn't exist.
	}
	return nullptr;
}

void ChatMessage::addCustomHeader (const string &headerName, const string &headerValue) {
	L_D();
	if (d->isReadOnly) return;

	d->customHeaders[headerName] = headerValue;
}

void ChatMessage::removeCustomHeader (const string &headerName) {
	L_D();
	if (d->isReadOnly) return;

	d->customHeaders.erase(headerName);
}

void ChatMessage::send () {
	L_D();

	// Do not allow sending a message that is already being sent or that has been correctly delivered/displayed
	if ((d->state == State::InProgress) || (d->state == State::Delivered) || (d->state == State::FileTransferDone) ||
			(d->state == State::DeliveredToUser) || (d->state == State::Displayed)) {
		lWarning() << "Cannot send chat message in state " << Utils::toString(d->state);
		return;
	}

	d->loadContentsFromDatabase();
	getChatRoom()->getPrivate()->sendChatMessage(getSharedFromThis());
}

bool ChatMessage::downloadFile(FileTransferContent *fileTransferContent) {
	L_D();
	return d->fileTransferChatMessageModifier.downloadFile(getSharedFromThis(), fileTransferContent);
}

bool ChatMessage::isFileTransferInProgress() {
	L_D();
	return d->fileTransferChatMessageModifier.isFileTransferInProgressAndValid();
}

void ChatMessage::cancelFileTransfer () {
	L_D();
	if (d->fileTransferChatMessageModifier.isFileTransferInProgressAndValid()) {
		if (d->state == State::InProgress) {
			d->setState(State::NotDelivered);
		}
		d->fileTransferChatMessageModifier.cancelFileTransfer();
	} else {
		lInfo() << "No existing file transfer - nothing to cancel";
	}
}

int ChatMessage::putCharacter (uint32_t character) {
	L_D();

	constexpr uint32_t newLine = 0x2028;
	constexpr uint32_t crlf = 0x0D0A;
	constexpr uint32_t lf = 0x0A;

	shared_ptr<AbstractChatRoom> chatRoom = getChatRoom();
	if (!(chatRoom->getCapabilities() & LinphonePrivate::ChatRoom::Capabilities::RealTimeText))
		return -1;

	shared_ptr<LinphonePrivate::RealTimeTextChatRoom> rttcr =
		static_pointer_cast<LinphonePrivate::RealTimeTextChatRoom>(chatRoom);
	if (!rttcr)
		return -1;

	shared_ptr<Call> call = rttcr->getCall();
	if (!call || !call->getPrivate()->getMediaStream(LinphoneStreamTypeText))
		return -1;

	if (character == newLine || character == crlf || character == lf) {
		shared_ptr<Core> core = getCore();
		if (lp_config_get_int(core->getCCore()->config, "misc", "store_rtt_messages", 1) == 1) {
			lInfo() << "New line sent, forge a message with content " << d->rttMessage;
			d->state = State::Displayed;
			d->setText(d->rttMessage);
			d->storeInDb();
			d->rttMessage = "";
		}
	} else {
		char *value = LinphonePrivate::Utils::utf8ToChar(character);
		d->rttMessage += string(value);
		lDebug() << "Sent RTT character: " << value << "(" << (unsigned long)character << "), pending text is " << d->rttMessage;
		delete[] value;
	}

	text_stream_putchar32(
		reinterpret_cast<TextStream *>(call->getPrivate()->getMediaStream(LinphoneStreamTypeText)),
		character
	);
	return 0;
}

LINPHONE_END_NAMESPACE<|MERGE_RESOLUTION|>--- conflicted
+++ resolved
@@ -537,11 +537,7 @@
 		currentRecvStep |= ChatMessagePrivate::Step::Multipart;
 	}
 
-<<<<<<< HEAD
-	if ((currentRecvStep &ChatMessagePrivate::Step::FileUpload) == ChatMessagePrivate::Step::FileUpload) {
-=======
 	if ((currentRecvStep & ChatMessagePrivate::Step::FileDownload) == ChatMessagePrivate::Step::FileDownload) {
->>>>>>> 852166f0
 		lInfo() << "File download step already done, skipping";
 	} else {
 		// This will check if internal content is FileTransfer and make the appropriate changes
