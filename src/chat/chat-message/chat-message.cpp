--- conflicted
+++ resolved
@@ -165,12 +165,8 @@
 
 	// 4. Send notification and update in database if necessary.
 	if (state != ChatMessage::State::FileTransferError && state != ChatMessage::State::InProgress) {
-<<<<<<< HEAD
 		if ((state == ChatMessage::State::Displayed) && (direction == ChatMessage::Direction::Incoming) && (!hasFileTransferContent())) {
 			// Wait until all files are downloaded before sending displayed IMDN
-=======
-		if ((state == ChatMessage::State::Displayed) && (direction == ChatMessage::Direction::Incoming))
->>>>>>> f7a6c72b
 			static_cast<ChatRoomPrivate *>(q->getChatRoom()->getPrivate())->sendDisplayNotification(q->getSharedFromThis());
 		}
 		updateInDb();
@@ -434,11 +430,7 @@
 
 void ChatMessagePrivate::setChatRoom (const shared_ptr<AbstractChatRoom> &cr) {
 	chatRoom = cr;
-<<<<<<< HEAD
-	conferenceId = cr->getConferenceId();
-=======
 	const ConferenceId &conferenceId(cr->getConferenceId());
->>>>>>> f7a6c72b
 	if (direction == ChatMessage::Direction::Outgoing) {
 		fromAddress = conferenceId.getLocalAddress();
 		toAddress = conferenceId.getPeerAddress();
@@ -713,11 +705,8 @@
 	int errorCode = 0;
 
 	currentSendStep |= ChatMessagePrivate::Step::Started;
-<<<<<<< HEAD
 	q->getChatRoom()->getPrivate()->addTransientChatMessage(q->getSharedFromThis());
-=======
 	imdnId.clear();
->>>>>>> f7a6c72b
 
 	if (toBeStored && currentSendStep == (ChatMessagePrivate::Step::Started | ChatMessagePrivate::Step::None))
 		storeInDb();
@@ -998,20 +987,9 @@
 shared_ptr<AbstractChatRoom> ChatMessage::getChatRoom () const {
 	L_D();
 
-<<<<<<< HEAD
-	shared_ptr<AbstractChatRoom> chatRoom = d->chatRoom.lock();
-	if (!chatRoom) {
-		chatRoom = getCore()->getOrCreateBasicChatRoom(d->conferenceId);
-		if (!chatRoom) {
-			lError() << "Unable to get valid chat room instance.";
-			throw logic_error("Unable to get chat room of chat message.");
-		}
-	}
-=======
 	shared_ptr<AbstractChatRoom> chatRoom(d->chatRoom.lock());
 	if (!chatRoom)
 		lError() << "Unable to get valid chat room instance.";
->>>>>>> f7a6c72b
 
 	return chatRoom;
 }
