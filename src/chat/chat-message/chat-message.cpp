/*
 * chat-message.cpp
 * Copyright (C) 2010-2018 Belledonne Communications SARL
 *
 * This program is free software; you can redistribute it and/or
 * modify it under the terms of the GNU General Public License
 * as published by the Free Software Foundation; either version 2
 * of the License, or (at your option) any later version.
 *
 * This program is distributed in the hope that it will be useful,
 * but WITHOUT ANY WARRANTY; without even the implied warranty of
 * MERCHANTABILITY or FITNESS FOR A PARTICULAR PURPOSE.  See the
 * GNU General Public License for more details.
 *
 * You should have received a copy of the GNU General Public License
 * along with this program; if not, write to the Free Software
 * Foundation, Inc., 51 Franklin Street, Fifth Floor, Boston, MA 02110-1301, USA.
 */

#include "object/object-p.h"

#include "linphone/core.h"
#include "linphone/lpconfig.h"
#include "linphone/utils/utils.h"

#include "address/address.h"
#include "c-wrapper/c-wrapper.h"
#include "call/call-p.h"
#include "chat/chat-message/chat-message-p.h"
#include "chat/chat-room/chat-room-p.h"
#include "chat/chat-room/client-group-to-basic-chat-room.h"
#include "chat/chat-room/real-time-text-chat-room.h"
#include "chat/modifier/cpim-chat-message-modifier.h"
#include "chat/modifier/encryption-chat-message-modifier.h"
#include "chat/modifier/file-transfer-chat-message-modifier.h"
#include "chat/modifier/multipart-chat-message-modifier.h"
#include "content/file-content.h"
#include "content/content.h"
#include "core/core.h"
#include "core/core-p.h"
#include "logger/logger.h"
#include "chat/notification/imdn.h"
#include "sip-tools/sip-headers.h"

#include "ortp/b64.h"

// =============================================================================

using namespace std;

using namespace B64_NAMESPACE;

LINPHONE_BEGIN_NAMESPACE

ChatMessagePrivate::ChatMessagePrivate(const std::shared_ptr<AbstractChatRoom> &cr, ChatMessage::Direction dir):fileTransferChatMessageModifier(cr->getCore()->getCCore()->http_provider) {
	direction = dir;
	setChatRoom(cr);
}

void ChatMessagePrivate::setDirection (ChatMessage::Direction dir) {
	direction = dir;
}

void ChatMessagePrivate::setTime (time_t t) {
	time = t;
}

void ChatMessagePrivate::setIsReadOnly (bool readOnly) {
	isReadOnly = readOnly;
}

void ChatMessagePrivate::setParticipantState (const IdentityAddress &participantAddress, ChatMessage::State newState) {
	L_Q();

	if (!(q->getChatRoom()->getCapabilities() & AbstractChatRoom::Capabilities::Conference)
		|| (linphone_config_get_bool(linphone_core_get_config(q->getChatRoom()->getCore()->getCCore()),
			"misc", "enable_simple_group_chat_message_state", TRUE
		))
	) {
		setState(newState);
		return;
	}

	if (!dbKey.isValid())
		return;

	unique_ptr<MainDb> &mainDb = q->getChatRoom()->getCore()->getPrivate()->mainDb;
	shared_ptr<EventLog> eventLog = mainDb->getEventFromKey(dbKey);
	ChatMessage::State currentState = mainDb->getChatMessageParticipantState(eventLog, participantAddress);
	if (!validStateTransition(currentState, newState))
		return;

	lInfo() << "Chat message " << this << ": moving participant '" << participantAddress.asString() << "' state to "
		<< Utils::toString(newState);
	mainDb->setChatMessageParticipantState(eventLog, participantAddress, newState);

	list<ChatMessage::State> states = mainDb->getChatMessageParticipantStates(eventLog);
	size_t nbDisplayedStates = 0;
	size_t nbDeliveredToUserStates = 0;
	size_t nbNotDeliveredStates = 0;
	for (const auto &state : states) {
		switch (state) {
			case ChatMessage::State::Displayed:
				nbDisplayedStates++;
				break;
			case ChatMessage::State::DeliveredToUser:
				nbDeliveredToUserStates++;
				break;
			case ChatMessage::State::NotDelivered:
				nbNotDeliveredStates++;
				break;
			default:
				break;
		}
	}

	if (nbNotDeliveredStates > 0)
		setState(ChatMessage::State::NotDelivered);
	else if (nbDisplayedStates == states.size())
		setState(ChatMessage::State::Displayed);
	else if ((nbDisplayedStates + nbDeliveredToUserStates) == states.size())
		setState(ChatMessage::State::DeliveredToUser);
}

void ChatMessagePrivate::setState (ChatMessage::State newState, bool force) {
	L_Q();

	if (force)
		state = newState;

	if (!validStateTransition(state, newState))
		return;

	lInfo() << "Chat message " << this << ": moving from " << Utils::toString(state) <<
		" to " << Utils::toString(newState);
	state = newState;

	LinphoneChatMessage *msg = L_GET_C_BACK_PTR(q);
	if (linphone_chat_message_get_message_state_changed_cb(msg))
		linphone_chat_message_get_message_state_changed_cb(msg)(
			msg,
			(LinphoneChatMessageState)state,
			linphone_chat_message_get_message_state_changed_cb_user_data(msg)
		);

	LinphoneChatMessageCbs *cbs = linphone_chat_message_get_callbacks(msg);
	if (cbs && linphone_chat_message_cbs_get_msg_state_changed(cbs))
		linphone_chat_message_cbs_get_msg_state_changed(cbs)(msg, (LinphoneChatMessageState)state);

	if (state == ChatMessage::State::FileTransferDone && !hasFileTransferContent()) {
		// We wait until the file has been downloaded to send the displayed IMDN
		q->sendDisplayNotification();
		setState(ChatMessage::State::Displayed);
	} else {
		updateInDb();
	}
}

belle_http_request_t *ChatMessagePrivate::getHttpRequest () const {
	return fileTransferChatMessageModifier.getHttpRequest();
}

void ChatMessagePrivate::setHttpRequest (belle_http_request_t *request) {
	fileTransferChatMessageModifier.setHttpRequest(request);
}

SalOp *ChatMessagePrivate::getSalOp () const {
	return salOp;
}

void ChatMessagePrivate::setSalOp (SalOp *op) {
	salOp = op;
}

SalCustomHeader *ChatMessagePrivate::getSalCustomHeaders () const {
	return salCustomHeaders;
}

void ChatMessagePrivate::setSalCustomHeaders (SalCustomHeader *headers) {
	salCustomHeaders = headers;
}

void ChatMessagePrivate::addSalCustomHeader (const string &name, const string &value) {
	salCustomHeaders = sal_custom_header_append(salCustomHeaders, name.c_str(), value.c_str());
}

void ChatMessagePrivate::removeSalCustomHeader (const string &name) {
	salCustomHeaders = sal_custom_header_remove(salCustomHeaders, name.c_str());
}

string ChatMessagePrivate::getSalCustomHeaderValue (const string &name) {
	return L_C_TO_STRING(sal_custom_header_find(salCustomHeaders, name.c_str()));
}

// -----------------------------------------------------------------------------
// Below methods are only for C API backward compatibility...
// -----------------------------------------------------------------------------

bool ChatMessagePrivate::hasTextContent() const {
	for (const Content *c : getContents()) {
		if (c->getContentType() == ContentType::PlainText) {
			return true;
		}
	}
	return false;
}

const Content* ChatMessagePrivate::getTextContent() const {
	for (const Content *c : getContents()) {
		if (c->getContentType() == ContentType::PlainText) {
			return c;
		}
	}
	return &Utils::getEmptyConstRefObject<Content>();
}

bool ChatMessagePrivate::hasFileTransferContent() const {
	for (const Content *c : getContents()) {
		if (c->getContentType() == ContentType::FileTransfer) {
			return true;
		}
	}
	return false;
}

const Content* ChatMessagePrivate::getFileTransferContent() const {
	for (const Content *c : getContents()) {
		if (c->getContentType() == ContentType::FileTransfer) {
			return c;
		}
	}
	return &Utils::getEmptyConstRefObject<Content>();
}

const string &ChatMessagePrivate::getFileTransferFilepath () const {
	return fileTransferFilePath;
}

void ChatMessagePrivate::setFileTransferFilepath (const string &path) {
	fileTransferFilePath = path;
}

const string &ChatMessagePrivate::getAppdata () const {
	for (const Content *c : getContents()) {
		if (!c->getAppData("legacy").empty()) {
			return c->getAppData("legacy");
		}
	}
	return Utils::getEmptyConstRefObject<string>();
}

void ChatMessagePrivate::setAppdata (const string &data) {
	bool contentFound = false;
	for (Content *c : getContents()) {
		c->setAppData("legacy", data);
		contentFound = true;
		break;
	}
	if (contentFound) {
		updateInDb();
	}
}

const string &ChatMessagePrivate::getExternalBodyUrl () const {
	if (!externalBodyUrl.empty()) {
		return externalBodyUrl;
	}
	if (hasFileTransferContent()) {
		FileTransferContent *content = (FileTransferContent*) getFileTransferContent();
		return content->getFileUrl();
	}
	return Utils::getEmptyConstRefObject<string>();
}

void ChatMessagePrivate::setExternalBodyUrl (const string &url) {
	externalBodyUrl = url;
}

const ContentType &ChatMessagePrivate::getContentType () {
	loadContentsFromDatabase();
	if (direction == ChatMessage::Direction::Incoming) {
		if (contents.size() > 0) {
			Content *content = contents.front();
			cContentType = content->getContentType();
		} else {
			cContentType = internalContent.getContentType();
		}
	} else {
		if (internalContent.getContentType().isValid()) {
			cContentType = internalContent.getContentType();
		} else {
			if (contents.size() > 0) {
				Content *content = contents.front();
				cContentType = content->getContentType();
			}
		}
	}
	return cContentType;
}

void ChatMessagePrivate::setContentType (const ContentType &contentType) {
	loadContentsFromDatabase();
	if (contents.size() > 0 && internalContent.getContentType().isEmpty() && internalContent.isEmpty()) {
		internalContent.setBody(contents.front()->getBody());
	}
	internalContent.setContentType(contentType);

	if ((currentSendStep &ChatMessagePrivate::Step::Started) != ChatMessagePrivate::Step::Started) {
		// if not started yet the sending also alter the first content
		if (contents.size() > 0)
			contents.front()->setContentType(contentType);
	}
}

const string &ChatMessagePrivate::getText () {
	loadContentsFromDatabase();
	if (direction == ChatMessage::Direction::Incoming) {
		if (hasTextContent()) {
			cText = getTextContent()->getBodyAsString();
		} else if (contents.size() > 0) {
			Content *content = contents.front();
			cText = content->getBodyAsString();
		} else {
			cText = internalContent.getBodyAsString();
		}
	} else {
		if (!internalContent.isEmpty()) {
			cText = internalContent.getBodyAsString();
		} else {
			if (contents.size() > 0) {
				Content *content = contents.front();
				cText = content->getBodyAsString();
			}
		}
	}
	return cText;
}

void ChatMessagePrivate::setText (const string &text) {
	loadContentsFromDatabase();
	if (contents.size() > 0 && internalContent.getContentType().isEmpty() && internalContent.isEmpty()) {
		internalContent.setContentType(contents.front()->getContentType());
	}
	internalContent.setBody(text);

	if ((currentSendStep &ChatMessagePrivate::Step::Started) != ChatMessagePrivate::Step::Started) {
		// if not started yet the sending also alter the first content
		if (contents.size() > 0)
			contents.front()->setBody(text);
	}
}

LinphoneContent *ChatMessagePrivate::getFileTransferInformation () const {
	if (hasFileTransferContent()) {
		return getFileTransferContent()->toLinphoneContent();
	}
	for (const Content *c : getContents()) {
		if (c->isFile()) {
			FileContent *fileContent = (FileContent *)c;
			return fileContent->toLinphoneContent();
		}
	}
	return nullptr;
}

void ChatMessagePrivate::setFileTransferInformation (const LinphoneContent *c_content) {
	L_Q();

	// Create a FileContent, it will create the FileTransferContent at upload time
	FileContent *fileContent = new FileContent();
	ContentType contentType(linphone_content_get_type(c_content), linphone_content_get_subtype(c_content));
	fileContent->setContentType(contentType);
	fileContent->setFileSize(linphone_content_get_size(c_content));
	fileContent->setFileName(linphone_content_get_name(c_content));
	if (linphone_content_get_string_buffer(c_content)) {
		fileContent->setBody(linphone_content_get_string_buffer(c_content));
	}

	q->addContent(*fileContent);
}

bool ChatMessagePrivate::downloadFile () {
	L_Q();

	for (auto &content : getContents())
		if (content->getContentType() == ContentType::FileTransfer)
			return q->downloadFile(*static_cast<FileTransferContent *>(content));

	return false;
}

void ChatMessagePrivate::addContent (Content &content) {
	getContents().push_back(&content);
}

void ChatMessagePrivate::removeContent (const Content &content) {
	getContents().remove(&const_cast<Content &>(content));
}

void ChatMessagePrivate::loadFileTransferUrlFromBodyToContent() {
	L_Q();
	int errorCode = 0;
	fileTransferChatMessageModifier.decode(q->getSharedFromThis(), errorCode);
}

std::string ChatMessagePrivate::createFakeFileTransferFromUrl(const std::string &url) {
	return fileTransferChatMessageModifier.createFakeFileTransferFromUrl(url);
}

void ChatMessagePrivate::setChatRoom (const shared_ptr<AbstractChatRoom> &cr) {
	chatRoom = cr;
	chatRoomId = cr->getChatRoomId();
	if (direction == ChatMessage::Direction::Outgoing) {
		fromAddress = chatRoomId.getLocalAddress();
		toAddress = chatRoomId.getPeerAddress();
	} else {
		fromAddress = chatRoomId.getPeerAddress();
		toAddress = chatRoomId.getLocalAddress();
	}
}

// -----------------------------------------------------------------------------

void ChatMessagePrivate::sendImdn (Imdn::Type imdnType, LinphoneReason reason) {
	L_Q();

	shared_ptr<ChatMessage> msg = q->getChatRoom()->createChatMessage();

	Content *content = new Content();
	content->setContentType(ContentType::Imdn);
	content->setBody(Imdn::createXml(imdnId, time, imdnType, reason));
	msg->addContent(*content);

	if (reason != LinphoneReasonNone)
		msg->getPrivate()->setEncryptionPrevented(true);

	msg->setToBeStored(false);
	msg->getPrivate()->addSalCustomHeader(PriorityHeader::HeaderName, PriorityHeader::NonUrgent);

	msg->getPrivate()->send();
}

static void forceUtf8Content (Content &content) {
	// TODO: Deal with other content type in the future.
	ContentType contentType = content.getContentType();
	if (contentType != ContentType::PlainText)
		return;

	string charset = contentType.getParameter();
	if (charset.empty())
		return;

	size_t n = charset.find("charset=");
	if (n == string::npos)
		return;

	L_BEGIN_LOG_EXCEPTION

	size_t begin = n + sizeof("charset");
	size_t end = charset.find(";", begin);
	charset = charset.substr(begin, end - begin);

	if (Utils::stringToLower(charset) != "utf-8") {
		string utf8Body = Utils::convertString(content.getBodyAsUtf8String(), charset, "UTF-8");
		if (!utf8Body.empty()) {
			// TODO: use move operator if possible in the future!
			content.setBodyFromUtf8(utf8Body);
			contentType.setParameter(string(contentType.getParameter()).replace(begin, end - begin, "UTF-8"));
			content.setContentType(contentType);
		}
	}

	L_END_LOG_EXCEPTION
}

void ChatMessagePrivate::notifyReceiving () {
	L_Q();

	LinphoneChatRoom *chatRoom = L_GET_C_BACK_PTR(q->getChatRoom());
	if ((getContentType() != ContentType::Imdn) && (getContentType() != ContentType::ImIsComposing)) {
		_linphone_chat_room_notify_chat_message_should_be_stored(chatRoom, L_GET_C_BACK_PTR(q->getSharedFromThis()));
		if (toBeStored)
			storeInDb();
	}
	shared_ptr<ConferenceChatMessageEvent> event = make_shared<ConferenceChatMessageEvent>(
		::time(nullptr), q->getSharedFromThis()
	);
	_linphone_chat_room_notify_chat_message_received(chatRoom, L_GET_C_BACK_PTR(event));
	// Legacy
	q->getChatRoom()->getPrivate()->notifyChatMessageReceived(q->getSharedFromThis());

	if ((getContentType() != ContentType::Imdn) && (getContentType() != ContentType::ImIsComposing)) {
		q->sendDeliveryNotification(LinphoneReasonNone);
	}
}

LinphoneReason ChatMessagePrivate::receive () {
	L_Q();
	int errorCode = 0;
	LinphoneReason reason = LinphoneReasonNone;

	shared_ptr<Core> core = q->getCore();
	shared_ptr<AbstractChatRoom> chatRoom = q->getChatRoom();

	// ---------------------------------------
	// Start of message modification
	// ---------------------------------------

	if ((currentRecvStep &ChatMessagePrivate::Step::Encryption) == ChatMessagePrivate::Step::Encryption) {
		lInfo() << "Encryption step already done, skipping";
	} else {
		EncryptionChatMessageModifier ecmm;
		ChatMessageModifier::Result result = ecmm.decode(q->getSharedFromThis(), errorCode);
		if (result == ChatMessageModifier::Result::Error) {
			/* Unable to decrypt message */
			chatRoom->getPrivate()->notifyUndecryptableChatMessageReceived(q->getSharedFromThis());
			reason = linphone_error_code_to_reason(errorCode);
			q->sendDeliveryNotification(reason);
			return reason;
		} else if (result == ChatMessageModifier::Result::Suspended) {
			currentRecvStep |= ChatMessagePrivate::Step::Encryption;
			return LinphoneReasonNone;
		}
		currentRecvStep |= ChatMessagePrivate::Step::Encryption;
	}

	if ((currentRecvStep &ChatMessagePrivate::Step::Cpim) == ChatMessagePrivate::Step::Cpim) {
		lInfo() << "Cpim step already done, skipping";
	} else {
		if (internalContent.getContentType() == ContentType::Cpim) {
			CpimChatMessageModifier ccmm;
			ccmm.decode(q->getSharedFromThis(), errorCode);
		}
		currentRecvStep |= ChatMessagePrivate::Step::Cpim;
	}

	if ((currentRecvStep &ChatMessagePrivate::Step::Multipart) == ChatMessagePrivate::Step::Multipart) {
		lInfo() << "Multipart step already done, skipping";
	} else {
		MultipartChatMessageModifier mcmm;
		mcmm.decode(q->getSharedFromThis(), errorCode);
		currentRecvStep |= ChatMessagePrivate::Step::Multipart;
	}

	if ((currentRecvStep &ChatMessagePrivate::Step::FileUpload) == ChatMessagePrivate::Step::FileUpload) {
		lInfo() << "File download step already done, skipping";
	} else {
		// This will check if internal content is FileTransfer and make the appropriate changes
		loadFileTransferUrlFromBodyToContent();
		currentRecvStep |= ChatMessagePrivate::Step::FileUpload;
	}

	if (contents.size() == 0) {
		// All previous modifiers only altered the internal content, let's fill the content list
		contents.push_back(new Content(internalContent));
	}

	for (auto &content : contents)
		forceUtf8Content(*content);

	// ---------------------------------------
	// End of message modification
	// ---------------------------------------

	// Remove internal content as it is not needed anymore and will confuse some old methods like getText()
	internalContent.setBody("");
	internalContent.setContentType(ContentType(""));
	// Also remove current step so we go through all modifiers if message is re-sent
	currentRecvStep = ChatMessagePrivate::Step::None;

	setState(ChatMessage::State::Delivered);

	if (errorCode <= 0) {
		bool foundSupportContentType = false;
		for (Content *c : contents) {
			if (linphone_core_is_content_type_supported(core->getCCore(), c->getContentType().asString().c_str())) {
				foundSupportContentType = true;
				break;
			} else
			lError() << "Unsupported content-type: " << c->getContentType().asString();
		}

		if (!foundSupportContentType) {
			errorCode = 415;
			lError() << "No content-type in the contents list is supported...";
		}
	}

	// Check if this is in fact an outgoing message (case where this is a message sent by us from an other device).
	Address me(linphone_core_get_identity(core->getCCore()));
	if (me.weakEqual(q->getFromAddress()))
		setDirection(ChatMessage::Direction::Outgoing);

	// Check if this is a duplicate message.
	if (chatRoom->findChatMessage(imdnId, direction))
		return core->getCCore()->chat_deny_code;

	if (errorCode > 0) {
		reason = linphone_error_code_to_reason(errorCode);
		q->sendDeliveryNotification(reason);
		return reason;
	}

	if ((getContentType() == ContentType::ImIsComposing) || (getContentType() == ContentType::Imdn))
		toBeStored = false;

	return reason;
}

void ChatMessagePrivate::send () {

	L_Q();
	SalOp *op = salOp;
	LinphoneCall *lcall = nullptr;
	int errorCode = 0;

	currentSendStep |= ChatMessagePrivate::Step::Started;

	if (toBeStored && currentSendStep == (ChatMessagePrivate::Step::Started | ChatMessagePrivate::Step::None))
		storeInDb();

	if ((currentSendStep & ChatMessagePrivate::Step::FileUpload) == ChatMessagePrivate::Step::FileUpload) {
		lInfo() << "File upload step already done, skipping";
	} else {
		ChatMessageModifier::Result result = fileTransferChatMessageModifier.encode(q->getSharedFromThis(), errorCode);
		if (result == ChatMessageModifier::Result::Error) {
			setState(ChatMessage::State::NotDelivered);
			// Remove current step so we go through all modifiers if message is re-sent
			currentSendStep = ChatMessagePrivate::Step::None;
			return;
		} else if (result == ChatMessageModifier::Result::Suspended) {
			setState(ChatMessage::State::InProgress);
			return;
		}
		currentSendStep |= ChatMessagePrivate::Step::FileUpload;
	}

	shared_ptr<Core> core = q->getCore();
	if (lp_config_get_int(core->getCCore()->config, "sip", "chat_use_call_dialogs", 0) != 0) {
		lcall = linphone_core_get_call_by_remote_address(core->getCCore(), q->getToAddress().asString().c_str());
		if (lcall) {
			shared_ptr<Call> call = L_GET_CPP_PTR_FROM_C_OBJECT(lcall);
			if ((call->getState() == CallSession::State::Connected)
				|| (call->getState() == CallSession::State::StreamsRunning)
				|| (call->getState() == CallSession::State::Paused)
				|| (call->getState() == CallSession::State::Pausing)
				|| (call->getState() == CallSession::State::PausedByRemote)
			) {
				lInfo() << "Send SIP msg through the existing call";
				op = call->getPrivate()->getOp();
				string identity = linphone_core_find_best_identity(core->getCCore(), linphone_call_get_remote_address(lcall));
				if (identity.empty()) {
					LinphoneAddress *addr = linphone_address_new(q->getToAddress().asString().c_str());
					LinphoneProxyConfig *proxy = linphone_core_lookup_known_proxy(core->getCCore(), addr);
					if (proxy) {
						identity = L_GET_CPP_PTR_FROM_C_OBJECT(linphone_proxy_config_get_identity_address(proxy))->asString();
					} else {
						identity = linphone_core_get_primary_contact(core->getCCore());
					}
					linphone_address_unref(addr);
				}
			}
		}
	}

	if (!op) {
		LinphoneAddress *peer = linphone_address_new(q->getToAddress().asString().c_str());
		/* Sending out of call */
		salOp = op = new SalMessageOp(core->getCCore()->sal);
		linphone_configure_op(
			core->getCCore(), op, peer, getSalCustomHeaders(),
			!!lp_config_get_int(core->getCCore()->config, "sip", "chat_msg_with_contact", 0)
		);
		op->set_user_pointer(q);     /* If out of call, directly store msg */
		linphone_address_unref(peer);
	}
	op->set_from(q->getFromAddress().asString().c_str());
	op->set_to(q->getToAddress().asString().c_str());

	// ---------------------------------------
	// Start of message modification
	// ---------------------------------------

	if (applyModifiers) {
		// Do not multipart or encapsulate with CPIM in an old ChatRoom to maintain backward compatibility
		if (q->getChatRoom()->canHandleMultipart()) {
			if ((currentSendStep &ChatMessagePrivate::Step::Multipart) == ChatMessagePrivate::Step::Multipart) {
				lInfo() << "Multipart step already done, skipping";
			} else {
				if (contents.size() > 1) {
					MultipartChatMessageModifier mcmm;
					mcmm.encode(q->getSharedFromThis(), errorCode);
				}
				currentSendStep |= ChatMessagePrivate::Step::Multipart;
			}
		}

		if (q->getChatRoom()->canHandleCpim()) {
			if ((currentSendStep &ChatMessagePrivate::Step::Cpim) == ChatMessagePrivate::Step::Cpim) {
				lInfo() << "Cpim step already done, skipping";
			} else {
				CpimChatMessageModifier ccmm;
				ccmm.encode(q->getSharedFromThis(), errorCode);
				currentSendStep |= ChatMessagePrivate::Step::Cpim;
			}
		}

		if ((currentSendStep &ChatMessagePrivate::Step::Encryption) == ChatMessagePrivate::Step::Encryption) {
			lInfo() << "Encryption step already done, skipping";
		} else {
			if (!encryptionPrevented) {
				currentSendStep |= ChatMessagePrivate::Step::Encryption;
				EncryptionChatMessageModifier ecmm;
				ChatMessageModifier::Result result = ecmm.encode(q->getSharedFromThis(), errorCode);
				if (result == ChatMessageModifier::Result::Error) {
					sal_error_info_set((SalErrorInfo *)op->get_error_info(), SalReasonNotAcceptable, "SIP", errorCode, "Unable to encrypt IM", nullptr);
					setState(ChatMessage::State::NotDelivered);
					// Remove current step so we go through all modifiers if message is re-sent
					currentSendStep = ChatMessagePrivate::Step::None;
					return;
				} else if (result == ChatMessageModifier::Result::Suspended) {
					return;
				}
			}
		}
	}

	// ---------------------------------------
	// End of message modification
	// ---------------------------------------

	if (internalContent.isEmpty()) {
		if (contents.size() > 0) {
			internalContent = *(contents.front());
		} else if (externalBodyUrl.empty()) { // When using external body url, there is no content
			lError() << "Trying to send a message without any content !";
			return;
		}
	}

	// If message already sent by LIMEv2 synchronous encryption, do not send another one
	if ((currentSendStep &ChatMessagePrivate::Step::Sent) == ChatMessagePrivate::Step::Sent) {
		lInfo() << "Send step already done, skipping";
		return;
	}

	auto msgOp = dynamic_cast<SalMessageOpInterface *>(op);
<<<<<<< HEAD
	if (internalContent.getContentType().isValid()) {
		currentSendStep |= ChatMessagePrivate::Step::Sent;
		msgOp->send_message(internalContent);
=======
	if (!externalBodyUrl.empty()) {
		char *content_type = ms_strdup_printf("message/external-body; access-type=URL; URL=\"%s\"", externalBodyUrl.c_str());
		msgOp->send_message(content_type, NULL);
		ms_free(content_type);
	} else if (internalContent.getContentType().isValid()) {
		msgOp->send_message(internalContent.getContentType().asString().c_str(), internalContent.getBodyAsUtf8String().c_str());
>>>>>>> be9a2456
	} else {
		BCTBX_SLOGE << "Send message invalid content";
	}

	// Restore FileContents and remove FileTransferContents
	list<Content*>::iterator it = contents.begin();
	while (it != contents.end()) {
		Content *content = *it;
		if (content->getContentType() == ContentType::FileTransfer) {
			FileTransferContent *fileTransferContent = (FileTransferContent *)content;
			it = contents.erase(it);
			addContent(*fileTransferContent->getFileContent());
			delete fileTransferContent;
		} else {
			it++;
		}
	}

	// Remove internal content as it is not needed anymore and will confuse some old methods like getContentType()
	internalContent.setBody("");
	internalContent.setContentType(ContentType(""));

	if (imdnId.empty())
		setImdnMessageId(op->get_call_id());   /* must be known at that time */

	if (lcall && linphone_call_get_op(lcall) == op) {
		/* In this case, chat delivery status is not notified, so unrefing chat message right now */
		/* Might be better fixed by delivering status, but too costly for now */
		return;
	}

	/* If operation failed, we should not change message state */
	if (direction == ChatMessage::Direction::Outgoing) {
		setIsReadOnly(true);
		setState(ChatMessage::State::InProgress);
	}
}

void ChatMessagePrivate::storeInDb () {
	L_Q();

	// TODO: store message in the future
	if (linphone_core_conference_server_enabled(q->getCore()->getCCore())) return;

	if (dbKey.isValid()) {
		updateInDb();
	} else {
		shared_ptr<EventLog> eventLog = make_shared<ConferenceChatMessageEvent>(time, q->getSharedFromThis());

		// Avoid transaction in transaction if contents are not loaded.
		loadContentsFromDatabase();
		q->getChatRoom()->getPrivate()->addEvent(eventLog);

		if (direction == ChatMessage::Direction::Incoming) {
			if (hasFileTransferContent()) {
				// Keep the event in the transient list, message storage can be updated in near future
				q->getChatRoom()->getPrivate()->addTransientEvent(eventLog);
			}
		} else {
			// Keep event in transient to be able to store in database state changes
			q->getChatRoom()->getPrivate()->addTransientEvent(eventLog);
		}
	}
}

void ChatMessagePrivate::updateInDb () {
	L_Q();

	if (!dbKey.isValid())
		return;

	unique_ptr<MainDb> &mainDb = q->getChatRoom()->getCore()->getPrivate()->mainDb;
	shared_ptr<EventLog> eventLog = mainDb->getEventFromKey(dbKey);

	// Avoid transaction in transaction if contents are not loaded.
	loadContentsFromDatabase();
	mainDb->updateEvent(eventLog);

	if (direction == ChatMessage::Direction::Incoming) {
		if (!hasFileTransferContent()) {
			// Incoming message doesn't have any download waiting anymore, we can remove it's event from the transients
			q->getChatRoom()->getPrivate()->removeTransientEvent(eventLog);
		}
	} else {
		if (state == ChatMessage::State::Delivered || state == ChatMessage::State::NotDelivered) {
			// Once message has reached this state it won't change anymore so we can remove the event from the transients
			q->getChatRoom()->getPrivate()->removeTransientEvent(eventLog);
		}
	}
}

// -----------------------------------------------------------------------------

bool ChatMessagePrivate::validStateTransition (ChatMessage::State currentState, ChatMessage::State newState) {
	if (newState == currentState)
		return false;

	if (
		(currentState == ChatMessage::State::Displayed || currentState == ChatMessage::State::DeliveredToUser) &&
		(
			newState == ChatMessage::State::DeliveredToUser ||
			newState == ChatMessage::State::Delivered ||
			newState == ChatMessage::State::NotDelivered
		)
	)
		return false;
	return true;
}

// -----------------------------------------------------------------------------

ChatMessage::ChatMessage (const shared_ptr<AbstractChatRoom> &chatRoom, ChatMessage::Direction direction) :
	Object(*new ChatMessagePrivate(chatRoom,direction)), CoreAccessor(chatRoom->getCore()) {
}

ChatMessage::~ChatMessage () {
	L_D();
	
	for (Content *content : d->contents)
		delete content;

	if (d->salOp) {
		d->salOp->set_user_pointer(nullptr);
		d->salOp->unref();
	}
	if (d->salCustomHeaders)
		sal_custom_header_unref(d->salCustomHeaders);
}

shared_ptr<AbstractChatRoom> ChatMessage::getChatRoom () const {
	L_D();

	shared_ptr<AbstractChatRoom> chatRoom = d->chatRoom.lock();
	if (!chatRoom) {
		chatRoom = getCore()->getOrCreateBasicChatRoom(d->chatRoomId);
		if (!chatRoom) {
			lError() << "Unable to get valid chat room instance.";
			throw logic_error("Unable to get chat room of chat message.");
		}
	}

	return chatRoom;
}

// -----------------------------------------------------------------------------

time_t ChatMessage::getTime () const {
	L_D();
	return d->time;
}

bool ChatMessage::isSecured () const {
	L_D();
	return d->isSecured;
}

void ChatMessage::setIsSecured (bool isSecured) {
	L_D();
	d->isSecured = isSecured;
}

ChatMessage::Direction ChatMessage::getDirection () const {
	L_D();
	return d->direction;
}

ChatMessage::State ChatMessage::getState () const {
	L_D();
	return d->state;
}

const string &ChatMessage::getImdnMessageId () const {
	L_D();
	return d->imdnId;
}

void ChatMessagePrivate::setImdnMessageId (const string &id) {
	imdnId = id;
}

void ChatMessagePrivate::loadContentsFromDatabase () const {
	L_Q();
	if (contentsNotLoadedFromDatabase) {
		isReadOnly = false;
		contentsNotLoadedFromDatabase = false;
		q->getChatRoom()->getCore()->getPrivate()->mainDb->loadChatMessageContents(
			const_pointer_cast<ChatMessage>(q->getSharedFromThis())
		);
		isReadOnly = true;
	}
}

bool ChatMessage::isRead () const {
	L_D();

	LinphoneImNotifPolicy *policy = linphone_core_get_im_notif_policy(getCore()->getCCore());
	if (linphone_im_notif_policy_get_recv_imdn_displayed(policy) && d->state == State::Displayed)
		return true;

	if (
		linphone_im_notif_policy_get_recv_imdn_delivered(policy) &&
		(d->state == State::DeliveredToUser || d->state == State::Displayed)
	)
		return true;

	return d->state == State::Delivered || d->state == State::Displayed || d->state == State::DeliveredToUser;
}

const IdentityAddress &ChatMessage::getFromAddress () const {
	L_D();
	return d->fromAddress;
}

const IdentityAddress &ChatMessage::getToAddress () const {
	L_D();
	return d->toAddress;
}

bool ChatMessage::getToBeStored () const {
	L_D();
	return d->toBeStored;
}

void ChatMessage::setToBeStored (bool value) {
	L_D();
	d->toBeStored = value;
}

// -----------------------------------------------------------------------------

const LinphoneErrorInfo *ChatMessage::getErrorInfo () const {
	L_D();
	if (!d->errorInfo) d->errorInfo = linphone_error_info_new();   // let's do it mutable
	linphone_error_info_from_sal_op(d->errorInfo, d->salOp);
	return d->errorInfo;
}

bool ChatMessage::isReadOnly () const {
	L_D();
	return d->isReadOnly;
}

const list<Content *> &ChatMessage::getContents () const {
	L_D();
	return d->getContents();
}

void ChatMessage::addContent (Content &content) {
	L_D();
	if (!d->isReadOnly)
		d->addContent(content);
}

void ChatMessage::removeContent (const Content &content) {
	L_D();
	if (!d->isReadOnly)
		d->removeContent(content);
}

const Content &ChatMessage::getInternalContent () const {
	L_D();
	return d->internalContent;
}

void ChatMessage::setInternalContent (const Content &content) {
	L_D();
	d->internalContent = content;
}

string ChatMessage::getCustomHeaderValue (const string &headerName) const {
	L_D();
	try {
		return d->customHeaders.at(headerName);
	} catch (const exception &) {
		// Key doesn't exist.
	}
	return nullptr;
}

void ChatMessage::addCustomHeader (const string &headerName, const string &headerValue) {
	L_D();
	if (d->isReadOnly) return;

	d->customHeaders[headerName] = headerValue;
}

void ChatMessage::removeCustomHeader (const string &headerName) {
	L_D();
	if (d->isReadOnly) return;

	d->customHeaders.erase(headerName);
}

void ChatMessage::send () {
	L_D();

	// Do not allow sending a message that is already being sent or that has been correctly delivered/displayed
	if ((d->state == State::InProgress) || (d->state == State::Delivered) || (d->state == State::FileTransferDone) ||
			(d->state == State::DeliveredToUser) || (d->state == State::Displayed)) {
		lWarning() << "Cannot send chat message in state " << Utils::toString(d->state);
		return;
	}

	d->loadContentsFromDatabase();
	getChatRoom()->getPrivate()->sendChatMessage(getSharedFromThis());
}

void ChatMessage::sendDeliveryNotification (LinphoneReason reason) {
	L_D();

	LinphoneImNotifPolicy *policy = linphone_core_get_im_notif_policy(getCore()->getCCore());
	if (linphone_im_notif_policy_get_send_imdn_delivered(policy))
		d->sendImdn(Imdn::Type::Delivery, reason);
}

void ChatMessage::sendDisplayNotification () {
	L_D();

	LinphoneImNotifPolicy *policy = linphone_core_get_im_notif_policy(getCore()->getCCore());
	if (linphone_im_notif_policy_get_send_imdn_displayed(policy))
		d->sendImdn(Imdn::Type::Display, LinphoneReasonNone);
}

bool ChatMessage::downloadFile(FileTransferContent &fileTransferContent) {
	L_D();
	return d->fileTransferChatMessageModifier.downloadFile(getSharedFromThis(), &fileTransferContent);
}

bool ChatMessage::isFileTransferInProgress() {
	L_D();
	return d->fileTransferChatMessageModifier.isFileTransferInProgressAndValid();
}

void ChatMessage::cancelFileTransfer () {
	L_D();
	if (d->fileTransferChatMessageModifier.isFileTransferInProgressAndValid()) {
		if (d->state == State::InProgress) {
			d->setState(State::NotDelivered);
		}
		d->fileTransferChatMessageModifier.cancelFileTransfer();
	} else {
		lInfo() << "No existing file transfer - nothing to cancel";
	}
}

int ChatMessage::putCharacter (uint32_t character) {
	L_D();

	constexpr uint32_t newLine = 0x2028;
	constexpr uint32_t crlf = 0x0D0A;
	constexpr uint32_t lf = 0x0A;

	shared_ptr<AbstractChatRoom> chatRoom = getChatRoom();
	if (!(chatRoom->getCapabilities() & LinphonePrivate::ChatRoom::Capabilities::RealTimeText))
		return -1;

	shared_ptr<LinphonePrivate::RealTimeTextChatRoom> rttcr =
		static_pointer_cast<LinphonePrivate::RealTimeTextChatRoom>(chatRoom);
	if (!rttcr)
		return -1;

	shared_ptr<Call> call = rttcr->getCall();
	if (!call || !call->getPrivate()->getMediaStream(LinphoneStreamTypeText))
		return -1;

	if (character == newLine || character == crlf || character == lf) {
		shared_ptr<Core> core = getCore();
		if (lp_config_get_int(core->getCCore()->config, "misc", "store_rtt_messages", 1) == 1) {
			// TODO: History.
			lDebug() << "New line sent, forge a message with content " << d->rttMessage.c_str();
			d->setTime(ms_time(0));
			d->state = State::Displayed;
			// d->direction = Direction::Outgoing;
			// setFromAddress(Address(
			// 	linphone_address_as_string(linphone_address_new(linphone_core_get_identity(core->getCCore())))
			// ));
			// linphone_chat_message_store(L_GET_C_BACK_PTR(this));
			d->rttMessage = "";
		}
	} else {
		char *value = LinphonePrivate::Utils::utf8ToChar(character);
		d->rttMessage = d->rttMessage + string(value);
		lDebug() << "Sent RTT character: " << value << "(" << (unsigned long)character <<
			"), pending text is " << d->rttMessage.c_str();
		delete[] value;
	}

	text_stream_putchar32(
		reinterpret_cast<TextStream *>(call->getPrivate()->getMediaStream(LinphoneStreamTypeText)),
		character
	);
	return 0;
}

LINPHONE_END_NAMESPACE<|MERGE_RESOLUTION|>--- conflicted
+++ resolved
@@ -745,18 +745,15 @@
 	}
 
 	auto msgOp = dynamic_cast<SalMessageOpInterface *>(op);
-<<<<<<< HEAD
-	if (internalContent.getContentType().isValid()) {
+
+	if (!externalBodyUrl.empty()) {
+		char *content_type = ms_strdup_printf("message/external-body; access-type=URL; URL=\"%s\"", externalBodyUrl.c_str());
+// 		msgOp->send_message(content_type, NULL);
+		BCTBX_SLOGE << "Message with external body not sent";
+		ms_free(content_type);
+	} else if (internalContent.getContentType().isValid()) {
 		currentSendStep |= ChatMessagePrivate::Step::Sent;
 		msgOp->send_message(internalContent);
-=======
-	if (!externalBodyUrl.empty()) {
-		char *content_type = ms_strdup_printf("message/external-body; access-type=URL; URL=\"%s\"", externalBodyUrl.c_str());
-		msgOp->send_message(content_type, NULL);
-		ms_free(content_type);
-	} else if (internalContent.getContentType().isValid()) {
-		msgOp->send_message(internalContent.getContentType().asString().c_str(), internalContent.getBodyAsUtf8String().c_str());
->>>>>>> be9a2456
 	} else {
 		BCTBX_SLOGE << "Send message invalid content";
 	}
