/*
 * chat-message.cpp
 * Copyright (C) 2010-2018 Belledonne Communications SARL
 *
 * This program is free software; you can redistribute it and/or
 * modify it under the terms of the GNU General Public License
 * as published by the Free Software Foundation; either version 2
 * of the License, or (at your option) any later version.
 *
 * This program is distributed in the hope that it will be useful,
 * but WITHOUT ANY WARRANTY; without even the implied warranty of
 * MERCHANTABILITY or FITNESS FOR A PARTICULAR PURPOSE.  See the
 * GNU General Public License for more details.
 *
 * You should have received a copy of the GNU General Public License
 * along with this program; if not, write to the Free Software
 * Foundation, Inc., 51 Franklin Street, Fifth Floor, Boston, MA 02110-1301, USA.
 */

#include "object/object-p.h"

#include "linphone/core.h"
#include "linphone/lpconfig.h"
#include "linphone/utils/utils.h"

#include "address/address.h"
#include "c-wrapper/c-wrapper.h"
#include "call/call.h"
#include "chat/chat-message/chat-message-p.h"
#include "chat/chat-room/chat-room-p.h"
#include "chat/chat-room/client-group-to-basic-chat-room.h"
#include "chat/chat-room/real-time-text-chat-room.h"
#include "chat/modifier/cpim-chat-message-modifier.h"
#include "chat/modifier/encryption-chat-message-modifier.h"
#include "chat/modifier/file-transfer-chat-message-modifier.h"
#include "chat/modifier/multipart-chat-message-modifier.h"
#include "content/file-content.h"
#include "content/content.h"
#include "core/core.h"
#include "core/core-p.h"
#include "logger/logger.h"
#include "chat/notification/imdn.h"

#include "ortp/b64.h"

// =============================================================================

using namespace std;

using namespace B64_NAMESPACE;

LINPHONE_BEGIN_NAMESPACE

void ChatMessagePrivate::setDirection (ChatMessage::Direction dir) {
	direction = dir;
}

void ChatMessagePrivate::setTime (time_t t) {
	time = t;
}

void ChatMessagePrivate::setIsReadOnly (bool readOnly) {
	isReadOnly = readOnly;
}

void ChatMessagePrivate::setState (ChatMessage::State s, bool force) {
	L_Q();

	if (force)
		state = s;

	if (s == state)
		return;

	if (
		(state == ChatMessage::State::Displayed || state == ChatMessage::State::DeliveredToUser) &&
		(
			s == ChatMessage::State::DeliveredToUser ||
			s == ChatMessage::State::Delivered ||
			s == ChatMessage::State::NotDelivered
		)
	)
		return;

	lInfo() << "Chat message " << this << ": moving from " << Utils::toString(state) <<
		" to " << Utils::toString(s);
	state = s;

	LinphoneChatMessage *msg = L_GET_C_BACK_PTR(q);
	if (linphone_chat_message_get_message_state_changed_cb(msg))
		linphone_chat_message_get_message_state_changed_cb(msg)(
			msg,
			(LinphoneChatMessageState)state,
			linphone_chat_message_get_message_state_changed_cb_user_data(msg)
		);

	LinphoneChatMessageCbs *cbs = linphone_chat_message_get_callbacks(msg);
	if (cbs && linphone_chat_message_cbs_get_msg_state_changed(cbs))
		linphone_chat_message_cbs_get_msg_state_changed(cbs)(msg, linphone_chat_message_get_state(msg));

	updateInDb();
}

belle_http_request_t *ChatMessagePrivate::getHttpRequest () const {
	return fileTransferChatMessageModifier.getHttpRequest();
}

void ChatMessagePrivate::setHttpRequest (belle_http_request_t *request) {
	fileTransferChatMessageModifier.setHttpRequest(request);
}

SalOp *ChatMessagePrivate::getSalOp () const {
	return salOp;
}

void ChatMessagePrivate::setSalOp (SalOp *op) {
	salOp = op;
}

SalCustomHeader *ChatMessagePrivate::getSalCustomHeaders () const {
	return salCustomHeaders;
}

void ChatMessagePrivate::setSalCustomHeaders (SalCustomHeader *headers) {
	salCustomHeaders = headers;
}

void ChatMessagePrivate::addSalCustomHeader (const string &name, const string &value) {
	salCustomHeaders = sal_custom_header_append(salCustomHeaders, name.c_str(), value.c_str());
}

void ChatMessagePrivate::removeSalCustomHeader (const string &name) {
	salCustomHeaders = sal_custom_header_remove(salCustomHeaders, name.c_str());
}

string ChatMessagePrivate::getSalCustomHeaderValue (const string &name) {
	return L_C_TO_STRING(sal_custom_header_find(salCustomHeaders, name.c_str()));
}

// -----------------------------------------------------------------------------
// Below methods are only for C API backward compatibility...
// -----------------------------------------------------------------------------

bool ChatMessagePrivate::hasTextContent() const {
	for (const Content *c : contents) {
		if (c->getContentType() == ContentType::PlainText) {
			return true;
		}
	}
	return false;
}

const Content* ChatMessagePrivate::getTextContent() const {
	for (const Content *c : contents) {
		if (c->getContentType() == ContentType::PlainText) {
			return c;
		}
	}
	return &Utils::getEmptyConstRefObject<Content>();
}

bool ChatMessagePrivate::hasFileTransferContent() const {
	for (const Content *c : contents) {
		if (c->getContentType() == ContentType::FileTransfer) {
			return true;
		}
	}
	return false;
}

const Content* ChatMessagePrivate::getFileTransferContent() const {
	for (const Content *c : contents) {
		if (c->getContentType() == ContentType::FileTransfer) {
			return c;
		}
	}
	return &Utils::getEmptyConstRefObject<Content>();
}

const string &ChatMessagePrivate::getFileTransferFilepath () const {
	return fileTransferFilePath;
}

void ChatMessagePrivate::setFileTransferFilepath (const string &path) {
	fileTransferFilePath = path;
}

const string &ChatMessagePrivate::getAppdata () const {
	for (const Content *c : contents) {
		if (c->isFile()) {
			FileContent *fileContent = (FileContent *)c;
			return fileContent->getAppData("legacy");
		}
	}
	return Utils::getEmptyConstRefObject<string>();
}

void ChatMessagePrivate::setAppdata (const string &data) {
	for (const Content *c : contents) {
		if (c->isFile()) {
			FileContent *fileContent = (FileContent *)c;
			fileContent->setAppData("legacy", data);
			break;
		}
	}
	updateInDb();
}

const string &ChatMessagePrivate::getExternalBodyUrl () const {
	if (hasFileTransferContent()) {
		FileTransferContent *content = (FileTransferContent*) getFileTransferContent();
		return content->getFileUrl();
	}
	return Utils::getEmptyConstRefObject<string>();
}

const ContentType &ChatMessagePrivate::getContentType () {
	if (direction == ChatMessage::Direction::Incoming) {
		if (contents.size() > 0) {
			Content *content = contents.front();
			cContentType = content->getContentType();
		} else {
			cContentType = internalContent.getContentType();
		}
	} else {
		if (internalContent.getContentType().isValid()) {
			cContentType = internalContent.getContentType();
		} else {
			if (contents.size() > 0) {
				Content *content = contents.front();
				cContentType = content->getContentType();
			}
		}
	}
	return cContentType;
}

void ChatMessagePrivate::setContentType (const ContentType &contentType) {
	if (contents.size() > 0 && internalContent.getContentType().isEmpty() && internalContent.isEmpty()) {
		internalContent.setBody(contents.front()->getBody());
	}
	internalContent.setContentType(contentType);

	if ((currentSendStep &ChatMessagePrivate::Step::Started) != ChatMessagePrivate::Step::Started) {
		// if not started yet the sending also alter the first content
		if (contents.size() > 0)
			contents.front()->setContentType(contentType);
	}
}

const string &ChatMessagePrivate::getText () {
	if (direction == ChatMessage::Direction::Incoming) {
		if (hasTextContent()) {
			cText = getTextContent()->getBodyAsString();
		} else if (contents.size() > 0) {
			Content *content = contents.front();
			cText = content->getBodyAsString();
		} else {
			cText = internalContent.getBodyAsString();
		}
	} else {
		if (!internalContent.isEmpty()) {
			cText = internalContent.getBodyAsString();
		} else {
			if (contents.size() > 0) {
				Content *content = contents.front();
				cText = content->getBodyAsString();
			}
		}
	}
	return cText;
}

void ChatMessagePrivate::setText (const string &text) {
	if (contents.size() > 0 && internalContent.getContentType().isEmpty() && internalContent.isEmpty()) {
		internalContent.setContentType(contents.front()->getContentType());
	}
	internalContent.setBody(text);

	if ((currentSendStep &ChatMessagePrivate::Step::Started) != ChatMessagePrivate::Step::Started) {
		// if not started yet the sending also alter the first content
		if (contents.size() > 0)
			contents.front()->setBody(text);
	}
}

LinphoneContent *ChatMessagePrivate::getFileTransferInformation () const {
	if (hasFileTransferContent()) {
		return getFileTransferContent()->toLinphoneContent();
	}
	for (const Content *c : contents) {
		if (c->isFile()) {
			FileContent *fileContent = (FileContent *)c;
			return fileContent->toLinphoneContent();
		}
	}
	return NULL;
}

void ChatMessagePrivate::setFileTransferInformation (const LinphoneContent *c_content) {
	L_Q();

	// Create a FileContent, it will create the FileTransferContent at upload time
	FileContent *fileContent = new FileContent();
	ContentType contentType(linphone_content_get_type(c_content), linphone_content_get_subtype(c_content));
	fileContent->setContentType(contentType);
	fileContent->setFileSize(linphone_content_get_size(c_content));
	fileContent->setFileName(linphone_content_get_name(c_content));
	if (linphone_content_get_string_buffer(c_content) != NULL) {
		fileContent->setBody(linphone_content_get_string_buffer(c_content));
	}

	q->addContent(*fileContent);
}

bool ChatMessagePrivate::downloadFile () {
	L_Q();

	for (auto &content : contents)
		if (content->getContentType() == ContentType::FileTransfer)
			return q->downloadFile(*static_cast<FileTransferContent *>(content));

	return false;
}

void ChatMessagePrivate::loadFileTransferUrlFromBodyToContent() {
	L_Q();
	int errorCode = 0;
	fileTransferChatMessageModifier.decode(q->getSharedFromThis(), errorCode);
}

void ChatMessagePrivate::setChatRoom (const shared_ptr<AbstractChatRoom> &cr) {
	chatRoom = cr;
	chatRoomId = cr->getChatRoomId();
	if (direction == ChatMessage::Direction::Outgoing) {
		fromAddress = chatRoomId.getLocalAddress();
		toAddress = chatRoomId.getPeerAddress();
	} else {
		fromAddress = chatRoomId.getPeerAddress();
		toAddress = chatRoomId.getLocalAddress();
	}
}

// -----------------------------------------------------------------------------

void ChatMessagePrivate::sendImdn (Imdn::Type imdnType, LinphoneReason reason) {
	L_Q();

	shared_ptr<ChatMessage> msg = q->getChatRoom()->createChatMessage();

	Content *content = new Content();
	content->setContentType("message/imdn+xml");
	content->setBody(Imdn::createXml(imdnId, time, imdnType, reason));
	msg->addContent(*content);

	if (reason != LinphoneReasonNone)
		msg->getPrivate()->setEncryptionPrevented(true);
	msg->setToBeStored(false);

	msg->getPrivate()->send();
}

static void forceUtf8Content (Content &content) {
	// TODO: Deal with other content type in the future.
	ContentType contentType = content.getContentType();
	if (contentType != ContentType::PlainText)
		return;

	string charset = contentType.getParameter();
	if (charset.empty())
		return;

	size_t n = charset.find("charset=");
	if (n == string::npos)
		return;

	L_BEGIN_LOG_EXCEPTION

	size_t begin = n + sizeof("charset");
	size_t end = charset.find(";", begin);
	charset = charset.substr(begin, end - begin);

	if (Utils::stringToLower(charset) != "utf-8") {
		string utf8Body = Utils::convertString(content.getBodyAsUtf8String(), charset, "UTF-8");
		if (!utf8Body.empty()) {
			// TODO: use move operator if possible in the future!
			content.setBodyFromUtf8(utf8Body);
			contentType.setParameter(string(contentType.getParameter()).replace(begin, end - begin, "UTF-8"));
			content.setContentType(contentType);
		}
	}

	L_END_LOG_EXCEPTION
}

void ChatMessagePrivate::notifyReceiving () {
	L_Q();

	if ((getContentType() == ContentType::Imdn) || (getContentType() == ContentType::ImIsComposing))
		return;

	LinphoneChatRoom *chatRoom = L_GET_C_BACK_PTR(q->getChatRoom());
	LinphoneChatRoomCbs *cbs = linphone_chat_room_get_callbacks(chatRoom);
	LinphoneChatRoomCbsParticipantAddedCb cb = linphone_chat_room_cbs_get_chat_message_received(cbs);
	shared_ptr<ConferenceChatMessageEvent> event = make_shared<ConferenceChatMessageEvent>(
		::time(nullptr), q->getSharedFromThis()
	);
	if (cb)
		cb(chatRoom, L_GET_C_BACK_PTR(event));
	// Legacy
	q->getChatRoom()->getPrivate()->notifyChatMessageReceived(q->getSharedFromThis());

	if (toBeStored)
		storeInDb();

	q->sendDeliveryNotification(LinphoneReasonNone);
}

LinphoneReason ChatMessagePrivate::receive () {
	L_Q();
	int errorCode = 0;
	LinphoneReason reason = LinphoneReasonNone;

	shared_ptr<Core> core = q->getCore();
	shared_ptr<AbstractChatRoom> chatRoom = q->getChatRoom();

	// ---------------------------------------
	// Start of message modification
	// ---------------------------------------

	if ((currentRecvStep &ChatMessagePrivate::Step::Encryption) == ChatMessagePrivate::Step::Encryption) {
		lInfo() << "Encryption step already done, skipping";
	} else {
		EncryptionChatMessageModifier ecmm;
		ChatMessageModifier::Result result = ecmm.decode(q->getSharedFromThis(), errorCode);
		if (result == ChatMessageModifier::Result::Error) {
			/* Unable to decrypt message */
			chatRoom->getPrivate()->notifyUndecryptableChatMessageReceived(q->getSharedFromThis());
			reason = linphone_error_code_to_reason(errorCode);
			q->sendDeliveryNotification(reason);
			return reason;
		} else if (result == ChatMessageModifier::Result::Suspended) {
			currentRecvStep |= ChatMessagePrivate::Step::Encryption;
			return LinphoneReasonNone;
		}
		currentRecvStep |= ChatMessagePrivate::Step::Encryption;
	}

	if ((currentRecvStep &ChatMessagePrivate::Step::Cpim) == ChatMessagePrivate::Step::Cpim) {
		lInfo() << "Cpim step already done, skipping";
	} else {
		if (internalContent.getContentType() == ContentType::Cpim) {
			CpimChatMessageModifier ccmm;
			ccmm.decode(q->getSharedFromThis(), errorCode);
		}
		currentRecvStep |= ChatMessagePrivate::Step::Cpim;
	}

	if ((currentRecvStep &ChatMessagePrivate::Step::Multipart) == ChatMessagePrivate::Step::Multipart) {
		lInfo() << "Multipart step already done, skipping";
	} else {
		MultipartChatMessageModifier mcmm;
		mcmm.decode(q->getSharedFromThis(), errorCode);
		currentRecvStep |= ChatMessagePrivate::Step::Multipart;
	}

	if ((currentRecvStep & ChatMessagePrivate::Step::FileUpload) == ChatMessagePrivate::Step::FileUpload) {
		lInfo() << "File download step already done, skipping";
	} else {
		// This will check if internal content is FileTransfer and make the appropriate changes
		loadFileTransferUrlFromBodyToContent();
		currentRecvStep |= ChatMessagePrivate::Step::FileUpload;
	}

	if (contents.size() == 0) {
		// All previous modifiers only altered the internal content, let's fill the content list
		contents.push_back(new Content(internalContent));
	}

	for (auto &content : contents)
		forceUtf8Content(*content);

	// ---------------------------------------
	// End of message modification
	// ---------------------------------------

	// Remove internal content as it is not needed anymore and will confuse some old methods like getText()
	internalContent.setBody("");
	internalContent.setContentType(ContentType(""));
	// Also remove current step so we go through all modifiers if message is re-sent
	currentRecvStep = ChatMessagePrivate::Step::None;

	setState(ChatMessage::State::Delivered);

	if (errorCode <= 0) {
		bool foundSupportContentType = false;
		for (Content *c : contents) {
			if (linphone_core_is_content_type_supported(core->getCCore(), c->getContentType().asString().c_str())) {
				foundSupportContentType = true;
				break;
			} else
			lError() << "Unsupported content-type: " << c->getContentType().asString();
		}

		if (!foundSupportContentType) {
			errorCode = 415;
			lError() << "No content-type in the contents list is supported...";
		}
	}

	// Check if this is in fact an outgoing message (case where this is a message sent by us from an other device).
	Address me(linphone_core_get_identity(core->getCCore()));
	if (me.weakEqual(q->getFromAddress()))
		setDirection(ChatMessage::Direction::Outgoing);

	// Check if this is a duplicate message.
	if (chatRoom->findChatMessage(imdnId, direction))
		return core->getCCore()->chat_deny_code;

	if (errorCode > 0) {
		reason = linphone_error_code_to_reason(errorCode);
		q->sendDeliveryNotification(reason);
		return reason;
	}

	if ((getContentType() == ContentType::ImIsComposing) || (getContentType() == ContentType::Imdn))
		toBeStored = false;

	return reason;
}

void ChatMessagePrivate::send () {
	L_Q();
	SalOp *op = salOp;
	LinphoneCall *lcall = nullptr;
	int errorCode = 0;

	currentSendStep |= ChatMessagePrivate::Step::Started;

	if (toBeStored)
		storeInDb();

	if ((currentSendStep & ChatMessagePrivate::Step::FileUpload) == ChatMessagePrivate::Step::FileUpload) {
		lInfo() << "File upload step already done, skipping";
	} else {
		ChatMessageModifier::Result result = fileTransferChatMessageModifier.encode(q->getSharedFromThis(), errorCode);
		if (result == ChatMessageModifier::Result::Error) {
			setState(ChatMessage::State::NotDelivered);
			return;
		} else if (result == ChatMessageModifier::Result::Suspended) {
			setState(ChatMessage::State::InProgress);
			return;
		}
		currentSendStep |= ChatMessagePrivate::Step::FileUpload;
	}

	shared_ptr<Core> core = q->getCore();
	if (lp_config_get_int(core->getCCore()->config, "sip", "chat_use_call_dialogs", 0) != 0) {
		lcall = linphone_core_get_call_by_remote_address(core->getCCore(), q->getToAddress().asString().c_str());
		if (lcall) {
			shared_ptr<Call> call = L_GET_CPP_PTR_FROM_C_OBJECT(lcall);
			if ((call->getState() == CallSession::State::Connected)
				|| (call->getState() == CallSession::State::StreamsRunning)
				|| (call->getState() == CallSession::State::Paused)
				|| (call->getState() == CallSession::State::Pausing)
				|| (call->getState() == CallSession::State::PausedByRemote)
			) {
				lInfo() << "send SIP msg through the existing call.";
				op = linphone_call_get_op(lcall);
				string identity = linphone_core_find_best_identity(core->getCCore(), linphone_call_get_remote_address(lcall));
				if (identity.empty()) {
					LinphoneAddress *addr = linphone_address_new(q->getToAddress().asString().c_str());
					LinphoneProxyConfig *proxy = linphone_core_lookup_known_proxy(core->getCCore(), addr);
					if (proxy) {
						identity = L_GET_CPP_PTR_FROM_C_OBJECT(linphone_proxy_config_get_identity_address(proxy))->asString();
					} else {
						identity = linphone_core_get_primary_contact(core->getCCore());
					}
					linphone_address_unref(addr);
				}
			}
		}
	}

	if (!op) {
		LinphoneAddress *peer = linphone_address_new(q->getToAddress().asString().c_str());
		/* Sending out of call */
		salOp = op = new SalMessageOp(core->getCCore()->sal);
		linphone_configure_op(
			core->getCCore(), op, peer, getSalCustomHeaders(),
			!!lp_config_get_int(core->getCCore()->config, "sip", "chat_msg_with_contact", 0)
		);
		op->set_user_pointer(q);     /* If out of call, directly store msg */
		linphone_address_unref(peer);
	}
	op->set_from(q->getFromAddress().asString().c_str());
	op->set_to(q->getToAddress().asString().c_str());

	// ---------------------------------------
	// Start of message modification
	// ---------------------------------------

	if (applyModifiers) {
		// Do not multipart or encapsulate with CPIM in an old ChatRoom to maintain backward compatibility
		if (q->getChatRoom()->canHandleMultipart()) {
			if ((currentSendStep &ChatMessagePrivate::Step::Multipart) == ChatMessagePrivate::Step::Multipart) {
				lInfo() << "Multipart step already done, skipping";
			} else {
				if (contents.size() > 1) {
					MultipartChatMessageModifier mcmm;
					mcmm.encode(q->getSharedFromThis(), errorCode);
				}
				currentSendStep |= ChatMessagePrivate::Step::Multipart;
			}
		}

		if (q->getChatRoom()->canHandleCpim()) {
			if ((currentSendStep &ChatMessagePrivate::Step::Cpim) == ChatMessagePrivate::Step::Cpim) {
				lInfo() << "Cpim step already done, skipping";
			} else {
				int defaultValue = !!lp_config_get_string(core->getCCore()->config, "misc", "conference_factory_uri", nullptr);
				if (lp_config_get_int(core->getCCore()->config, "sip", "use_cpim", defaultValue) == 1) {
					CpimChatMessageModifier ccmm;
					ccmm.encode(q->getSharedFromThis(), errorCode);
				}
				currentSendStep |= ChatMessagePrivate::Step::Cpim;
			}
		}

		if ((currentSendStep &ChatMessagePrivate::Step::Encryption) == ChatMessagePrivate::Step::Encryption) {
			lInfo() << "Encryption step already done, skipping";
		} else {
<<<<<<< HEAD
			EncryptionChatMessageModifier ecmm;
			ChatMessageModifier::Result result = ecmm.encode(q->getSharedFromThis(), errorCode);
			if (result == ChatMessageModifier::Result::Error) {
				sal_error_info_set((SalErrorInfo *)op->get_error_info(), SalReasonNotAcceptable, "SIP", errorCode, "Unable to encrypt IM", nullptr);
				setState(ChatMessage::State::NotDelivered);
				return;
			} else if (result == ChatMessageModifier::Result::Suspended) {
				currentSendStep |= ChatMessagePrivate::Step::Encryption;
				return;
=======
			if (!encryptionPrevented) {
				EncryptionChatMessageModifier ecmm;
				ChatMessageModifier::Result result = ecmm.encode(q->getSharedFromThis(), errorCode);
				if (result == ChatMessageModifier::Result::Error) {
					sal_error_info_set((SalErrorInfo *)op->get_error_info(), SalReasonNotAcceptable, "SIP", errorCode, "Unable to encrypt IM", nullptr);
					setState(ChatMessage::State::NotDelivered);
					return;
				} else if (result == ChatMessageModifier::Result::Suspended) {
					currentSendStep |= ChatMessagePrivate::Step::Encryption;
					return;
				}
>>>>>>> aa25760d
			}
			currentSendStep |= ChatMessagePrivate::Step::Encryption;
		}
	}

	// ---------------------------------------
	// End of message modification
	// ---------------------------------------

	if (internalContent.isEmpty()) {
		if (contents.size() > 0) {
			internalContent = *(contents.front());
		} else {
			lError() << "Trying to send a message without any content !";
			return;
		}
	}

	auto msgOp = dynamic_cast<SalMessageOpInterface *>(op);
	if (internalContent.getContentType().isValid()) {
		msgOp->send_message(internalContent.getContentType().asString().c_str(), internalContent.getBodyAsUtf8String().c_str());
	} else {
		msgOp->send_message(ContentType::PlainText.asString().c_str(), internalContent.getBodyAsUtf8String().c_str());
	}
	
	// Restore FileContents and remove FileTransferContents
	list<Content*>::iterator it = contents.begin();
	while (it != contents.end()) {
		Content *content = *it;
		if (content->getContentType() == ContentType::FileTransfer) {
			FileTransferContent *fileTransferContent = (FileTransferContent *)content;
			it = contents.erase(it);
			q->addContent(*fileTransferContent->getFileContent());
			delete fileTransferContent;
		} else {
			it++;
		}
	}

	// Remove internal content as it is not needed anymore and will confuse some old methods like getContentType()
	internalContent.setBody("");
	internalContent.setContentType(ContentType(""));
	// Also remove current step so we go through all modifiers if message is re-sent
	currentSendStep = ChatMessagePrivate::Step::None;

	if (imdnId.empty())
		setImdnMessageId(op->get_call_id());   /* must be known at that time */

	if (lcall && linphone_call_get_op(lcall) == op) {
		/* In this case, chat delivery status is not notified, so unrefing chat message right now */
		/* Might be better fixed by delivering status, but too costly for now */
		return;
	}

	/* If operation failed, we should not change message state */
	if (direction == ChatMessage::Direction::Outgoing) {
		setIsReadOnly(true);
		setState(ChatMessage::State::InProgress);
	}
}

void ChatMessagePrivate::storeInDb () {
	L_Q();

	// TODO: store message in the future
	if (linphone_core_conference_server_enabled(q->getCore()->getCCore())) return;

	if (dbKey.isValid()) {
		updateInDb();
	} else {
		shared_ptr<EventLog> eventLog = make_shared<ConferenceChatMessageEvent>(time, q->getSharedFromThis());
		q->getChatRoom()->getCore()->getPrivate()->mainDb->addEvent(eventLog);

		if (direction == ChatMessage::Direction::Incoming) {
			if (hasFileTransferContent()) {
				// Keep the event in the transient list, message storage can be updated in near future
				q->getChatRoom()->getPrivate()->addTransientEvent(eventLog);
			}
		} else {
			// Keep event in transient to be able to store in database state changes
			q->getChatRoom()->getPrivate()->addTransientEvent(eventLog);
		}
	}
}

void ChatMessagePrivate::updateInDb () {
	L_Q();

	if (!dbKey.isValid())
		return;

	unique_ptr<MainDb> &mainDb = q->getChatRoom()->getCore()->getPrivate()->mainDb;
	shared_ptr<EventLog> eventLog = mainDb->getEventFromKey(dbKey);
	mainDb->updateEvent(eventLog);

	if (direction == ChatMessage::Direction::Incoming) {
		if (!hasFileTransferContent()) {
			// Incoming message doesn't have any download waiting anymore, we can remove it's event from the transients
			q->getChatRoom()->getPrivate()->removeTransientEvent(eventLog);
		}
	} else {
		if (state == ChatMessage::State::Delivered || state == ChatMessage::State::NotDelivered) {
			// Once message has reached this state it won't change anymore so we can remove the event from the transients
			q->getChatRoom()->getPrivate()->removeTransientEvent(eventLog);
		}
	}
}

// -----------------------------------------------------------------------------

ChatMessage::ChatMessage (const shared_ptr<AbstractChatRoom> &chatRoom, ChatMessage::Direction direction) :
	Object(*new ChatMessagePrivate), CoreAccessor(chatRoom->getCore()) {
	L_D();

	d->direction = direction;
	d->setChatRoom(chatRoom);
}

ChatMessage::~ChatMessage () {
	L_D();
	for (Content *content : d->contents)
		delete content;

	if (d->salOp) {
		d->salOp->set_user_pointer(nullptr);
		d->salOp->unref();
	}
	if (d->salCustomHeaders)
		sal_custom_header_unref(d->salCustomHeaders);
}

shared_ptr<AbstractChatRoom> ChatMessage::getChatRoom () const {
	L_D();

	shared_ptr<AbstractChatRoom> chatRoom = d->chatRoom.lock();
	if (!chatRoom) {
		chatRoom = getCore()->getOrCreateBasicChatRoom(d->chatRoomId);
		if (!chatRoom) {
			lError() << "Unable to get valid chat room instance.";
			throw logic_error("Unable to get chat room of chat message.");
		}
	}

	return chatRoom;
}

// -----------------------------------------------------------------------------

time_t ChatMessage::getTime () const {
	L_D();
	return d->time;
}

bool ChatMessage::isSecured () const {
	L_D();
	return d->isSecured;
}

void ChatMessage::setIsSecured (bool isSecured) {
	L_D();
	d->isSecured = isSecured;
}

ChatMessage::Direction ChatMessage::getDirection () const {
	L_D();
	return d->direction;
}

ChatMessage::State ChatMessage::getState () const {
	L_D();
	return d->state;
}

const string &ChatMessage::getImdnMessageId () const {
	L_D();
	return d->imdnId;
}

void ChatMessagePrivate::setImdnMessageId (const string &id) {
	imdnId = id;
}

bool ChatMessage::isRead () const {
	L_D();

	LinphoneImNotifPolicy *policy = linphone_core_get_im_notif_policy(getCore()->getCCore());
	if (linphone_im_notif_policy_get_recv_imdn_displayed(policy) && d->state == State::Displayed)
		return true;

	if (
		linphone_im_notif_policy_get_recv_imdn_delivered(policy) &&
		(d->state == State::DeliveredToUser || d->state == State::Displayed)
	)
		return true;

	return d->state == State::Delivered || d->state == State::Displayed || d->state == State::DeliveredToUser;
}

const IdentityAddress &ChatMessage::getFromAddress () const {
	L_D();
	return d->fromAddress;
}

const IdentityAddress &ChatMessage::getToAddress () const {
	L_D();
	return d->toAddress;
}

bool ChatMessage::getToBeStored () const {
	L_D();
	return d->toBeStored;
}

void ChatMessage::setToBeStored (bool value) {
	L_D();
	d->toBeStored = value;
}

// -----------------------------------------------------------------------------

const LinphoneErrorInfo *ChatMessage::getErrorInfo () const {
	L_D();
	if (!d->errorInfo) d->errorInfo = linphone_error_info_new();   // let's do it mutable
	linphone_error_info_from_sal_op(d->errorInfo, d->salOp);
	return d->errorInfo;
}

bool ChatMessage::isReadOnly () const {
	L_D();
	return d->isReadOnly;
}

const list<Content *> &ChatMessage::getContents () const {
	L_D();
	return d->contents;
}

void ChatMessage::addContent (Content &content) {
	L_D();
	if (d->isReadOnly) return;

	d->contents.push_back(&content);
}

void ChatMessage::removeContent (const Content &content) {
	L_D();
	if (d->isReadOnly) return;

	d->contents.remove(&const_cast<Content &>(content));
}

const Content &ChatMessage::getInternalContent () const {
	L_D();
	return d->internalContent;
}

void ChatMessage::setInternalContent (const Content &content) {
	L_D();
	d->internalContent = content;
}

string ChatMessage::getCustomHeaderValue (const string &headerName) const {
	L_D();
	try {
		return d->customHeaders.at(headerName);
	} catch (const exception &) {
		// Key doesn't exist.
	}
	return nullptr;
}

void ChatMessage::addCustomHeader (const string &headerName, const string &headerValue) {
	L_D();
	if (d->isReadOnly) return;

	d->customHeaders[headerName] = headerValue;
}

void ChatMessage::removeCustomHeader (const string &headerName) {
	L_D();
	if (d->isReadOnly) return;

	d->customHeaders.erase(headerName);
}

void ChatMessage::updateState (State state) {
	L_D();

	d->setState(state);
}

void ChatMessage::send () {
	L_D();

	// Do not allow sending a message that is already being sent or that has been correctly delivered/displayed
	if ((d->state == State::InProgress) || (d->state == State::Delivered) || (d->state == State::FileTransferDone) ||
			(d->state == State::DeliveredToUser) || (d->state == State::Displayed)) {
		lWarning() << "Cannot send chat message in state " << linphone_chat_message_state_to_string((LinphoneChatMessageState)d->state);
		return;
	}

	getChatRoom()->getPrivate()->sendChatMessage(getSharedFromThis());
}

void ChatMessage::sendDeliveryNotification (LinphoneReason reason) {
	L_D();

	LinphoneImNotifPolicy *policy = linphone_core_get_im_notif_policy(getCore()->getCCore());
	if (linphone_im_notif_policy_get_send_imdn_delivered(policy))
		d->sendImdn(Imdn::Type::Delivery, reason);
}

void ChatMessage::sendDisplayNotification () {
	L_D();

	LinphoneImNotifPolicy *policy = linphone_core_get_im_notif_policy(getCore()->getCCore());
	if (linphone_im_notif_policy_get_send_imdn_displayed(policy))
		d->sendImdn(Imdn::Type::Display, LinphoneReasonNone);
}

bool ChatMessage::downloadFile(FileTransferContent &fileTransferContent) {
	L_D();
	return d->fileTransferChatMessageModifier.downloadFile(getSharedFromThis(), &fileTransferContent);
}

void ChatMessage::cancelFileTransfer () {
	L_D();
	if (d->fileTransferChatMessageModifier.isFileTransferInProgressAndValid()) {
		if (d->state == State::InProgress) {
			d->setState(State::NotDelivered);
		}
		d->fileTransferChatMessageModifier.cancelFileTransfer();
	} else {
		lInfo() << "No existing file transfer - nothing to cancel";
	}
}

int ChatMessage::putCharacter (uint32_t character) {
	L_D();

	shared_ptr<Core> core = getCore();
	if (linphone_core_realtime_text_enabled(core->getCCore())) {
		static const uint32_t new_line = 0x2028;
		static const uint32_t crlf = 0x0D0A;
		static const uint32_t lf = 0x0A;

		shared_ptr<AbstractChatRoom> chatRoom = getChatRoom();

		shared_ptr<LinphonePrivate::RealTimeTextChatRoom> rttcr =
			static_pointer_cast<LinphonePrivate::RealTimeTextChatRoom>(chatRoom);
		LinphoneCall *call = rttcr->getCall();

		if (!call || !linphone_call_get_stream(call, LinphoneStreamTypeText))
			return -1;

		if (character == new_line || character == crlf || character == lf) {
			if (lp_config_get_int(core->getCCore()->config, "misc", "store_rtt_messages", 1) == 1) {
				// TODO: History.
				lDebug() << "New line sent, forge a message with content " << d->rttMessage.c_str();
				d->setTime(ms_time(0));
				d->state = State::Displayed;
				// d->direction = Direction::Outgoing;
				// setFromAddress(Address(
				// 	linphone_address_as_string(linphone_address_new(linphone_core_get_identity(core->getCCore())))
				// ));
				// linphone_chat_message_store(L_GET_C_BACK_PTR(this));
				d->rttMessage = "";
			}
		} else {
			char *value = LinphonePrivate::Utils::utf8ToChar(character);
			d->rttMessage = d->rttMessage + string(value);
			lDebug() << "Sent RTT character: " << value << "(" << (unsigned long)character <<
				"), pending text is " << d->rttMessage.c_str();
			delete value;
		}

		text_stream_putchar32(reinterpret_cast<TextStream *>(
			linphone_call_get_stream(call, LinphoneStreamTypeText)), character
		);
		return 0;
	}
	return -1;
}

LINPHONE_END_NAMESPACE<|MERGE_RESOLUTION|>--- conflicted
+++ resolved
@@ -630,17 +630,6 @@
 		if ((currentSendStep &ChatMessagePrivate::Step::Encryption) == ChatMessagePrivate::Step::Encryption) {
 			lInfo() << "Encryption step already done, skipping";
 		} else {
-<<<<<<< HEAD
-			EncryptionChatMessageModifier ecmm;
-			ChatMessageModifier::Result result = ecmm.encode(q->getSharedFromThis(), errorCode);
-			if (result == ChatMessageModifier::Result::Error) {
-				sal_error_info_set((SalErrorInfo *)op->get_error_info(), SalReasonNotAcceptable, "SIP", errorCode, "Unable to encrypt IM", nullptr);
-				setState(ChatMessage::State::NotDelivered);
-				return;
-			} else if (result == ChatMessageModifier::Result::Suspended) {
-				currentSendStep |= ChatMessagePrivate::Step::Encryption;
-				return;
-=======
 			if (!encryptionPrevented) {
 				EncryptionChatMessageModifier ecmm;
 				ChatMessageModifier::Result result = ecmm.encode(q->getSharedFromThis(), errorCode);
@@ -652,7 +641,6 @@
 					currentSendStep |= ChatMessagePrivate::Step::Encryption;
 					return;
 				}
->>>>>>> aa25760d
 			}
 			currentSendStep |= ChatMessagePrivate::Step::Encryption;
 		}
