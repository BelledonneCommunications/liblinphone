--- conflicted
+++ resolved
@@ -54,11 +54,8 @@
 		Encryption = 1 << 3,
 		Cpim = 1 << 4,
 		Started = 1 << 5,
-<<<<<<< HEAD
 		Sent = 1 << 6,
-=======
-		FileDownload = 1 << 6,
->>>>>>> 852166f0
+		FileDownload = 1 << 7,
 	};
 
 	void setApplyModifiers (bool value) { applyModifiers = value; }
