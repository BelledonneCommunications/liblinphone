--- conflicted
+++ resolved
@@ -95,7 +95,7 @@
 
 	const std::list<Content *> &getContents () const;
 	void addContent (Content *content);
-	void removeContent (const Content *content);
+	void removeContent (Content *content);
 
 	const Content &getInternalContent () const;
 	void setInternalContent (const Content &content);
@@ -105,12 +105,8 @@
 	void addCustomHeader (const std::string &headerName, const std::string &headerValue);
 	void removeCustomHeader (const std::string &headerName);
 
-<<<<<<< HEAD
 	bool downloadFile (FileTransferContent *content);
-=======
-	bool downloadFile (FileTransferContent &content);
 	bool isFileTransferInProgress();
->>>>>>> dc4f2a15
 
 private:
 	ChatMessage (const std::shared_ptr<AbstractChatRoom> &chatRoom, ChatMessage::Direction direction);
