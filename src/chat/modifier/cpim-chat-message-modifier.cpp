--- conflicted
+++ resolved
@@ -177,11 +177,7 @@
 		if (dispositionNotificationHeader) {
 			vector<string> values = Utils::split(dispositionNotificationHeader->getValue(), ", ");
 			for (const auto &value : values) {
-<<<<<<< HEAD
-				string trimmedValue = Utils::trim(value); //Might be better to have a Disposition-Notification parser from the CPIM paser
-=======
 				string trimmedValue = Utils::trim(value); // Might be better to have a Disposition-Notification parser from the CPIM parser
->>>>>>> 4cb8038c
 				if (trimmedValue == "positive-delivery")
 					message->getPrivate()->setPositiveDeliveryNotificationRequired(true);
 				else if (trimmedValue == "negative-delivery")
