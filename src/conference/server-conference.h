--- conflicted
+++ resolved
@@ -257,14 +257,8 @@
 
 	bool initializeParticipants(const std::shared_ptr<Participant> &initiator, SalCallOp *op);
 	void addParticipantDevice(const std::shared_ptr<Participant> &participant,
-<<<<<<< HEAD
-	                          const std::shared_ptr<ParticipantDeviceIdentity> &deviceInfo);
-	bool addParticipantAndDevice(std::shared_ptr<Call> call);
-	void notifyNewDevice(const std::shared_ptr<ParticipantDevice> &device);
-=======
 	                          const std::shared_ptr<ParticipantDeviceIdentity> &deviceInfo) override;
 	bool addParticipantAndDevice(std::shared_ptr<Call> call);
->>>>>>> 4a3375e6
 	bool validateNewParameters(const ConferenceParams &newConfParams) const;
 	std::shared_ptr<CallSession> makeSession(const std::shared_ptr<ParticipantDevice> &device,
 	                                         const MediaSessionParams *csp);
