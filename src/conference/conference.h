/*
 * Copyright (c) 2010-2022 Belledonne Communications SARL.
 *
 * This file is part of Liblinphone
 * (see https://gitlab.linphone.org/BC/public/liblinphone).
 *
 * This program is free software: you can redistribute it and/or modify
 * it under the terms of the GNU Affero General Public License as
 * published by the Free Software Foundation, either version 3 of the
 * License, or (at your option) any later version.
 *
 * This program is distributed in the hope that it will be useful,
 * but WITHOUT ANY WARRANTY; without even the implied warranty of
 * MERCHANTABILITY or FITNESS FOR A PARTICULAR PURPOSE.  See the
 * GNU Affero General Public License for more details.
 *
 * You should have received a copy of the GNU Affero General Public License
 * along with this program. If not, see <http://www.gnu.org/licenses/>.
 */

#ifndef _L_CONFERENCE_H_
#define _L_CONFERENCE_H_

#include <map>

#include "belle-sip/object++.hh"

#include "address/address.h"
#include "conference-cbs.h"
#include "conference/conference-id.h"
#include "conference/conference-interface.h"
#include "conference/conference-listener.h"
#include "conference/conference-params.h"
#include "conference/participant.h"
#include "core/core-accessor.h"
#include "linphone/api/c-conference.h"
#include "linphone/core.h"
#include "linphone/types.h"
#include "linphone/utils/general.h"

// =============================================================================

LINPHONE_BEGIN_NAMESPACE

class AudioControlInterface;
class VideoControlInterface;
class MixerSession;
class ConferenceParams;
class Call;
class CallSession;
class CallSessionListener;
class ParticipantDevice;
class AudioDevice;
class ConferenceId;
class Player;

class LINPHONE_PUBLIC Conference : public bellesip::HybridObject<LinphoneConference, Conference>,
                                   public ConferenceInterface,
                                   public ConferenceListener,
                                   public CoreAccessor,
                                   public CallSessionListener,
                                   public CallbacksHolder<ConferenceCbs>,
                                   public UserDataAccessor {
	friend class CallSessionPrivate;
	friend class ServerConferenceEventHandler;
	friend class ClientConferenceEventHandler;
	friend class ClientChatRoom;
	friend class ServerChatRoom;

public:
	static constexpr int sLabelLength = 10;
	static const std::string SecurityModeParameter;
	static const std::string ConfIdParameter;
	static const std::string AdminParameter;
	static const std::string IsFocusParameter;
	static const std::string TextParameter;
	static bool isTerminationState(ConferenceInterface::State state);
	static Address createParticipantAddressForResourceList(const ConferenceInfo::participant_list_t::value_type &p);
	static Address createParticipantAddressForResourceList(const std::shared_ptr<Participant> &p);

	virtual ~Conference();

	virtual int inviteAddresses(const std::list<std::shared_ptr<Address>> &addresses,
	                            const LinphoneCallParams *params) = 0;
	virtual bool dialOutAddresses(const std::list<std::shared_ptr<Address>> &addressList) = 0;
	virtual bool finalizeParticipantAddition(std::shared_ptr<Call> call) = 0;

	std::shared_ptr<Participant> getActiveParticipant() const;

	void setInvitedParticipants(const std::list<std::shared_ptr<Participant>> &invitedParticipants);

	std::shared_ptr<ParticipantDevice> findParticipantDevice(const std::shared_ptr<const CallSession> &session) const;
	std::shared_ptr<ParticipantDevice> findParticipantDevice(const std::shared_ptr<const Address> &pAddr,
	                                                         const std::shared_ptr<const Address> &dAddr) const;
	std::shared_ptr<ParticipantDevice> findParticipantDeviceBySsrc(uint32_t ssrc, LinphoneStreamType type) const;
	std::shared_ptr<ParticipantDevice> findParticipantDeviceByLabel(const LinphoneStreamType type,
	                                                                const std::string &label) const;
	std::shared_ptr<ParticipantDevice> getActiveSpeakerParticipantDevice() const;

	virtual std::shared_ptr<CallSession> getMainSession() const;

	virtual bool addParticipants(const std::list<std::shared_ptr<Call>> &call);

	/* ConferenceInterface */
	std::shared_ptr<Participant> findParticipant(const std::shared_ptr<const CallSession> &session) const;
	std::shared_ptr<Participant> findParticipant(const std::shared_ptr<const Address> &addr) const override;
	std::shared_ptr<Participant> getMe() const override;
	bool isMe(const std::shared_ptr<const Address> &addr) const;

	bool setParticipants(const std::list<std::shared_ptr<Participant>> &&newParticipants);

	void addInvitedParticipant(const std::shared_ptr<Call> &call);
	void addInvitedParticipant(const std::shared_ptr<Address> &address);
	void addInvitedParticipant(const std::shared_ptr<Participant> &participant);
	bool addParticipant(std::shared_ptr<Call> call) override;
	bool addParticipant(const std::shared_ptr<ParticipantInfo> &info) override;
	bool addParticipant(const std::shared_ptr<Address> &participantAddress) override;
	bool addParticipants(const std::list<std::shared_ptr<Address>> &addresses) override;
	virtual bool addParticipantDevice(std::shared_ptr<Call> call);
	virtual void addParticipantDevice(const std::shared_ptr<Participant> &participant,
	                                  const std::shared_ptr<ParticipantDeviceIdentity> &deviceInfo);

	int getParticipantCount() const override;
	const std::list<std::shared_ptr<Participant>> &getParticipants() const override;
	std::list<std::shared_ptr<Address>> getParticipantAddresses() const;
	std::list<std::shared_ptr<ParticipantDevice>> getParticipantDevices(bool includeMe = true) const override;
	std::shared_ptr<Participant> getScreenSharingParticipant() const;
	std::shared_ptr<ParticipantDevice> getScreenSharingDevice() const;

	const std::string &getSubject() const;
	const std::string &getUtf8Subject() const override;

	void join(const std::shared_ptr<Address> &participantAddress) override;
	void leave() override;

	virtual void removeParticipantDevice(const std::shared_ptr<Participant> &participant,
	                                     const std::shared_ptr<Address> &deviceAddress);
	virtual int removeParticipantDevice(const std::shared_ptr<CallSession> &session);
	int removeParticipant(std::shared_ptr<Call> call);
	virtual int removeParticipant(const std::shared_ptr<CallSession> &session, const bool preserveSession);
	virtual int removeParticipant(const std::shared_ptr<Address> &addr) = 0;
	bool removeParticipant(const std::shared_ptr<Participant> &participant) override;
	bool removeParticipants(const std::list<std::shared_ptr<Participant>> &participants) override;
	void clearParticipants();

	virtual void initFromDb(const std::shared_ptr<Participant> &me,
	                        const ConferenceId conferenceId,
	                        const unsigned int lastNotifyId,
	                        bool hasBeenLeft) = 0;
	virtual void init(SalCallOp *op = nullptr, ConferenceListener *confListener = nullptr) = 0;
	virtual void createEventHandler(ConferenceListener *confListener = nullptr, bool addToListEventHandler = false) = 0;
	virtual bool isIn() const = 0;

	// TODO: Delete - Temporary function
	void setParams(std::shared_ptr<ConferenceParams> newParameters) {
		mConfParams = newParameters;
	}

	bool update(const ConferenceParamsInterface &newParameters) override;
	const std::shared_ptr<ConferenceParams> &getCurrentParams() const {
		return mConfParams;
	}

	virtual std::shared_ptr<Address> getConferenceAddress() const override;
	void setConferenceAddress(const std::shared_ptr<Address> &conferenceAddress);

	void setParticipantAdminStatus(const std::shared_ptr<Participant> &participant, bool isAdmin) override;
	void setSubject(const std::string &subject);
	void setUtf8Subject(const std::string &subject) override;

	const std::string &getUsername() const;
	void setUsername(const std::string &username);

	ConferenceLayout getLayout() const;
	void setLayout(const ConferenceLayout layout);

	std::shared_ptr<Account> getAccount();
	void invalidateAccount();
	time_t getStartTime() const;
	int getDuration() const;

	void removeListener(std::shared_ptr<ConferenceListenerInterface> listener) override;
	void addListener(std::shared_ptr<ConferenceListenerInterface> listener) override;

	const ConferenceId &getConferenceId() const override;
	std::optional<std::reference_wrapper<const std::string>> getIdentifier() const;
	inline unsigned int getLastNotify() const {
		return mLastNotify;
	};

	virtual void setLocalParticipantStreamCapability(const LinphoneMediaDirection &direction,
	                                                 const LinphoneStreamType type);

	virtual std::shared_ptr<ConferenceParticipantEvent> notifyParticipantAdded(
	    time_t creationTime, const bool isFullState, const std::shared_ptr<Participant> &participant);
	virtual std::shared_ptr<ConferenceParticipantEvent> notifyParticipantRemoved(
	    time_t creationTime, const bool isFullState, const std::shared_ptr<Participant> &participant);
	virtual std::shared_ptr<ConferenceParticipantEvent>
	notifyParticipantSetRole(time_t creationTime,
	                         const bool isFullState,
	                         const std::shared_ptr<Participant> &participant,
	                         Participant::Role role);
	virtual std::shared_ptr<ConferenceParticipantEvent> notifyParticipantSetAdmin(
	    time_t creationTime, const bool isFullState, const std::shared_ptr<Participant> &participant, bool isAdmin);
	virtual std::shared_ptr<ConferenceSubjectEvent>
	notifySubjectChanged(time_t creationTime, const bool isFullState, const std::string subject);
	virtual std::shared_ptr<ConferenceAvailableMediaEvent>
	notifyAvailableMediaChanged(time_t creationTime,
	                            const bool isFullState,
	                            const std::map<ConferenceMediaCapabilities, bool> mediaCapabilities);
	virtual std::shared_ptr<ConferenceEphemeralMessageEvent>
	notifyEphemeralModeChanged(time_t creationTime, const bool isFullState, const EventLog::Type type);
	virtual std::shared_ptr<ConferenceEphemeralMessageEvent>
	notifyEphemeralMessageEnabled(time_t creationTime, const bool isFullState, const bool enable);
	virtual std::shared_ptr<ConferenceEphemeralMessageEvent>
	notifyEphemeralLifetimeChanged(time_t creationTime, const bool isFullState, const long lifetime);
	virtual std::shared_ptr<ConferenceNotifiedEvent> notifyAllowedParticipantListChanged(time_t creationTime,
	                                                                                     const bool isFullState);
	virtual std::shared_ptr<ConferenceParticipantDeviceEvent>
	notifyParticipantDeviceAdded(time_t creationTime,
	                             const bool isFullState,
	                             const std::shared_ptr<Participant> &participant,
	                             const std::shared_ptr<ParticipantDevice> &participantDevice);
	virtual std::shared_ptr<ConferenceParticipantDeviceEvent>
	notifyParticipantDeviceRemoved(time_t creationTime,
	                               const bool isFullState,
	                               const std::shared_ptr<Participant> &participant,
	                               const std::shared_ptr<ParticipantDevice> &participantDevice);
	virtual std::shared_ptr<ConferenceParticipantDeviceEvent>
	notifyParticipantDeviceMediaCapabilityChanged(time_t creationTime,
	                                              const bool isFullState,
	                                              const std::shared_ptr<Participant> &participant,
	                                              const std::shared_ptr<ParticipantDevice> &participantDevice);
	virtual std::shared_ptr<ConferenceParticipantDeviceEvent>
	notifyParticipantDeviceMediaAvailabilityChanged(time_t creationTime,
	                                                const bool isFullState,
	                                                const std::shared_ptr<Participant> &participant,
	                                                const std::shared_ptr<ParticipantDevice> &participantDevice);
	virtual std::shared_ptr<ConferenceParticipantDeviceEvent>
	notifyParticipantDeviceStateChanged(time_t creationTime,
	                                    const bool isFullState,
	                                    const std::shared_ptr<Participant> &participant,
	                                    const std::shared_ptr<ParticipantDevice> &participantDevice);
	virtual std::shared_ptr<ConferenceParticipantDeviceEvent>
	notifyParticipantDeviceScreenSharingChanged(time_t creationTime,
	                                            const bool isFullState,
	                                            const std::shared_ptr<Participant> &participant,
	                                            const std::shared_ptr<ParticipantDevice> &participantDevice);
	virtual std::shared_ptr<ConferenceParticipantDeviceEvent>
	notifyParticipantDeviceJoiningRequest(time_t creationTime,
	                                      const bool isFullState,
	                                      const std::shared_ptr<Participant> &participant,
	                                      const std::shared_ptr<ParticipantDevice> &participantDevice);

	void notifySpeakingDevice(uint32_t ssrc, bool isSpeaking);
	void notifyMutedDevice(uint32_t ssrc, bool muted);
	void notifyLocalMutedDevices(bool muted);

	virtual void notifyFullState();
	virtual void notifyStateChanged(ConferenceInterface::State state);
	virtual void notifyActiveSpeakerParticipantDevice(const std::shared_ptr<ParticipantDevice> &participantDevice);

	const std::shared_ptr<AbstractChatRoom> getChatRoom() const;

	ConferenceInterface::State getState() const override {
		return mState;
	}
	virtual void setState(ConferenceInterface::State state) override;

	virtual std::shared_ptr<Call> getCall() const = 0;

	const std::map<uint32_t, bool> &getPendingParticipantsMutes() const;

	void setCachedScreenSharingDevice();
	void resetCachedScreenSharingDevice();
	std::shared_ptr<ParticipantDevice> getCachedScreenSharingDevice() const;

	void updateSubjectInConferenceInfo(const std::string &subject) const;
	void updateParticipantInConferenceInfo(const std::shared_ptr<Participant> &participant) const;
	bool updateParticipantInfoInConferenceInfo(std::shared_ptr<ConferenceInfo> &info,
	                                           const std::shared_ptr<Participant> &participant) const;
	void updateSecurityLevelInConferenceInfo(const ConferenceParams::SecurityLevel &level) const;
	void updateParticipantRoleInConferenceInfo(const std::shared_ptr<Participant> &participant) const;

	bool areThumbnailsRequested(bool update) const;

	virtual std::pair<bool, LinphoneMediaDirection> getMainStreamVideoDirection(
	    const std::shared_ptr<CallSession> &session, bool localIsOfferer, bool useLocalParams) const;

	virtual LinphoneMediaDirection verifyVideoDirection(const std::shared_ptr<CallSession> &session,
	                                                    const LinphoneMediaDirection suggestedVideoDirection) const;
	virtual int participantDeviceMediaCapabilityChanged(const std::shared_ptr<CallSession> &session) = 0;
	virtual int participantDeviceMediaCapabilityChanged(const std::shared_ptr<Address> &addr) = 0;
	virtual int participantDeviceMediaCapabilityChanged(const std::shared_ptr<Participant> &participant,
	                                                    const std::shared_ptr<ParticipantDevice> &device) = 0;
	virtual int participantDeviceSsrcChanged(const std::shared_ptr<CallSession> &session,
	                                         const LinphoneStreamType type,
	                                         uint32_t ssrc) = 0;
	virtual int participantDeviceSsrcChanged(const std::shared_ptr<CallSession> &session,
	                                         uint32_t audioSsrc,
	                                         uint32_t videoSsrc) = 0;

	virtual int participantDeviceAlerting(const std::shared_ptr<CallSession> &session) = 0;
	virtual int participantDeviceAlerting(const std::shared_ptr<Participant> &participant,
	                                      const std::shared_ptr<ParticipantDevice> &device) = 0;
	virtual int participantDeviceJoined(const std::shared_ptr<CallSession> &session) = 0;
	virtual int participantDeviceJoined(const std::shared_ptr<Participant> &participant,
	                                    const std::shared_ptr<ParticipantDevice> &device) = 0;
	virtual int participantDeviceLeft(const std::shared_ptr<CallSession> &session) = 0;
	virtual int participantDeviceLeft(const std::shared_ptr<Participant> &participant,
	                                  const std::shared_ptr<ParticipantDevice> &device) = 0;

	virtual int getParticipantDeviceVolume(const std::shared_ptr<ParticipantDevice> &device) = 0;

	virtual int terminate() = 0;
	virtual void finalizeCreation() = 0;

	virtual int enter() = 0;

	virtual const std::shared_ptr<Address> getOrganizer() const = 0;
	virtual void setOrganizer(const std::shared_ptr<Address> &organizer) const;

	bool isConferenceEnded() const;
	bool isConferenceStarted() const;

	virtual AudioControlInterface *getAudioControlInterface() const = 0;
	virtual VideoControlInterface *getVideoControlInterface() const = 0;
	virtual AudioStream *getAudioStream() = 0; /* Used by the tone manager, revisit.*/

	void setInputAudioDevice(const std::shared_ptr<AudioDevice> &audioDevice);
	void setOutputAudioDevice(const std::shared_ptr<AudioDevice> &audioDevice);
	std::shared_ptr<AudioDevice> getInputAudioDevice() const;
	std::shared_ptr<AudioDevice> getOutputAudioDevice() const;

	virtual int startRecording(const std::string &path) = 0;
	virtual int stopRecording();
	virtual bool isRecording() const;

	bool getMicrophoneMuted() const;
	void setMicrophoneMuted(bool muted);
	float getRecordVolume() const;

	virtual bool isSubscriptionUnderWay() const;

	virtual std::shared_ptr<Player> getPlayer() const;

	virtual const std::shared_ptr<ConferenceInfo> createOrGetConferenceInfo() const;

	bool isChatOnly() const;
	bool supportsMedia() const;

	virtual void handleRefer(SalReferOp *op,
	                         const std::shared_ptr<LinphonePrivate::Address> &referAddr,
	                         const std::string method) = 0;

	void resetLastNotify();

protected:
	explicit Conference(const std::shared_ptr<Core> &core,
	                    std::shared_ptr<CallSessionListener> callSessionListener,
	                    const std::shared_ptr<const ConferenceParams> params);

	std::list<std::shared_ptr<Participant>> mParticipants;
	std::shared_ptr<Participant> mActiveParticipant;
	std::shared_ptr<Participant> mMe;
	std::shared_ptr<ParticipantDevice> mActiveSpeakerDevice = nullptr;
	std::shared_ptr<ParticipantDevice> mCachedScreenSharingDevice = nullptr;

	std::list<std::shared_ptr<ConferenceListenerInterface>> mConfListeners;

	std::weak_ptr<CallSessionListener> mCallSessionListener;

	std::map<ConferenceMediaCapabilities, bool> getMediaCapabilities() const;

	LinphoneStatus updateMainSession(bool modifyParams = true);

	ConferenceId mConferenceId;

	std::list<std::shared_ptr<Participant>> mInvitedParticipants;

	std::shared_ptr<ConferenceParams> mConfParams = nullptr;

	mutable std::shared_ptr<Address> mOrganizer;

	// lastNotify belongs to the conference and not the the event handler.
	// The event handler can access it using the getter
	unsigned int mLastNotify = 0;

	std::string mUsername = "";

	long long mConferenceInfoId = -1;

	ConferenceInterface::State mState = ConferenceInterface::State::None;
	std::map<uint32_t, bool> mPendingParticipantsMutes;

	virtual std::shared_ptr<ConferenceInfo> createConferenceInfo() const;
	virtual std::shared_ptr<ConferenceInfo> createConferenceInfoWithCustomParticipantList(
	    const std::shared_ptr<Address> &organizer,
	    const std::list<std::shared_ptr<Participant>> &invitedParticipants) const;
	virtual std::shared_ptr<ConferenceInfo>
	createConferenceInfoWithCustomParticipantList(const std::shared_ptr<Address> &organizer,
	                                              const ConferenceInfo::participant_list_t &invitedParticipants) const;
	const std::shared_ptr<ConferenceInfo> getUpdatedConferenceInfo() const;
	const std::shared_ptr<ParticipantDevice> getFocusOwnerDevice() const;

	virtual bool sessionParamsAllowThumbnails() const = 0;
	bool updateMinatureRequestedFlag() const;

	mutable bool thumbnailsRequested = true;

	void fillInvitedParticipantList(const ConferenceInfo::participant_list_t infos);
	void fillInvitedParticipantList(SalCallOp *op, const std::shared_ptr<Address> &organizer, bool cancelling);
	std::shared_ptr<Participant> findInvitedParticipant(const std::shared_ptr<const Address> &participantAddress) const;
	std::shared_ptr<ParticipantDevice>
	findInvitedParticipantDevice(const std::shared_ptr<const CallSession> &session) const;
	std::list<std::shared_ptr<const Address>> getInvitedAddresses() const;
	std::list<std::shared_ptr<Participant>> getInvitedParticipants() const;
	void removeInvitedParticipant(const std::shared_ptr<Address> &address);

	std::shared_ptr<Participant> createParticipant(std::shared_ptr<Call> call);
	std::shared_ptr<Participant> createParticipant(std::shared_ptr<const Address> participantAddress);
	virtual std::shared_ptr<ParticipantDevice> createParticipantDevice(std::shared_ptr<Participant> participant,
	                                                                   std::shared_ptr<Call> call);

	std::list<std::shared_ptr<Participant>> getFullParticipantList() const;
	void fillParticipantAttributes(std::shared_ptr<Participant> &p) const;

<<<<<<< HEAD
	virtual void configure(SalCallOp *op) = 0;

	void incrementLastNotify();
	void setLastNotify(unsigned int lastNotify);
	void resetLastNotify();
=======
	void notifyNewDevice(const std::shared_ptr<ParticipantDevice> &device);

	virtual void configure(SalCallOp *op) = 0;
	void inititializeMe();

	void incrementLastNotify();
	void setLastNotify(unsigned int lastNotify);
>>>>>>> 4a3375e6

	void setConferenceId(const ConferenceId &conferenceId);

	void setChatRoom(const std::shared_ptr<AbstractChatRoom> &chatRoom);

	std::unique_ptr<LogContextualizer> getLogContextualizer() override;

private:
	mutable std::shared_ptr<ConferenceInfo> mConferenceInfo;
	std::shared_ptr<AbstractChatRoom> mChatRoom = nullptr;

	L_DISABLE_COPY(Conference);
};

inline std::ostream &operator<<(std::ostream &str, const Conference &conference) {
	const auto &conferenceAddress = conference.getConferenceAddress();
	str << "Conference [" << &conference << "] ("
	    << (conferenceAddress ? conferenceAddress->toString() : std::string("sip:")) << ")";
	return str;
}

class ConferenceLogContextualizer : public CoreLogContextualizer {
public:
	ConferenceLogContextualizer(const Conference &conference) : CoreLogContextualizer(conference) {
		pushTag(conference);
	}
	ConferenceLogContextualizer(const LinphoneConference *conference)
	    : CoreLogContextualizer(*Conference::toCpp(conference)) {
		if (conference) pushTag(*Conference::toCpp(conference));
	}
	virtual ~ConferenceLogContextualizer();

private:
	void pushTag(const Conference &conference);
	bool mPushed = false;
	static constexpr char sTagIdentifier[] = "2.conference.linphone";
};

LINPHONE_END_NAMESPACE

#endif // ifndef _L_CONFERENCE_H_<|MERGE_RESOLUTION|>--- conflicted
+++ resolved
@@ -425,21 +425,13 @@
 	std::list<std::shared_ptr<Participant>> getFullParticipantList() const;
 	void fillParticipantAttributes(std::shared_ptr<Participant> &p) const;
 
-<<<<<<< HEAD
+	void notifyNewDevice(const std::shared_ptr<ParticipantDevice> &device);
+
 	virtual void configure(SalCallOp *op) = 0;
+	void inititializeMe();
 
 	void incrementLastNotify();
 	void setLastNotify(unsigned int lastNotify);
-	void resetLastNotify();
-=======
-	void notifyNewDevice(const std::shared_ptr<ParticipantDevice> &device);
-
-	virtual void configure(SalCallOp *op) = 0;
-	void inititializeMe();
-
-	void incrementLastNotify();
-	void setLastNotify(unsigned int lastNotify);
->>>>>>> 4a3375e6
 
 	void setConferenceId(const ConferenceId &conferenceId);
 
