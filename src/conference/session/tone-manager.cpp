/*
 * Copyright (c) 2010-2019 Belledonne Communications SARL.
 *
 * This file is part of Liblinphone.
 *
 * This program is free software: you can redistribute it and/or modify
 * it under the terms of the GNU General Public License as published by
 * the Free Software Foundation, either version 3 of the License, or
 * (at your option) any later version.
 *
 * This program is distributed in the hope that it will be useful,
 * but WITHOUT ANY WARRANTY; without even the implied warranty of
 * MERCHANTABILITY or FITNESS FOR A PARTICULAR PURPOSE.  See the
 * GNU General Public License for more details.
 *
 * You should have received a copy of the GNU General Public License
 * along with this program. If not, see <http://www.gnu.org/licenses/>.
 */

#include "tone-manager.h"
#include "linphone/utils/utils.h"
#include "logger/logger.h"
#include "call/call.h"
#include "conference/session/media-session.h"
#include "conference/session/media-session-p.h"
#include "conference/params/call-session-params-p.h"
#include "linphone/utils/general.h"
#include "core/core-p.h"
#include "conference_private.h"

#include <bctoolbox/defs.h>

using namespace::std;

LINPHONE_BEGIN_NAMESPACE

ToneManager::ToneManager(Core &core) : mCore(core) {
	lInfo() << "[ToneManager] create ToneManager()";
	mStats = {0, 0, 0, 0, 0, 0, 0};
	
	/* Assign default tones */
	setTone(LinphoneReasonBusy, LinphoneToneBusy, NULL);
	setTone(LinphoneReasonGone, LinphoneToneCallEnd, NULL);
	setTone(LinphoneReasonNoResponse, LinphoneToneCallEnd, NULL);
	setTone(LinphoneReasonDeclined, LinphoneToneCallEnd, NULL);
	setTone(LinphoneReasonNone, LinphoneToneCallEnd, NULL);
	setTone(LinphoneReasonTransferred, LinphoneToneCallEnd, NULL);
	setTone(LinphoneReasonIOError, LinphoneToneCallLost, NULL);
	setTone(LinphoneReasonNotAnswered, LinphoneToneCallLost, NULL);
	setTone(LinphoneReasonServerTimeout, LinphoneToneCallLost, NULL);
	setTone(LinphoneReasonUnknown, LinphoneToneCallLost, NULL);
}

ToneManager::~ToneManager() {
}


AudioDevice *ToneManager::getOutputDevice(const shared_ptr<CallSession> &session) const{
	AudioDevice *device = nullptr;
	if (session == mSessionRinging){
		RingStream *ringStream = linphone_ringtoneplayer_get_stream(getCore().getCCore()->ringtoneplayer);
		if (ringStream) {
			MSSndCard *card = ring_stream_get_output_ms_snd_card(ringStream);
			if (card) {
				device = getCore().findAudioDeviceMatchingMsSoundCard(card);
			}
		}
	}else{
		if (mRingStream) {
			MSSndCard *card = ring_stream_get_output_ms_snd_card(mRingStream);
			if (card) {
				device = getCore().findAudioDeviceMatchingMsSoundCard(card);
			}
		}
	}
	return device;
}

void ToneManager::setOutputDevice(const shared_ptr<CallSession> &session, AudioDevice *audioDevice){
	if (mSessionRinging == session){
		RingStream * ringStream = linphone_ringtoneplayer_get_stream(getCore().getCCore()->ringtoneplayer);
		if (ringStream) {
			ring_stream_set_output_ms_snd_card(ringStream, audioDevice->getSoundCard());
		}
		return;
	}
	if (mRingStream) {
		ring_stream_set_output_ms_snd_card(mRingStream, audioDevice->getSoundCard());
		return;
	}
}

void ToneManager::startRingbackTone() {
	LinphoneCore *lc = getCore().getCCore();
	lInfo() << "[ToneManager] " << __func__;
	mStats.number_of_startRingbackTone++;
	
	if (!lc->sound_conf.play_sndcard)
		return;

	MSSndCard *ringCard = lc->sound_conf.lsd_card ? lc->sound_conf.lsd_card : lc->sound_conf.play_sndcard;

	std::shared_ptr<LinphonePrivate::Call> call = getCore().getCurrentCall();
	if (call) {
		AudioDevice * audioDevice = call->getOutputAudioDevice();

		// If the user changed the audio device before the ringback started, the new value will be stored in the call playback card
		// It is NULL otherwise
		if (audioDevice) {
			ringCard = audioDevice->getSoundCard();
		}
	}
	destroyRingStream();
	
	if (lc->sound_conf.remote_ring) {
		ms_snd_card_set_stream_type(ringCard, MS_SND_CARD_STREAM_VOICE);
		mRingStream = ring_start(lc->factory, lc->sound_conf.remote_ring, 2000, (lc->use_files) ? NULL : ringCard);
	}
}

void ToneManager::stopRingbackTone() {
	lInfo() << "[ToneManager] " << __func__;
	mStats.number_of_stopRingbackTone++;
	destroyRingStream();
}

void ToneManager::startRingtone() {
	LinphoneCore *lc = getCore().getCCore();
	lInfo() << "[ToneManager] " << __func__;
	mStats.number_of_startRingtone++;
	MSSndCard *ringcard = lc->sound_conf.lsd_card ? lc->sound_conf.lsd_card : lc->sound_conf.ring_sndcard;
	if (ringcard) {
		ms_snd_card_set_stream_type(ringcard, MS_SND_CARD_STREAM_RING);
		linphone_ringtoneplayer_start(lc->factory, lc->ringtoneplayer, ringcard, lc->sound_conf.local_ring, 2000);
	}
}

void ToneManager::stopRingtone(){
	lInfo() << "[ToneManager] " << __func__;
	mStats.number_of_stopRingtone++;
	LinphoneCore *lc = getCore().getCCore();
	if (linphone_ringtoneplayer_is_started(lc->ringtoneplayer)) {
		linphone_ringtoneplayer_stop(lc->ringtoneplayer);
	}
}

void ToneManager::startErrorTone(LinphoneReason reason) {
	lInfo() << "[ToneManager] " << __func__;
	mStats.number_of_startErrorTone++;
	LinphoneToneDescription *tone = getToneFromReason(reason);

	if (tone) {
		if (tone->audiofile) {
			playFile(tone->audiofile);
		} else if (tone->toneid != LinphoneToneUndefined) {
			MSDtmfGenCustomTone dtmfTone = generateToneFromId(tone->toneid);
			playTone(dtmfTone);
		}
	}
}

void ToneManager::startNamedTone(LinphoneToneID toneId) {
	lInfo() << "[ToneManager] " << __func__;
	mStats.number_of_startNamedTone++;
	LinphoneToneDescription *tone = getToneFromId(toneId);
	
	if (tone && tone->audiofile) {
		playFile(tone->audiofile);
	} else {
		MSDtmfGenCustomTone dtmfTone = generateToneFromId(toneId);
		playTone(dtmfTone);
	}
}

void ToneManager::stopTone() {
	lInfo() << "[ToneManager] " << __func__;
	LinphoneCore *lc = getCore().getCCore();
	mStats.number_of_stopTone++;
	MSFilter *f = getAudioResource(LocalPlayer, lc->sound_conf.play_sndcard, false);
	if(f != NULL) ms_filter_call_method_noarg(f, MS_PLAYER_CLOSE);// MS_PLAYER is used while being in call
	f = getAudioResource(ToneGenerator, NULL, FALSE);
	if (f != NULL) ms_filter_call_method_noarg(f, MS_DTMF_GEN_STOP);
}

// ---------------------------------------------------
// linphone core public API entrypoints
// ---------------------------------------------------

void ToneManager::playDtmf(char dtmf, int duration) {
	lInfo() << "[ToneManager] " << __func__;
	LinphoneCore *lc = getCore().getCCore();

	MSSndCard *card = linphone_core_in_call(lc)
		? lc->sound_conf.play_sndcard
		: lc->sound_conf.ring_sndcard;
	MSFilter *f = getAudioResource(ToneGenerator, card, true);

	if (f == NULL) {
		lError() << "[ToneManager] No dtmf generator at this time !";
		return;
	}

	if (duration > 0) {
		ms_filter_call_method(f, MS_DTMF_GEN_PLAY, &dtmf);
	} else {
		ms_filter_call_method(f, MS_DTMF_GEN_START, &dtmf);
	}
}

void ToneManager::stopDtmf() {
	lInfo() << "[ToneManager] " << __func__;
	MSFilter *f = getAudioResource(ToneGenerator, NULL, false);
	if (f != NULL) {
		ms_filter_call_method_noarg (f, MS_DTMF_GEN_STOP);
	}
}

LinphoneStatus ToneManager::playLocal(const char *audiofile) {
	lInfo() << "[ToneManager] " << __func__;
	return playFile(audiofile);
}

void ToneManager::startDtmfStream() {
	lInfo() << "[ToneManager] " << __func__;
	LinphoneCore *lc = getCore().getCCore();
	
	if (inCallOrConference()){
		lWarning() << "Dtmf player stream won't be started because there is a running call or conference.";
		return;
	}

	/*make sure ring stream is started*/
	getAudioResource(ToneGenerator, lc->sound_conf.ring_sndcard, true);

	mDtmfStreamStarted = true;
}

void ToneManager::stopDtmfStream() {
	lInfo() << "[ToneManager] " << __func__;
	if (!mDtmfStreamStarted) return;
	mDtmfStreamStarted = false;
	destroyRingStream();
}

LinphoneStatus ToneManager::playFile(const char *audiofile) {
	lInfo() << "[ToneManager] " << __func__;
	LinphoneCore *lc = getCore().getCCore();
	MSFilter *f = getAudioResource(LocalPlayer, lc->sound_conf.play_sndcard, true);
	int loopms = -1;
	if (!f) return -1;
	ms_filter_call_method(f, MS_PLAYER_SET_LOOP, &loopms);
	if (ms_filter_call_method(f, MS_PLAYER_OPEN, (void*) audiofile) != 0) {
		return -1;
	}
	ms_filter_call_method_noarg(f, MS_PLAYER_START);

	return 0;
}

void ToneManager::playTone(const MSDtmfGenCustomTone &tone) {
	lInfo() << "[ToneManager] " << __func__;
	LinphoneCore *lc = getCore().getCCore();
	shared_ptr<CallSession> session;
	MSSndCard * card = NULL;

	std::shared_ptr<LinphonePrivate::Call> call = getCore().getCurrentCall();
	if (call) session = call->getActiveSession();
	if (session) {
		AudioDevice * audioDevice = std::dynamic_pointer_cast<MediaSession>(session)->getPrivate()->getCurrentOutputAudioDevice();
		if (audioDevice) {
			card = audioDevice->getSoundCard();
		}
	}

	// If card is null, use the default playcard
	if (card == NULL) {
		card = lc->sound_conf.play_sndcard;
	}

	MSFilter *f = getAudioResource(ToneGenerator, card, true);
	if (f == NULL) {
		lError() << "[ToneManager] No tone generator at this time !";
		return;
	}
	if (tone.duration > 0) {
		ms_filter_call_method(f, MS_DTMF_GEN_PLAY_CUSTOM, (void*)&tone);
	}
}

void ToneManager::scheduleRingStreamDestruction(){
	if (mRingStreamTimer) getCore().destroyTimer(mRingStreamTimer);
	mRingStreamTimer = getCore().createTimer([this]() -> bool{
		if (!mRingStream) return false;
		MSPlayerState state;
		bool_t isPlaying = false;
		if ((ms_filter_call_method(mRingStream->source, MS_PLAYER_GET_STATE, &state) == 0 && state == MSPlayerPlaying)
			|| (mRingStream->gendtmf && ms_filter_call_method(mRingStream->gendtmf, MS_DTMF_GEN_IS_PLAYING, &isPlaying) == 0 && isPlaying)
		) {
			/* The player is still playing, or the tone player is still toning, so repeat the timer.*/
			return true;
		}
		/* otherwise the ring stream is no longer needed, destroy it. */
		lInfo() << "RingStream no longer needed.";
		mStats.number_of_stopTone++;
		destroyRingStream();
		return false;
	} , 1000, "Tone player cleanup");
}


void ToneManager::destroyRingStream(){
	lInfo() << "[ToneManager] " << __func__;
	if (mRingStream){
		ring_stop(mRingStream);
		mRingStream = nullptr;
	}
	
	if (mRingStreamTimer){
		getCore().destroyTimer(mRingStreamTimer);
		mRingStreamTimer = nullptr;
	}
}

MSFilter *ToneManager::getAudioResource(AudioResourceType rtype, MSSndCard *card, bool create) {
	LinphoneCore *lc = getCore().getCCore();
	LinphoneCall *call = linphone_core_get_current_call(lc);
	AudioStream *stream = NULL;
	RingStream *ringstream;
	MSFilter * audioResource = NULL;
	float tmp;
	if (call) {
		stream = reinterpret_cast<AudioStream *>(linphone_call_get_stream(call, LinphoneStreamTypeAudio));
	} else if (linphone_core_is_in_conference(lc)) {
		stream = linphone_conference_get_audio_stream(lc->conf_ctx);
	}
	if (stream) {
		if (rtype == ToneGenerator) audioResource = stream->dtmfgen;
		if (rtype == LocalPlayer) audioResource = stream->local_player;
	}
	if(!audioResource) {
		if (card && mRingStream && card != mRingStream->card) {
			ring_stop(mRingStream);
			mRingStream = nullptr;
		}
		if (mRingStream == NULL) {
		#if TARGET_OS_IPHONE
			tmp = 0.007f;
		#else
			tmp = 0.1f;
		#endif
			float amp = linphone_config_get_float(lc->config, "sound", "dtmf_player_amp", tmp);
			MSSndCard *ringcard = NULL;
			
			if (!lc->use_files) {
				ringcard = lc->sound_conf.lsd_card
				? lc->sound_conf.lsd_card
				: card
					? card
					: lc->sound_conf.ring_sndcard;
				if (ringcard == NULL) return NULL;
				ms_snd_card_set_stream_type(ringcard, MS_SND_CARD_STREAM_DTMF);
			}
			if (!create) return NULL;
	
			ringstream = mRingStream = ring_start(lc->factory, NULL, 0, ringcard); // passing a NULL ringcard if core if lc->use_files is enabled
			ms_filter_call_method(mRingStream->gendtmf, MS_DTMF_GEN_SET_DEFAULT_AMPLITUDE, &amp);
			/* A ring stream was started in the purpose of playing a tone. Make sure it is destroyed once the tone is finished. */
			scheduleRingStreamDestruction();
		} else {
			ringstream = mRingStream;
		}
		if (rtype == ToneGenerator) audioResource = ringstream->gendtmf;
		if (rtype == LocalPlayer) audioResource = ringstream->source;
	}
	return audioResource;
}

void ToneManager::freeAudioResources(){
	LinphoneCore *lc = getCore().getCCore();
	if (linphone_ringtoneplayer_is_started(lc->ringtoneplayer)) {
		linphone_ringtoneplayer_stop(lc->ringtoneplayer);
	}
	destroyRingStream();
	getPlatformHelpers(lc)->stopRinging();
}


// ---------------------------------------------------
// setup tones
// ---------------------------------------------------

LinphoneToneDescription *ToneManager::getToneFromReason(LinphoneReason reason) {
	const bctbx_list_t *elem;
	for (elem = getCore().getCCore()->tones; elem != NULL; elem = elem->next) {
		LinphoneToneDescription *tone = (LinphoneToneDescription *) elem->data;
		if (tone->reason==reason) return tone;
	}
	return NULL;
}

LinphoneToneDescription *ToneManager::getToneFromId(LinphoneToneID id) {
	const bctbx_list_t *elem;
	for (elem = getCore().getCCore()->tones; elem != NULL; elem = elem->next) {
		LinphoneToneDescription *tone = (LinphoneToneDescription *) elem->data;
		if (tone->toneid == id) return tone;
	}
	return NULL;
}

void ToneManager::setTone(LinphoneReason reason, LinphoneToneID id, const char *audiofile) {
	LinphoneCore *lc = getCore().getCCore();
	LinphoneToneDescription *tone = getToneFromReason(reason);

	if (tone) {
		lc->tones = bctbx_list_remove(lc->tones, tone);
		linphone_tone_description_destroy(tone);
	}
	tone = linphone_tone_description_new(reason, id, audiofile);
	lc->tones = bctbx_list_append(lc->tones, tone);
}

const LinphoneCoreToneManagerStats *ToneManager::getStats() const{
	return &mStats;
}

void ToneManager::resetStats() {
	mStats = {0, 0, 0, 0, 0, 0, 0};
}

MSDtmfGenCustomTone ToneManager::generateToneFromId(LinphoneToneID toneId) {
	MSDtmfGenCustomTone def;
	memset(&def, 0, sizeof(def));
	def.amplitude = 1;
	/*these are french tones, excepted the failed one, which comes USA congestion on mono-frequency*/
	switch(toneId) {
		case LinphoneToneCallOnHold:
			def.repeat_count=3;
			def.duration=300;
			def.frequencies[0]=440;
			def.interval=2000;
		break;
		case LinphoneToneCallWaiting:
			def.duration=300;
			def.frequencies[0]=440;
			def.interval=2000;
		break;
		case LinphoneToneBusy:
			def.duration=500;
			def.frequencies[0]=440;
			def.interval=500;
			def.repeat_count=3;
		break;
		case LinphoneToneCallLost:
			def.duration=250;
			//def.frequencies[0]=480;  // Second frequency that is hide
			def.frequencies[0]=620;
			def.interval=250;
			def.repeat_count=3;
		break;
		case LinphoneToneCallEnd:
			def.duration=200;
			def.frequencies[0]=480;
			def.interval=200;
			def.repeat_count=2;
			def.amplitude = 0.5f;// This tone can be in parallel of other calls. This will be played on a lighter amplitude
		break;
		default:
			lWarning() << "[ToneManager] Unhandled tone id.";
	}
	return def;
}

bool ToneManager::shouldPlayWaitingTone(const std::shared_ptr<CallSession> &session){
	shared_ptr<Call> currentCall = getCore().getCurrentCall();
	LinphoneCore *lc = getCore().getCCore();
	
	if (linphone_core_is_in_conference(lc)) return true;
	if (currentCall != nullptr && currentCall->getActiveSession() != session) {
		switch (currentCall->getActiveSession()->getState()){
			case CallSession::State::OutgoingInit:
			case CallSession::State::OutgoingEarlyMedia:
			/*case CallSession::State::OutgoingRinging:*/
			case CallSession::State::OutgoingProgress:
			case CallSession::State::Paused:
			case CallSession::State::Pausing:
				return false;
			break;
			case CallSession::State::StreamsRunning:
			case CallSession::State::PausedByRemote:
			{
				auto params = currentCall->getCurrentParams();
				if (params->getAudioDirection() != LinphoneMediaDirectionInactive && params->audioEnabled()) {
					return true;
				}
			}
			break;
			default:
				return true;
			break;
		}
	}
	return false;
}

void ToneManager::notifyIncomingCall(const std::shared_ptr<CallSession> &session){
	shared_ptr<Call> currentCall = getCore().getCurrentCall();
	LinphoneCore *lc = getCore().getCCore();
	
	if (mSessionRinging && mSessionRinging != session){
		// Already a session in ringing state.
		return;
	}
	
	if (shouldPlayWaitingTone(session)){
		/* already in a call or in a local conference. A tone indication will be used. */
		if (linphone_core_tone_indications_enabled(lc)){
			startNamedTone(LinphoneToneCallWaiting);
			/* Setup the way this incoming call notification has to be stopped */
			mSessionRingingStopFunction = [this](){
				this->stopTone();
			};
		}
	}else{
		/* Not already in a call or conference, so play the normal ringtone. */
		if (linphone_core_is_native_ringing_enabled(lc)){
			lInfo() << "Native (ie platform dependant) ringing is enabled, so not ringing from liblinphone.";
			return;
		}
		if (linphone_core_callkit_enabled(lc)){
			lInfo() << "Callkit mode is enabled, will not play ring tone from liblinphone.";
			return;
		}
		startRingtone();
		/* Setup the way this incoming call notification has to be stopped */
		mSessionRingingStopFunction = [this](){
			this->stopRingtone();
		};
	}
	mSessionRinging = session;
}

void ToneManager::notifyOutgoingCallRinging(const std::shared_ptr<CallSession> &session){
	auto currentCall = getCore().getCurrentCall();
	if ((currentCall != nullptr && currentCall->getActiveSession() != session) || linphone_core_is_in_conference(getCore().getCCore())){
		lInfo() << "Will not play ringback tone, audio is already used in a call or conference.";
		return;
	}
	if (mSessionRingingBack != session){
		mSessionRingingBack = session;
		startRingbackTone();
	}
}

void ToneManager::notifyToneIndication(LinphoneReason reason){
	if (!linphone_core_tone_indications_enabled(getCore().getCCore())) return;
	startErrorTone(reason);
}

bool ToneManager::inCallOrConference()const{
	shared_ptr<Call> currentCall = getCore().getCurrentCall();
	return currentCall != nullptr || linphone_core_is_in_conference(getCore().getCCore());
}

/*
 * Below is the main logic of the ToneManager, entirely based on Call state notifications.
 */

shared_ptr<CallSession> ToneManager::lookupRingingSession() const{
	for (auto call : getCore().getCalls()){
		auto session = call->getActiveSession();
		if (session->getState() == CallSession::State::IncomingReceived){
			return session;
		}
	}
	return nullptr;
}

void ToneManager::cleanPauseTone(){
	if (mSessionPaused){
		stopTone();
<<<<<<< HEAD
		destroyRingStream();
=======
		destroyRingStream(); // the "pause" tone is exclusively played by the RingStream API.
>>>>>>> dc26f989
		mSessionPaused = nullptr;
	}
}

void ToneManager::updateRingingSessions(const std::shared_ptr<CallSession> &callSession, CallSession::State state){
	shared_ptr<MediaSession> session = dynamic_pointer_cast<MediaSession>(callSession);
	if (mSessionRinging == session){
		if (state == CallSession::State::IncomingEarlyMedia && linphone_core_get_ring_during_incoming_early_media(getCore().getCCore())) {
			/* Let continue to ring.*/	
		}else{
			/* In all other cases, stop ringing */
			lInfo() << "[ToneManager] session " << mSessionRinging << " is no longer ringing.";
			mSessionRinging = nullptr;
			if (mSessionRingingStopFunction) {
				mSessionRingingStopFunction();
				mSessionRingingStopFunction = nullptr;
			}
			/* but check if there is another session for which we should keep ringing
			 Do this outside of call state callback. */
			getCore().doLater([this](){
				auto otherSession = lookupRingingSession();
				if (otherSession) {
					lInfo() << "[ToneManager] ringing session is now " << otherSession;
					notifyIncomingCall(otherSession);
				}
			});
		}
	}
	if (mSessionRingingBack == session){
		switch (state){
			case CallSession::State::OutgoingEarlyMedia:
				if (session->getCurrentParams()->getAudioDirection() != LinphoneMediaDirectionInactive){
					stopRingbackTone();
					mSessionRingingBack = nullptr;
				}
			break;
			case CallSession::State::OutgoingRinging:
				/* keep ringing - we might have several OutgoingRinging notifications if several 180 Ringing are received.*/
			break;
			default:
				stopRingbackTone();
				mSessionRingingBack = nullptr;
			break;
			
		}
	}
	if (mSessionPaused){
		if (mSessionPaused == callSession && state != CallSession::State::Paused && state != CallSession::State::Pausing){
			cleanPauseTone();
		}
	}
}

void ToneManager::prepareForNextState(const std::shared_ptr<CallSession> &callSession, CallSession::State nextState){
	shared_ptr<MediaSession> session = dynamic_pointer_cast<MediaSession>(callSession);
	if (!session) return;
	if (!session->toneIndicationsEnabled()) return;
	
	updateRingingSessions(callSession, nextState);
	
	switch (nextState){
		case CallSession::State::StreamsRunning:
		case CallSession::State::PausedByRemote:
			/* In all those states we'll be starting streams shortly. No tone shall be playing. */
			
			freeAudioResources();
		break;
		default:
		break;
	}
}

void ToneManager::notifyState(const std::shared_ptr<CallSession> &callSession, CallSession::State state){
	shared_ptr<MediaSession> session = dynamic_pointer_cast<MediaSession>(callSession);
	if (!session) return;
	if (!session->toneIndicationsEnabled()) return;
	
	updateRingingSessions(callSession, state);
	
	switch (state){
		case CallSession::State::IncomingReceived:
			cleanPauseTone();
			notifyIncomingCall(session);
		break;
		case CallSession::State::OutgoingProgress:
			cleanPauseTone();
		break;
		case CallSession::State::OutgoingRinging:
			cleanPauseTone();
			notifyOutgoingCallRinging(session);
		break;
		case CallSession::State::OutgoingEarlyMedia:
			if (mSessionRingingBack == nullptr && (session->getCurrentParams()->getAudioDirection() == LinphoneMediaDirectionInactive)) {
				cleanPauseTone();
				notifyOutgoingCallRinging(session);
			}
		break;
		case CallSession::State::Pausing:
		{
			if (session->pausedByApp() && (getCore().getCallCount() == 1) && !linphone_core_is_in_conference(getCore().getCCore()) && mSessionPaused == nullptr ) {
				mSessionPaused = session;
				startNamedTone(LinphoneToneCallOnHold);
			}
		}
		break;
		case CallSession::State::End:
		case CallSession::State::Error:
		{
			LinphoneReason reason = session->getReason();
			// Do not play tone for incoming calls when declining them with Busy or DoNotDisturb reason
			if (session->getDirection() == LinphoneCallOutgoing || (reason != LinphoneReasonBusy && reason != LinphoneReasonDoNotDisturb)) {
				notifyToneIndication(reason);
			}
		}
		break;
		default:
		break;
	}
}




LINPHONE_END_NAMESPACE<|MERGE_RESOLUTION|>--- conflicted
+++ resolved
@@ -578,11 +578,7 @@
 void ToneManager::cleanPauseTone(){
 	if (mSessionPaused){
 		stopTone();
-<<<<<<< HEAD
-		destroyRingStream();
-=======
 		destroyRingStream(); // the "pause" tone is exclusively played by the RingStream API.
->>>>>>> dc26f989
 		mSessionPaused = nullptr;
 	}
 }
