/*
 * Copyright (c) 2010-2019 Belledonne Communications SARL.
 *
 * This file is part of Liblinphone.
 *
 * This program is free software: you can redistribute it and/or modify
 * it under the terms of the GNU General Public License as published by
 * the Free Software Foundation, either version 3 of the License, or
 * (at your option) any later version.
 *
 * This program is distributed in the hope that it will be useful,
 * but WITHOUT ANY WARRANTY; without even the implied warranty of
 * MERCHANTABILITY or FITNESS FOR A PARTICULAR PURPOSE.  See the
 * GNU General Public License for more details.
 *
 * You should have received a copy of the GNU General Public License
 * along with this program. If not, see <http://www.gnu.org/licenses/>.
 */
#include "bctoolbox/defs.h"

#include "ms2-streams.h"
#include "mixers.h"
#include "media-session.h"
#include "media-session-p.h"
#include "core/core.h"
#include "c-wrapper/c-wrapper.h"
#include "call/call.h"
#include "call/call-p.h"
#include "conference/participant.h"
#include "conference/params/media-session-params-p.h"
#include "nat/ice-service.h"

#include "mediastreamer2/msfileplayer.h"
#include "mediastreamer2/msvolume.h"

#include "linphone/core.h"

#include <cmath>

using namespace::std;

LINPHONE_BEGIN_NAMESPACE

/*
 * MS2AudioStream implementation.
 */

MS2AudioStream::MS2AudioStream(StreamsGroup &sg, const OfferAnswerContext &params) : MS2Stream(sg, params){
	string bindIp = getBindIp();
	mStream = audio_stream_new2(getCCore()->factory, bindIp.empty() ? nullptr : bindIp.c_str(), mPortConfig.rtpPort, mPortConfig.rtcpPort);

	/* Initialize zrtp even if we didn't explicitely set it, just in case peer offers it */
	if (linphone_core_media_encryption_supported(getCCore(), LinphoneMediaEncryptionZRTP)) {
		LinphoneCallLog *log = getMediaSession().getLog();
		const LinphoneAddress *peerAddr = linphone_call_log_get_remote_address(log);
		const LinphoneAddress *selfAddr = linphone_call_log_get_local_address(log);
		char *peerUri = ms_strdup_printf("%s:%s@%s"	, linphone_address_get_scheme(peerAddr)
													, linphone_address_get_username(peerAddr)
													, linphone_address_get_domain(peerAddr));
		char *selfUri = ms_strdup_printf("%s:%s@%s"	, linphone_address_get_scheme(selfAddr)
													, linphone_address_get_username(selfAddr)
													, linphone_address_get_domain(selfAddr));

		MSZrtpParams zrtpParams;
		zrtpCacheAccess zrtpCacheInfo = linphone_core_get_zrtp_cache_access(getCCore());

		memset(&zrtpParams, 0, sizeof(MSZrtpParams));
		/* media encryption of current params will be set later when zrtp is activated */
		zrtpParams.zidCacheDB = zrtpCacheInfo.db;
		zrtpParams.zidCacheDBMutex = zrtpCacheInfo.dbMutex;
		zrtpParams.peerUri = peerUri;
		zrtpParams.selfUri = selfUri;
		/* Get key lifespan from config file, default is 0:forever valid */
		zrtpParams.limeKeyTimeSpan = bctbx_time_string_to_sec(lp_config_get_string(linphone_core_get_config(getCCore()), "sip", "lime_key_validity", "0"));
		setZrtpCryptoTypesParameters(&zrtpParams, params.localIsOfferer);
		audio_stream_enable_zrtp(mStream, &zrtpParams);
		if (peerUri)
			ms_free(peerUri);
		if (selfUri)
			ms_free(selfUri);
	}
	initializeSessions((MediaStream*)mStream);
}

void MS2AudioStream::setZrtpCryptoTypesParameters(MSZrtpParams *params, bool localIsOfferer) {
	const MSCryptoSuite *srtpSuites = linphone_core_get_srtp_crypto_suites(getCCore());
	if (srtpSuites) {
		for(int i = 0; (srtpSuites[i] != MS_CRYPTO_SUITE_INVALID) && (i < SAL_CRYPTO_ALGO_MAX) && (i < MS_MAX_ZRTP_CRYPTO_TYPES); i++) {
			switch (srtpSuites[i]) {
				case MS_AES_128_SHA1_32:
					params->ciphers[params->ciphersCount++] = MS_ZRTP_CIPHER_AES1;
					params->authTags[params->authTagsCount++] = MS_ZRTP_AUTHTAG_HS32;
					break;
				case MS_AES_128_NO_AUTH:
					params->ciphers[params->ciphersCount++] = MS_ZRTP_CIPHER_AES1;
					break;
				case MS_NO_CIPHER_SHA1_80:
					params->authTags[params->authTagsCount++] = MS_ZRTP_AUTHTAG_HS80;
					break;
				case MS_AES_128_SHA1_80:
					params->ciphers[params->ciphersCount++] = MS_ZRTP_CIPHER_AES1;
					params->authTags[params->authTagsCount++] = MS_ZRTP_AUTHTAG_HS80;
					break;
				case MS_AES_CM_256_SHA1_80:
					lWarning() << "Deprecated crypto suite MS_AES_CM_256_SHA1_80, use MS_AES_256_SHA1_80 instead";
					BCTBX_NO_BREAK;
				case MS_AES_256_SHA1_80:
					params->ciphers[params->ciphersCount++] = MS_ZRTP_CIPHER_AES3;
					params->authTags[params->authTagsCount++] = MS_ZRTP_AUTHTAG_HS80;
					break;
				case MS_AES_256_SHA1_32:
					params->ciphers[params->ciphersCount++] = MS_ZRTP_CIPHER_AES3;
					params->authTags[params->authTagsCount++] = MS_ZRTP_AUTHTAG_HS32;
					break;
				case MS_CRYPTO_SUITE_INVALID:
					break;
			}
		}
	}

	/* linphone_core_get_srtp_crypto_suites is used to determine sensible defaults; here each can be overridden */
	MsZrtpCryptoTypesCount ciphersCount = linphone_core_get_zrtp_cipher_suites(getCCore(), params->ciphers); /* if not present in config file, params->ciphers is not modified */
	if (ciphersCount != 0) /* Use zrtp_cipher_suites config only when present, keep config from srtp_crypto_suite otherwise */
		params->ciphersCount = ciphersCount;
	params->hashesCount = linphone_core_get_zrtp_hash_suites(getCCore(), params->hashes);
	MsZrtpCryptoTypesCount authTagsCount = linphone_core_get_zrtp_auth_suites(getCCore(), params->authTags); /* If not present in config file, params->authTags is not modified */
	if (authTagsCount != 0)
		params->authTagsCount = authTagsCount; /* Use zrtp_auth_suites config only when present, keep config from srtp_crypto_suite otherwise */
	params->sasTypesCount = linphone_core_get_zrtp_sas_suites(getCCore(), params->sasTypes);
	params->keyAgreementsCount = linphone_core_get_zrtp_key_agreement_suites(getCCore(), params->keyAgreements);
	
	/* ZRTP Autostart: avoid starting a ZRTP session before we got peer's lime Ik */
	/* We MUST start if ZRTP is not active otherwise we break RFC compatibility */
	/* When we are not offerer, we received the lime-Ik in SDP so we can start upon ZRTP Hello reception */
	params->autoStart =  (getMediaSessionPrivate().getParams()->getMediaEncryption() != LinphoneMediaEncryptionZRTP) || (!localIsOfferer);
}

void MS2AudioStream::configureAudioStream(){
	// try to get playcard from the stream if it was already set
	AudioDevice * audioDevice = getMediaSessionPrivate().getCurrentOutputAudioDevice();
	MSSndCard * playcard = NULL;

	if (audioDevice) {
		playcard = audioDevice->getSoundCard();
	}

	// If stream doesn't have a playcard associated with it, then use the default values
	if (!playcard)
		playcard = getCCore()->sound_conf.lsd_card ? getCCore()->sound_conf.lsd_card : getCCore()->sound_conf.play_sndcard;

	if (playcard) {
		// Set the stream type immediately, as on iOS AudioUnit is instanciated very early because it is 
		// otherwise too slow to start.
		ms_snd_card_set_stream_type(playcard, MS_SND_CARD_STREAM_VOICE);
	}
	
	if (linphone_core_echo_limiter_enabled(getCCore())) {
		string type = lp_config_get_string(linphone_core_get_config(getCCore()), "sound", "el_type", "mic");
		if (type == "mic")
			audio_stream_enable_echo_limiter(mStream, ELControlMic);
		else if (type == "full")
			audio_stream_enable_echo_limiter(mStream, ELControlFull);
	}

	// Equalizer location in the graph: 'mic' = in input graph, otherwise in output graph.
	// Any other value than mic will default to output graph for compatibility.
	string location = lp_config_get_string(linphone_core_get_config(getCCore()), "sound", "eq_location", "hp");
	mStream->eq_loc = (location == "mic") ? MSEqualizerMic : MSEqualizerHP;
	lInfo() << "Equalizer location: " << location;

	audio_stream_enable_gain_control(mStream, true);
	if (linphone_core_echo_cancellation_enabled(getCCore())) {
		int len = lp_config_get_int(linphone_core_get_config(getCCore()), "sound", "ec_tail_len", 0);
		int delay = lp_config_get_int(linphone_core_get_config(getCCore()), "sound", "ec_delay", 0);
		int framesize = lp_config_get_int(linphone_core_get_config(getCCore()), "sound", "ec_framesize", 0);
		audio_stream_set_echo_canceller_params(mStream, len, delay, framesize);
		if (mStream->ec) {
			char *statestr=static_cast<char *>(ms_malloc0(ecStateMaxLen));
			if (lp_config_relative_file_exists(linphone_core_get_config(getCCore()), ecStateStore)
				&& (lp_config_read_relative_file(linphone_core_get_config(getCCore()), ecStateStore, statestr, ecStateMaxLen) == 0)) {
				ms_filter_call_method(mStream->ec, MS_ECHO_CANCELLER_SET_STATE_STRING, statestr);
			}
			ms_free(statestr);
		}
	}
	audio_stream_enable_automatic_gain_control(mStream, linphone_core_agc_enabled(getCCore()));
	bool_t enabled = !!lp_config_get_int(linphone_core_get_config(getCCore()), "sound", "noisegate", 0);
	audio_stream_enable_noise_gate(mStream, enabled);
	audio_stream_set_features(mStream, linphone_core_get_audio_features(getCCore()));
}

bool MS2AudioStream::prepare(){
	MSSndCard *playcard = getCCore()->sound_conf.lsd_card ? getCCore()->sound_conf.lsd_card : getCCore()->sound_conf.play_sndcard;
	if (playcard) {
		// Set the stream type immediately, as on iOS AudioUnit is instanciated very early because it is 
		// otherwise too slow to start.
		ms_snd_card_set_stream_type(playcard, MS_SND_CARD_STREAM_VOICE);
	}
	
	if (getIceService().isActive()){
		audio_stream_prepare_sound(mStream, nullptr, nullptr);
	}
	MS2Stream::prepare();
	return false;
}

void MS2AudioStream::sessionConfirmed(const OfferAnswerContext &ctx){
	if (mStartZrtpLater){
		lInfo() << "Starting zrtp late";
		startZrtpPrimaryChannel(ctx);
		mStartZrtpLater = false;
	}
}

void MS2AudioStream::finishPrepare(){
	MS2Stream::finishPrepare();
	audio_stream_unprepare_sound(mStream);
}

MediaStream *MS2AudioStream::getMediaStream()const{
	return &mStream->ms;
}

void MS2AudioStream::setupMediaLossCheck(){
	int disconnectTimeout = linphone_core_get_nortp_timeout(getCCore());
	mMediaLostCheckTimer = getCore().createTimer( [this, disconnectTimeout]() -> bool{
			if (!audio_stream_alive(mStream, disconnectTimeout)){
				CallSessionListener *listener = getMediaSessionPrivate().getCallSessionListener();
				listener->onLossOfMediaDetected(getMediaSession().getSharedFromThis());
			}
			return true;
		}, 1000, "Audio stream alive check");
}

void MS2AudioStream::render(const OfferAnswerContext &params, CallSession::State targetState){
	const SalStreamDescription *stream = params.resultStreamDescription;
	CallSessionListener *listener = getMediaSessionPrivate().getCallSessionListener();
	
	bool basicChangesHandled = handleBasicChanges(params, targetState);
	
	if (basicChangesHandled) {
		if (getState() == Running) {
			bool muted = mMuted;
			MS2Stream::render(params, targetState); // MS2Stream::render() may decide to unmute.
			if (muted && !mMuted) {
				lInfo() << "Early media finished, unmuting audio input...";
				enableMic(micEnabled());
			}
		}
		return;
	}
	MS2AudioMixer *audioMixer = getAudioMixer();
	int usedPt = -1;
	string onHoldFile = "";
	RtpProfile *audioProfile = makeProfile(params.resultMediaDescription, stream, &usedPt);
	if (usedPt == -1){
		lError() << "No payload types configured for this stream !";
		stop();
		return;
	}

	bool ok = true;
	if (isMain()){
		getMediaSessionPrivate().getCurrentParams()->getPrivate()->setUsedAudioCodec(rtp_profile_get_payload(audioProfile, usedPt));
	}

	AudioDevice *audioDevice = getMediaSessionPrivate().getCurrentOutputAudioDevice();
	MSSndCard *playcard = nullptr;

	// try to get currently used playcard if it was already set
	if (audioDevice) {
		playcard = audioDevice->getSoundCard();
	}

	// If stream doesn't have a playcard associated with it, then use the default values
	if (!playcard)
		playcard = getCCore()->sound_conf.lsd_card ? getCCore()->sound_conf.lsd_card : getCCore()->sound_conf.play_sndcard;

	if (!playcard)
		lWarning() << "No card defined for playback!";
	MSSndCard *captcard = getCCore()->sound_conf.capt_sndcard;
	if (!captcard)
		lWarning() << "No card defined for capture!";
	string playfile = L_C_TO_STRING(getCCore()->play_file);
	string recfile = L_C_TO_STRING(getCCore()->rec_file);
	/* Don't use file or soundcard capture when placed in recv-only mode */
	if ((stream->rtp_port == 0) || (stream->dir == SalStreamRecvOnly) || (stream->multicast_role == SalMulticastReceiver)) {
		captcard = nullptr;
		playfile = "";
	}

	if (targetState == CallSession::State::Paused) {
		// In paused state, we never use soundcard
		playcard = captcard = nullptr;
		recfile = "";
		// And we will eventually play "playfile" if set by the user
	}
	if (listener && listener->isPlayingRingbackTone(getMediaSession().getSharedFromThis())) {
		captcard = nullptr;
		playfile = ""; /* It is setup later */
		if (lp_config_get_int(linphone_core_get_config(getCCore()), "sound", "send_ringback_without_playback", 0) == 1) {
			playcard = nullptr;
			recfile = "";
		}
	}
	// If playfile are supplied don't use soundcards
	bool useRtpIo = !!lp_config_get_int(linphone_core_get_config(getCCore()), "sound", "rtp_io", false);
	bool useRtpIoEnableLocalOutput = !!lp_config_get_int(linphone_core_get_config(getCCore()), "sound", "rtp_io_enable_local_output", false);
	if (getCCore()->use_files || (useRtpIo && !useRtpIoEnableLocalOutput)) {
		captcard = playcard = nullptr;
	}
	if (audioMixer) {
		// Create the graph without soundcard resources.
		captcard = playcard = nullptr;
	}
	if (listener && !listener->areSoundResourcesAvailable(getMediaSession().getSharedFromThis())) {
		lInfo() << "Sound resources are used by another CallSession, not using soundcard";
		captcard = playcard = nullptr;
	}


	if (playcard) {
		ms_snd_card_set_stream_type(playcard, MS_SND_CARD_STREAM_VOICE);
	}
	configureAudioStream();
	bool useEc = captcard && linphone_core_echo_cancellation_enabled(getCCore());
	audio_stream_enable_echo_canceller(mStream, useEc);
	if (playcard && (stream->max_rate > 0))
		ms_snd_card_set_preferred_sample_rate(playcard, stream->max_rate);
	if (captcard && (stream->max_rate > 0))
		ms_snd_card_set_preferred_sample_rate(captcard, stream->max_rate);
	
	if (!audioMixer && !getMediaSessionPrivate().getParams()->getRecordFilePath().empty()) {
		audio_stream_mixed_record_open(mStream, getMediaSessionPrivate().getParams()->getRecordFilePath().c_str());
		getMediaSessionPrivate().getCurrentParams()->setRecordFilePath(getMediaSessionPrivate().getParams()->getRecordFilePath());
	}

	MS2Stream::render(params, targetState);
	RtpAddressInfo dest;
	getRtpDestination(params, &dest);
	/* Now start the stream */
	MSMediaStreamIO io = MS_MEDIA_STREAM_IO_INITIALIZER;
	if (useRtpIo) {
		if (useRtpIoEnableLocalOutput) {
			io.input.type = MSResourceRtp;
			io.input.session = createRtpIoSession();
			if (playcard) {
				io.output.type = MSResourceSoundcard;
				io.output.soundcard = playcard;
			} else {
				io.output.type = MSResourceFile;
				io.output.file = recfile.empty() ? nullptr : recfile.c_str();
			}
		} else {
			io.input.type = io.output.type = MSResourceRtp;
			io.input.session = io.output.session = createRtpIoSession();
		}
		if (!io.input.session)
			ok = false;
	} else {
		if (playcard) {
			io.output.type = MSResourceSoundcard;
			io.output.soundcard = playcard;
		} else {
			io.output.type = MSResourceFile;
			io.output.file = recfile.empty() ? nullptr : recfile.c_str();
		}
		if (captcard) {
			io.input.type = MSResourceSoundcard;
			io.input.soundcard = captcard;
		} else {
			io.input.type = MSResourceFile;
			onHoldFile = playfile;
			io.input.file = nullptr; /* We prefer to use the remote_play api, that allows to play multimedia files */
		}
	}
	if (ok) {
		VideoStream *vs = getPeerVideoStream();
		if (vs) audio_stream_link_video(mStream, vs);

		if (mCurrentCaptureCard) ms_snd_card_unref(mCurrentCaptureCard);
		if (mCurrentPlaybackCard) ms_snd_card_unref(mCurrentPlaybackCard);
		mCurrentCaptureCard = ms_media_resource_get_soundcard(&io.input);
		mCurrentPlaybackCard = ms_media_resource_get_soundcard(&io.output);
		if (mCurrentCaptureCard) mCurrentCaptureCard = ms_snd_card_ref(mCurrentCaptureCard);
		if (mCurrentPlaybackCard) mCurrentPlaybackCard = ms_snd_card_ref(mCurrentPlaybackCard);

		int err = audio_stream_start_from_io(mStream, audioProfile, dest.rtpAddr.c_str(), dest.rtpPort,
			dest.rtcpAddr.c_str(), dest.rtcpPort, usedPt, &io);
		if (err == 0)
			postConfigureAudioStream((mMuted || mMicMuted) && (listener && !listener->isPlayingRingbackTone(getMediaSession().getSharedFromThis())));
		mStartCount++;
	}
	
	if ((targetState == CallSession::State::Paused) && !captcard && !playfile.empty()) {
		int pauseTime = 500;
		ms_filter_call_method(mStream->soundread, MS_FILE_PLAYER_LOOP, &pauseTime);
	}
	if (listener && listener->isPlayingRingbackTone(getMediaSession().getSharedFromThis()))
		setupRingbackPlayer();
	
	if (audioMixer){
		mConferenceEndpoint = ms_audio_endpoint_get_from_stream(mStream, TRUE);
		audioMixer->connectEndpoint(this, mConferenceEndpoint, (stream->dir == SalStreamRecvOnly));
	}
	getMediaSessionPrivate().getCurrentParams()->getPrivate()->setInConference(audioMixer != nullptr);
	getMediaSessionPrivate().getCurrentParams()->enableLowBandwidth(getMediaSessionPrivate().getParams()->lowBandwidthEnabled());
	
	// Start ZRTP engine if needed : set here or remote have a zrtp-hash attribute
	if (linphone_core_media_encryption_supported(getCCore(), LinphoneMediaEncryptionZRTP) && isMain()) {
		getMediaSessionPrivate().performMutualAuthentication();
		LinphoneMediaEncryption requestedMediaEncryption = getMediaSessionPrivate().getParams()->getMediaEncryption();
		// Start ZRTP: If requested (by local config or peer giving zrtp-hash in SDP, we shall start the ZRTP engine
		if ((requestedMediaEncryption == LinphoneMediaEncryptionZRTP) || (params.remoteStreamDescription->haveZrtpHash == 1)) {
			// However, when we are receiver, if peer offers a lime-Ik attribute, we shall delay the start (and ZRTP Hello Packet sending)
			// until the ACK has been received to ensure the caller got our 200 Ok (with lime-Ik in it) before starting its ZRTP engine
			if (!params.localIsOfferer && sal_stream_description_has_limeIk(params.remoteStreamDescription)) {
				mStartZrtpLater = true;
			} else {
				startZrtpPrimaryChannel(params);
			}
		}
	}
	
	getGroup().addPostRenderHook([this, onHoldFile] {
		/* The on-hold file is to be played once both audio and video are ready */
		if (!onHoldFile.empty() && !getMediaSessionPrivate().getParams()->getPrivate()->getInConference()) {
			MSFilter *player = audio_stream_open_remote_play(mStream, onHoldFile.c_str());
			if (player) {
				int pauseTime = 500;
				ms_filter_call_method(player, MS_PLAYER_SET_LOOP, &pauseTime);
				ms_filter_call_method_noarg(player, MS_PLAYER_START);
			}
		}
	});
	
	if (targetState == CallSession::State::StreamsRunning){
		setupMediaLossCheck();
	}
	
	return;
}

void MS2AudioStream::stop(){
	if (mMediaLostCheckTimer) {
		getCore().destroyTimer(mMediaLostCheckTimer);
		mMediaLostCheckTimer = nullptr;
	}
	MS2Stream::stop();
	if (mStream->ec) {
		char *stateStr = nullptr;
		ms_filter_call_method(mStream->ec, MS_ECHO_CANCELLER_GET_STATE_STRING, &stateStr);
		if (stateStr) {
			lInfo() << "Writing echo canceler state, " << (int)strlen(stateStr) << " bytes";
			lp_config_write_relative_file(linphone_core_get_config(getCCore()), ecStateStore, stateStr);
		}
	}
	VideoStream *vs = getPeerVideoStream();
	if (vs) audio_stream_unlink_video(mStream, vs);
	
	if (mConferenceEndpoint){
		// First disconnect from the mixer before stopping the stream.
		getAudioMixer()->disconnectEndpoint(this,mConferenceEndpoint);
		ms_audio_endpoint_release_from_stream(mConferenceEndpoint);
		mConferenceEndpoint = nullptr;
	}
	audio_stream_stop(mStream);

	/* In mediastreamer2, stop actually stops and destroys. We immediately need to recreate the stream object for later use, keeping the 
	 * sessions (for RTP, SRTP, ZRTP etc) that were setup at the beginning. */
	mStream = audio_stream_new_with_sessions(getCCore()->factory, &mSessions);
	getMediaSessionPrivate().getCurrentParams()->getPrivate()->setUsedAudioCodec(nullptr);
	
<<<<<<< HEAD
	if (mCurrentCaptureCard) ms_snd_card_unref(mCurrentCaptureCard);
	if (mCurrentPlaybackCard) ms_snd_card_unref(mCurrentPlaybackCard);
	
=======
>>>>>>> a6e1ba15
	mCurrentCaptureCard = nullptr;
	mCurrentPlaybackCard = nullptr;
}

//To give a chance for auxilary secret to be used, primary channel (I.E audio) should be started either on 200ok if ZRTP is signaled by a zrtp-hash or when ACK is received in case calling side does not have zrtp-hash.
void MS2AudioStream::startZrtpPrimaryChannel(const OfferAnswerContext &params) {
	const SalStreamDescription *remote = params.remoteStreamDescription;
	audio_stream_start_zrtp(mStream);
	if (remote->haveZrtpHash == 1) {
		int retval = ms_zrtp_setPeerHelloHash(mSessions.zrtp_context, (uint8_t *)remote->zrtphash, strlen((const char *)(remote->zrtphash)));
		if (retval != 0)
			lError() << "ZRTP hash mismatch 0x" << hex << retval;
	}
}

void MS2AudioStream::forceSpeakerMuted (bool muted) {
	if (muted)
		audio_stream_set_spk_gain(mStream, 0);
	else
		audio_stream_set_spk_gain_db(mStream, getCCore()->sound_conf.soft_play_lev);
}

void MS2AudioStream::setRoute(LinphoneAudioRoute route){
	audio_stream_set_audio_route(mStream, (MSAudioRoute)route);
}

void MS2AudioStream::parameterizeEqualizer(AudioStream *as, LinphoneCore *lc) {
	LinphoneConfig *config = linphone_core_get_config(lc);
	const char *eqActive = lp_config_get_string(config, "sound", "eq_active", nullptr);
	if (eqActive)
		lWarning() << "'eq_active' linphonerc parameter has no effect anymore. Please use 'mic_eq_active' or 'spk_eq_active' instead";
	const char *eqGains = lp_config_get_string(config, "sound", "eq_gains", nullptr);
	if(eqGains)
		lWarning() << "'eq_gains' linphonerc parameter has no effect anymore. Please use 'mic_eq_gains' or 'spk_eq_gains' instead";
	if (as->mic_equalizer) {
		MSFilter *f = as->mic_equalizer;
		bool enabled = !!lp_config_get_int(config, "sound", "mic_eq_active", 0);
		ms_filter_call_method(f, MS_EQUALIZER_SET_ACTIVE, &enabled);
		const char *gains = lp_config_get_string(config, "sound", "mic_eq_gains", nullptr);
		if (enabled && gains) {
			bctbx_list_t *gainsList = ms_parse_equalizer_string(gains);
			for (bctbx_list_t *it = gainsList; it; it = bctbx_list_next(it)) {
				MSEqualizerGain *g = reinterpret_cast<MSEqualizerGain *>(bctbx_list_get_data(it));
				lInfo() << "Read microphone equalizer gains: " << g->frequency << "(~" << g->width << ") --> " << g->gain;
				ms_filter_call_method(f, MS_EQUALIZER_SET_GAIN, g);
			}
			if (gainsList)
				bctbx_list_free_with_data(gainsList, ms_free);
		}
	}
	if (as->spk_equalizer) {
		MSFilter *f = as->spk_equalizer;
		bool enabled = !!lp_config_get_int(config, "sound", "spk_eq_active", 0);
		ms_filter_call_method(f, MS_EQUALIZER_SET_ACTIVE, &enabled);
		const char *gains = lp_config_get_string(config, "sound", "spk_eq_gains", nullptr);
		if (enabled && gains) {
			bctbx_list_t *gainsList = ms_parse_equalizer_string(gains);
			for (bctbx_list_t *it = gainsList; it; it = bctbx_list_next(it)) {
				MSEqualizerGain *g = reinterpret_cast<MSEqualizerGain *>(bctbx_list_get_data(it));
				lInfo() << "Read speaker equalizer gains: " << g->frequency << "(~" << g->width << ") --> " << g->gain;
				ms_filter_call_method(f, MS_EQUALIZER_SET_GAIN, g);
			}
			if (gainsList)
				bctbx_list_free_with_data(gainsList, ms_free);
		}
	}
}

void MS2AudioStream::postConfigureAudioStream(AudioStream *as, LinphoneCore *lc, bool muted){
	float micGain = lc->sound_conf.soft_mic_lev;
	if (muted)
		audio_stream_set_mic_gain(as, 0);
	else
		audio_stream_set_mic_gain_db(as, micGain);
	float recvGain = lc->sound_conf.soft_play_lev;
	if (static_cast<int>(recvGain)){
		if (as->volrecv)
			ms_filter_call_method(as->volrecv, MS_VOLUME_SET_DB_GAIN, &recvGain);
		else
			lWarning() << "Could not apply playback gain: gain control wasn't activated";
	}
	LinphoneConfig *config = linphone_core_get_config(lc);
	float ngThres = lp_config_get_float(config, "sound", "ng_thres", 0.05f);
	float ngFloorGain = lp_config_get_float(config, "sound", "ng_floorgain", 0);
	if (as->volsend) {
		int dcRemoval = lp_config_get_int(config, "sound", "dc_removal", 0);
		ms_filter_call_method(as->volsend, MS_VOLUME_REMOVE_DC, &dcRemoval);
		float speed = lp_config_get_float(config, "sound", "el_speed", -1);
		float thres = lp_config_get_float(config, "sound", "el_thres", -1);
		float force = lp_config_get_float(config, "sound", "el_force", -1);
		int sustain = lp_config_get_int(config, "sound", "el_sustain", -1);
		float transmitThres = lp_config_get_float(config, "sound", "el_transmit_thres", -1);
		if (static_cast<int>(speed) == -1)
			speed = 0.03f;
		if (static_cast<int>(force) == -1)
			force = 25;
		MSFilter *f = as->volsend;
		ms_filter_call_method(f, MS_VOLUME_SET_EA_SPEED, &speed);
		ms_filter_call_method(f, MS_VOLUME_SET_EA_FORCE, &force);
		if (static_cast<int>(thres) != -1)
			ms_filter_call_method(f, MS_VOLUME_SET_EA_THRESHOLD, &thres);
		if (static_cast<int>(sustain) != -1)
			ms_filter_call_method(f, MS_VOLUME_SET_EA_SUSTAIN, &sustain);
		if (static_cast<int>(transmitThres) != -1)
			ms_filter_call_method(f, MS_VOLUME_SET_EA_TRANSMIT_THRESHOLD, &transmitThres);
		ms_filter_call_method(f, MS_VOLUME_SET_NOISE_GATE_THRESHOLD, &ngThres);
		ms_filter_call_method(f, MS_VOLUME_SET_NOISE_GATE_FLOORGAIN, &ngFloorGain);
	}
	if (as->volrecv) {
		/* Parameters for a limited noise-gate effect, using echo limiter threshold */
		float floorGain = (float)(1 / pow(10, micGain / 10));
		int spkAgc = lp_config_get_int(config, "sound", "speaker_agc_enabled", 0);
		MSFilter *f = as->volrecv;
		ms_filter_call_method(f, MS_VOLUME_ENABLE_AGC, &spkAgc);
		ms_filter_call_method(f, MS_VOLUME_SET_NOISE_GATE_THRESHOLD, &ngThres);
		ms_filter_call_method(f, MS_VOLUME_SET_NOISE_GATE_FLOORGAIN, &floorGain);
	}
	parameterizeEqualizer(as, lc);
}

void MS2AudioStream::postConfigureAudioStream(bool muted) {
	postConfigureAudioStream(mStream, getCCore(), muted);
	forceSpeakerMuted(mSpeakerMuted);
	if (linphone_core_dtmf_received_has_listener(getCCore())) {
		audio_stream_play_received_dtmfs(mStream, false);
	}
	if (mRecordActive)
		startRecording();
}

void MS2AudioStream::setupRingbackPlayer () {
	int pauseTime = 3000;
	audio_stream_play(mStream, getCCore()->sound_conf.ringback_tone);
	ms_filter_call_method(mStream->soundread, MS_FILE_PLAYER_LOOP, &pauseTime);
}

void MS2AudioStream::telephoneEventReceived (int event) {
	static char dtmfTab[16] = { '0', '1', '2', '3', '4', '5', '6', '7', '8', '9', '*', '#', 'A', 'B', 'C', 'D' };
	if ((event < 0) || (event > 15)) {
		lWarning() << "Bad dtmf value " << event;
		return;
	}
	getMediaSessionPrivate().dtmfReceived(dtmfTab[event]);
}

void MS2AudioStream::handleEvent(const OrtpEvent *ev){
	OrtpEventType evt = ortp_event_get_type(ev);
	OrtpEventData *evd = ortp_event_get_data(const_cast<OrtpEvent*>(ev));
	switch (evt){
		case ORTP_EVENT_ZRTP_ENCRYPTION_CHANGED:
			if (isMain()) getGroup().zrtpStarted(this);
		break;
		case ORTP_EVENT_ZRTP_SAS_READY:
			getGroup().authTokenReady(evd->info.zrtp_info.sas, !!evd->info.zrtp_info.verified);
		break;
		case ORTP_EVENT_TELEPHONE_EVENT:
			telephoneEventReceived(evd->info.telephone_event);
		break;
	}
}

void MS2AudioStream::enableMic(bool value){
	mMicMuted = !value;

	if (mMicMuted)
		audio_stream_set_mic_gain(mStream, 0);
	else
		audio_stream_set_mic_gain_db(mStream, getCCore()->sound_conf.soft_mic_lev);
}

bool MS2AudioStream::micEnabled()const{
	return !mMicMuted;
}

void MS2AudioStream::enableSpeaker(bool value){
	mSpeakerMuted = !value;
	forceSpeakerMuted(mSpeakerMuted);
}

bool MS2AudioStream::speakerEnabled()const{
	return !mSpeakerMuted;
}

void MS2AudioStream::sendDtmf(int dtmf){
	audio_stream_send_dtmf(mStream, (char)dtmf);
}

void MS2AudioStream::startRecording(){
	if (getMediaSessionPrivate().getParams()->getRecordFilePath().empty()) {
		lError() << "MS2AudioStream::startRecording(): no output file specified. Use MediaSessionParams::setRecordFilePath()";
		return;
	}
	if (getMediaSessionPrivate().getParams()->getPrivate()->getInConference()){
		lWarning() << "MS2AudioStream::startRecording(): not supported in conference.";
		return;
	}
	if (media_stream_get_state(&mStream->ms) == MSStreamStarted) audio_stream_mixed_record_start(mStream);
	mRecordActive = true;
}

void MS2AudioStream::stopRecording(){
	if (mRecordActive)
		audio_stream_mixed_record_stop(mStream);
	mRecordActive = false;
}

float MS2AudioStream::getPlayVolume(){
	if (mStream->volrecv) {
		float vol = 0;
		ms_filter_call_method(mStream->volrecv, MS_VOLUME_GET, &vol);
		return vol;
	}
	return LINPHONE_VOLUME_DB_LOWEST;
}

float MS2AudioStream::getRecordVolume(){
	if (mStream->volsend && !mMicMuted) {
		float vol = 0;
		ms_filter_call_method(mStream->volsend, MS_VOLUME_GET, &vol);
		return vol;
	}
	return LINPHONE_VOLUME_DB_LOWEST;
}

float MS2AudioStream::getMicGain(){
	return audio_stream_get_sound_card_input_gain(mStream);
}

void MS2AudioStream::setMicGain(float gain){
	audio_stream_set_sound_card_input_gain(mStream, gain);
}

float MS2AudioStream::getSpeakerGain(){
	return audio_stream_get_sound_card_output_gain(mStream);
}

void MS2AudioStream::setSpeakerGain(float gain){
	audio_stream_set_sound_card_output_gain(mStream, gain);
}

VideoStream *MS2AudioStream::getPeerVideoStream(){
#ifdef VIDEO_ENABLED
	MS2VideoStream *vs = getGroup().lookupMainStreamInterface<MS2VideoStream>(SalVideo);
	return vs ? (VideoStream*)vs->getMediaStream() : nullptr;
#else
	return nullptr;
#endif
}

void MS2AudioStream::enableEchoCancellation(bool value){
	if (mStream->ec) {
		bool bypassMode = !value;
		ms_filter_call_method(mStream->ec, MS_ECHO_CANCELLER_SET_BYPASS_MODE, &bypassMode);
	}
	
}

bool MS2AudioStream::echoCancellationEnabled()const{
	if (!mStream->ec)
		return !!linphone_core_echo_cancellation_enabled(getCCore());

	bool_t val;
	ms_filter_call_method(mStream->ec, MS_ECHO_CANCELLER_GET_BYPASS_MODE, &val);
	return !val;
}
	
void MS2AudioStream::setInputDevice(AudioDevice *audioDevice) {
	audio_stream_set_input_ms_snd_card(mStream, audioDevice->getSoundCard());
}

void MS2AudioStream::setOutputDevice(AudioDevice *audioDevice) {
	audio_stream_set_output_ms_snd_card(mStream, audioDevice->getSoundCard());
}

AudioDevice* MS2AudioStream::getInputDevice() const {
	MSSndCard *card = audio_stream_get_input_ms_snd_card(mStream);
	return getCore().findAudioDeviceMatchingMsSoundCard(card);
}

AudioDevice* MS2AudioStream::getOutputDevice() const {
	MSSndCard *card = audio_stream_get_output_ms_snd_card(mStream);
	return getCore().findAudioDeviceMatchingMsSoundCard(card);
}

void MS2AudioStream::finish(){
	if (mStream){
		stopRecording();	// ensure to stop recording if recording
		audio_stream_stop(mStream);
		mStream = nullptr;
	}
	MS2Stream::finish();
}

MS2AudioMixer *MS2AudioStream::getAudioMixer(){
	StreamMixer *mixer = getMixer();
	if (mixer){
		MS2AudioMixer * audioMixer = dynamic_cast<MS2AudioMixer*>(mixer);
		if (!audioMixer){
			lError() << *this << " does not have a mixer it is able to interface with.";
		}
		return audioMixer;
	}
	return nullptr;
}

MS2AudioStream::~MS2AudioStream(){
	if (mStream)
		finish();
}


LINPHONE_END_NAMESPACE<|MERGE_RESOLUTION|>--- conflicted
+++ resolved
@@ -470,13 +470,10 @@
 	 * sessions (for RTP, SRTP, ZRTP etc) that were setup at the beginning. */
 	mStream = audio_stream_new_with_sessions(getCCore()->factory, &mSessions);
 	getMediaSessionPrivate().getCurrentParams()->getPrivate()->setUsedAudioCodec(nullptr);
-	
-<<<<<<< HEAD
+
 	if (mCurrentCaptureCard) ms_snd_card_unref(mCurrentCaptureCard);
 	if (mCurrentPlaybackCard) ms_snd_card_unref(mCurrentPlaybackCard);
-	
-=======
->>>>>>> a6e1ba15
+
 	mCurrentCaptureCard = nullptr;
 	mCurrentPlaybackCard = nullptr;
 }
