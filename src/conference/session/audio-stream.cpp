--- conflicted
+++ resolved
@@ -417,11 +417,7 @@
 		if ((requestedMediaEncryption == LinphoneMediaEncryptionZRTP) || (params.getRemoteStreamDescription().haveZrtpHash == 1)) {
 			// However, when we are receiver, if peer offers a lime-Ik attribute, we shall delay the start (and ZRTP Hello Packet sending)
 			// until the ACK has been received to ensure the caller got our 200 Ok (with lime-Ik in it) before starting its ZRTP engine
-<<<<<<< HEAD
-			if (!params.localIsOfferer && params.getRemoteStreamDescription().hasLimeIk()) {
-=======
 			if (!params.localIsOfferer && sal_media_description_has_limeIk(params.remoteMediaDescription)) {
->>>>>>> c347156d
 				mStartZrtpLater = true;
 			} else {
 				startZrtpPrimaryChannel(params);
