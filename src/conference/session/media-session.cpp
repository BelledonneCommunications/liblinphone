/*
 * Copyright (c) 2010-2019 Belledonne Communications SARL.
 *
 * This file is part of Liblinphone.
 *
 * This program is free software: you can redistribute it and/or modify
 * it under the terms of the GNU General Public License as published by
 * the Free Software Foundation, either version 3 of the License, or
 * (at your option) any later version.
 *
 * This program is distributed in the hope that it will be useful,
 * but WITHOUT ANY WARRANTY; without even the implied warranty of
 * MERCHANTABILITY or FITNESS FOR A PARTICULAR PURPOSE.  See the
 * GNU General Public License for more details.
 *
 * You should have received a copy of the GNU General Public License
 * along with this program. If not, see <http://www.gnu.org/licenses/>.
 */

//#include <iomanip>
//#include <math.h>

#include "address/address.h"
#include "call/call-p.h"
#include "chat/chat-room/client-group-chat-room.h"
#include "conference/params/media-session-params-p.h"
#include "conference/participant.h"
#include "conference/session/media-session-p.h"
#include "conference/session/media-session.h"
#include "core/core-p.h"
#include "c-wrapper/c-wrapper.h"
#include "sal/call-op.h"
#include "sal/sal.h"
#include "utils/payload-type-handler.h"

#include "logger/logger.h"

#include "linphone/core.h"

#include <bctoolbox/defs.h>
#include <mediastreamer2/mediastream.h>
#include <mediastreamer2/msequalizer.h>
#include <mediastreamer2/mseventqueue.h>
#include <mediastreamer2/msfileplayer.h>

#include <mediastreamer2/msrtt4103.h>
#include <mediastreamer2/msvolume.h>
#include <ortp/b64.h>

#include "private.h"

using namespace std;

LINPHONE_BEGIN_NAMESPACE

#define STR_REASSIGN(dest, src) { \
	if (dest) \
		ms_free(dest); \
	dest = src; \
}

inline OrtpRtcpXrStatSummaryFlag operator|(OrtpRtcpXrStatSummaryFlag a, OrtpRtcpXrStatSummaryFlag b) {
	return static_cast<OrtpRtcpXrStatSummaryFlag>(static_cast<int>(a) | static_cast<int>(b));
}

// =============================================================================

const string MediaSessionPrivate::ecStateStore = ".linphone.ecstate";
const int MediaSessionPrivate::ecStateMaxLen = 1048576; /* 1Mo */

// =============================================================================


void MediaSessionPrivate::setDtlsFingerprint(const std::string &fingerPrint){
	dtlsCertificateFingerprint = fingerPrint;
}

const std::string & MediaSessionPrivate::getDtlsFingerprint()const{
	return dtlsCertificateFingerprint;
}

void MediaSessionPrivate::stunAuthRequestedCb (void *userData, const char *realm, const char *nonce, const char **username, const char **password, const char **ha1) {
	MediaSessionPrivate *msp = reinterpret_cast<MediaSessionPrivate *>(userData);
	msp->stunAuthRequestedCb(realm, nonce, username, password, ha1);
}

// -----------------------------------------------------------------------------

void MediaSessionPrivate::accepted () {
	L_Q();
	CallSessionPrivate::accepted();
	LinphoneTaskList tl;
	linphone_task_list_init(&tl);

	switch (state){
		case CallSession::State::OutgoingProgress:
		case CallSession::State::OutgoingRinging:
		case CallSession::State::OutgoingEarlyMedia:
		case CallSession::State::Connected:
			if (q->getCore()->getCCore()->sip_conf.sdp_200_ack){
				lInfo() << "Initializing local media description according to remote offer in 200Ok";
				// We were waiting for an incoming offer. Now prepare the local media description according to remote offer.
				initializeParamsAccordingToIncomingCallParams();
				makeLocalMediaDescription(op->getRemoteMediaDescription() ? false : true);
				/*
				 * If ICE is enabled, we'll have to do the prepare() step, however since defering the sending of the ACK is complicated and
				 * confusing from a signaling standpoint, ICE we will skip the STUN gathering by not giving enough time
				 * for the gathering step. Only local candidates will be answered in the ACK.
				 */
				if (getStreamsGroup().prepare()){
					lWarning() << "Some gathering is needed for ICE, however since a defered sending of ACK is not supported"
						" the ICE gathering will only contain local candidates.";
				}
				getStreamsGroup().finishPrepare();
				updateLocalMediaDescriptionFromIce(localIsOfferer);
			}
		break;
		default:
		break;
	}

	/* Reset the internal call update flag, so it doesn't risk to be copied and used in further re-INVITEs */
	getParams()->getPrivate()->setInternalCallUpdate(false);
	SalMediaDescription *rmd = op->getRemoteMediaDescription();
	SalMediaDescription *md = op->getFinalMediaDescription();
	if (!md && (prevState == CallSession::State::OutgoingEarlyMedia) && resultDesc) {
		lInfo() << "Using early media SDP since none was received with the 200 OK";
		md = resultDesc;
	}
	if (md && (sal_media_description_empty(md) || linphone_core_incompatible_security(q->getCore()->getCCore(), md)))
		md = nullptr;
	if (md) {
		/* There is a valid SDP in the response, either offer or answer, and we're able to start/update the streams */
		CallSession::State nextState = CallSession::State::Idle;
		string nextStateMsg;
		switch (state) {
			case CallSession::State::Resuming:
			case CallSession::State::Connected:
				if (referer)
					notifyReferState();
				BCTBX_NO_BREAK; /* Intentional no break */
			case CallSession::State::Updating:
			case CallSession::State::UpdatedByRemote:
				if (!sal_media_description_has_dir(localDesc, SalStreamInactive)
					&& (sal_media_description_has_dir(md, SalStreamRecvOnly) || sal_media_description_has_dir(md, SalStreamInactive))) {
					nextState = CallSession::State::PausedByRemote;
					nextStateMsg = "Call paused by remote";
				} else {
					if (!getParams()->getPrivate()->getInConference() && listener)
						listener->onSetCurrentSession(q->getSharedFromThis());
					nextState = CallSession::State::StreamsRunning;
					nextStateMsg = "Streams running";
				}
				break;
			case CallSession::State::EarlyUpdating:
				nextState = prevState;
				nextStateMsg = "Early update accepted";
				break;
			case CallSession::State::Pausing:
				/* When we entered the pausing state, we always reach the paused state whatever the content of the remote SDP is.
				 * Our streams are all send-only (with music), soundcard and camera are never used. */
				nextState = CallSession::State::Paused;
				nextStateMsg = "Call paused";
				if (referPending)
					linphone_task_list_add(&tl, &MediaSessionPrivate::startPendingRefer, q);
				break;
			default:
				lError() << "accepted(): don't know what to do in state [" << Utils::toString(state) << "]";
				break;
		}

		if (nextState == CallSession::State::Idle)
			lError() << "BUG: nextState is not set in accepted(), current state is " << Utils::toString(state);
		else {
			updateRemoteSessionIdAndVer();
			//getIceAgent().updateIceStateInCallStats();
			updateStreams(md, nextState);
			fixCallParams(rmd, false);
			setState(nextState, nextStateMsg);
		}
	} else { /* Invalid or no SDP */
		switch (prevState) {
			/* Send a bye only in case of early states */
			case CallSession::State::OutgoingInit:
			case CallSession::State::OutgoingProgress:
			case CallSession::State::OutgoingRinging:
			case CallSession::State::OutgoingEarlyMedia:
			case CallSession::State::IncomingReceived:
			case CallSession::State::IncomingEarlyMedia:
				lError() << "Incompatible SDP answer received, need to abort the call";
				abort("Incompatible, check codecs or security settings...");
				break;
			/* Otherwise we are able to resume previous state */
			default:
				lError() << "Incompatible SDP answer received";
				switch(state) {
					case CallSession::State::PausedByRemote:
					case CallSession::State::Paused:
					case CallSession::State::StreamsRunning:
						break;
					default:
						lInfo() << "Incompatible SDP answer received, restoring previous state [" << Utils::toString(prevState) << "]";
						setState(prevState, "Incompatible media parameters.");
						break;
				}
				break;
		}
	}
	linphone_task_list_run(&tl);
	linphone_task_list_free(&tl);
}

void MediaSessionPrivate::ackReceived (LinphoneHeaders *headers) {
	CallSessionPrivate::ackReceived(headers);
	if (expectMediaInAck) {
		switch (state) {
			case CallSession::State::StreamsRunning:
			case CallSession::State::PausedByRemote:
				setState(CallSession::State::UpdatedByRemote, "UpdatedByRemote");
				break;
			default:
				break;
		}
		accepted();
	}
	getStreamsGroup().sessionConfirmed(getStreamsGroup().getCurrentOfferAnswerContext());
}

void MediaSessionPrivate::dtmfReceived (char dtmf) {
	L_Q();
	if (listener)
		listener->onDtmfReceived(q->getSharedFromThis(), dtmf);
}

bool MediaSessionPrivate::failure () {
	L_Q();
	const SalErrorInfo *ei = op->getErrorInfo();
	switch (ei->reason) {
		case SalReasonRedirect:
			stopStreams();
			break;
		case SalReasonUnsupportedContent: /* This is for compatibility: linphone sent 415 because of SDP offer answer failure */
		case SalReasonNotAcceptable:
			lInfo() << "Outgoing CallSession [" << q << "] failed with SRTP and/or AVPF enabled";
			if ((state == CallSession::State::OutgoingInit) || (state == CallSession::State::OutgoingProgress)
				|| (state == CallSession::State::OutgoingRinging) /* Push notification case */ || (state == CallSession::State::OutgoingEarlyMedia)) {
				for (int i = 0; i < localDesc->nb_streams; i++) {
					if (!sal_stream_description_enabled(&localDesc->streams[i]))
						continue;
					if (getParams()->getMediaEncryption() == LinphoneMediaEncryptionSRTP) {
						if (getParams()->avpfEnabled()) {
							if (i == 0)
								lInfo() << "Retrying CallSession [" << q << "] with SAVP";
							getParams()->enableAvpf(false);
							restartInvite();
							return true;
						} else if (!linphone_core_is_media_encryption_mandatory(q->getCore()->getCCore())) {
							if (i == 0)
								lInfo() << "Retrying CallSession [" << q << "] with AVP";
							getParams()->setMediaEncryption(LinphoneMediaEncryptionNone);
							memset(localDesc->streams[i].crypto, 0, sizeof(localDesc->streams[i].crypto));
							restartInvite();
							return true;
						}
					} else if (getParams()->avpfEnabled()) {
						if (i == 0)
							lInfo() << "Retrying CallSession [" << q << "] with AVP";
						getParams()->enableAvpf(false);
						restartInvite();
						return true;
					}
				}
			}
			break;
		default:
			break;
	}

	bool stop = CallSessionPrivate::failure();
	if (stop)
		return true;

	if (referer) {
		// Schedule automatic resume of the call. This must be done only after the notifications are completed due to dialog serialization of requests
		linphone_core_queue_task(q->getCore()->getCCore(),
			&MediaSessionPrivate::resumeAfterFailedTransfer, referer.get(),
			"Automatic CallSession resuming after failed transfer");
	}
	q->getCore()->getPrivate()->getToneManager()->stop(q->getSharedFromThis());

	if (ei->reason != SalReasonNone)
		q->getCore()->getPrivate()->getToneManager()->startErrorTone(q->getSharedFromThis(), linphone_reason_from_sal(ei->reason));

	return false;
}

void MediaSessionPrivate::pauseForTransfer () {
	L_Q();
	lInfo() << "Automatically pausing current MediaSession to accept transfer";
	q->pause();
	automaticallyPaused = true;
}

void MediaSessionPrivate::pausedByRemote () {
	L_Q();
	MediaSessionParams newParams(*getParams());
	if (lp_config_get_int(linphone_core_get_config(q->getCore()->getCCore()), "sip", "inactive_video_on_pause", 0))
		newParams.setVideoDirection(LinphoneMediaDirectionInactive);
	acceptUpdate(&newParams, CallSession::State::PausedByRemote, "Call paused by remote");

}

void MediaSessionPrivate::remoteRinging () {
	L_Q();
	/* Set privacy */
	getCurrentParams()->setPrivacy((LinphonePrivacyMask)op->getPrivacy());
	SalMediaDescription *md = op->getFinalMediaDescription();
	if (md) {
		SalMediaDescription *rmd = op->getRemoteMediaDescription();
		/* Initialize the remote call params by invoking linphone_call_get_remote_params(). This is useful as the SDP may not be present in the 200Ok */
		q->getRemoteParams();
		/* Accept early media */

		if (getStreamsGroup().isStarted()){
			OfferAnswerContext ctx;
			ctx.localMediaDescription = localDesc;
			ctx.resultMediaDescription = md;
			ctx.remoteMediaDescription = rmd;
			getStreamsGroup().tryEarlyMediaForking(ctx);
			return;
		}

		setState(CallSession::State::OutgoingEarlyMedia, "Early media");
		q->getCore()->getPrivate()->getToneManager()->stop(q->getSharedFromThis());
		lInfo() << "Doing early media...";
		updateStreams(md, state);

		if ((q->getCurrentParams()->getAudioDirection() == LinphoneMediaDirectionInactive)) {
			q->getCore()->getPrivate()->getToneManager()->startRingbackTone(q->getSharedFromThis());
		}
	} else {
		if (state == CallSession::State::OutgoingEarlyMedia) {
			/* Already doing early media */
			return;
		}

		// Start ringback tone before moving to next state as we need to retrieve the output device of the state we are currently in
		q->getCore()->getPrivate()->getToneManager()->startRingbackTone(q->getSharedFromThis());
		setState(CallSession::State::OutgoingRinging, "Remote ringing");
	}
}

void MediaSessionPrivate::replaceOp (SalCallOp *newOp) {
	CallSessionPrivate::replaceOp(newOp);
	updateStreams(newOp->getFinalMediaDescription(), state);
}

int MediaSessionPrivate::resumeAfterFailedTransfer () {
	L_Q();
	if (automaticallyPaused && (state == CallSession::State::Pausing))
		return BELLE_SIP_CONTINUE; // Was still in pausing state
	if (automaticallyPaused && (state == CallSession::State::Paused)) {
		if (op->isIdle())
			q->resume();
		else {
			lInfo() << "MediaSessionPrivate::resumeAfterFailedTransfer(), op was busy";
			return BELLE_SIP_CONTINUE;
		}
	}
	return BELLE_SIP_STOP;
}

void MediaSessionPrivate::resumed () {
	acceptUpdate(nullptr, CallSession::State::StreamsRunning, "Connected (streams running)");
}

void MediaSessionPrivate::startPendingRefer () {
	L_Q();
	if (listener)
		listener->onCallSessionStartReferred(q->getSharedFromThis());
}

void MediaSessionPrivate::telephoneEventReceived (int event) {
	static char dtmfTab[16] = { '0', '1', '2', '3', '4', '5', '6', '7', '8', '9', '*', '#', 'A', 'B', 'C', 'D' };
	if ((event < 0) || (event > 15)) {
		lWarning() << "Bad dtmf value " << event;
		return;
	}
	dtmfReceived(dtmfTab[event]);
}

void MediaSessionPrivate::terminated () {
	L_Q();
	stopStreams();
	CallSessionPrivate::terminated();
	q->getCore()->getPrivate()->getToneManager()->stop(q->getSharedFromThis());
}

/* This callback is called when an incoming re-INVITE/ SIP UPDATE modifies the session */
void MediaSessionPrivate::updated (bool isUpdate) {
	SalMediaDescription *rmd = op->getRemoteMediaDescription();
	switch (state) {
		case CallSession::State::PausedByRemote:
			if (sal_media_description_has_dir(rmd, SalStreamSendRecv) || sal_media_description_has_dir(rmd, SalStreamRecvOnly)) {
				resumed();
				return;
			}
			break;
		case CallSession::State::StreamsRunning:
		case CallSession::State::Connected:
		case CallSession::State::UpdatedByRemote: /* Can happen on UAC connectivity loss */
			if (sal_media_description_has_dir(rmd, SalStreamSendOnly) || sal_media_description_has_dir(rmd, SalStreamInactive)) {
				pausedByRemote();
				return;
			}
			break;
		default:
			/* The other cases are handled in CallSessionPrivate::updated */
			break;
	}
	CallSessionPrivate::updated(isUpdate);
}



void MediaSessionPrivate::updating(bool isUpdate) {
	L_Q();
	SalMediaDescription *rmd = op->getRemoteMediaDescription();
	fixCallParams(rmd, true);
	if (state != CallSession::State::Paused) {
		/* Refresh the local description, but in paused state, we don't change anything. */
		if (!rmd && lp_config_get_int(linphone_core_get_config(q->getCore()->getCCore()), "sip", "sdp_200_ack_follow_video_policy", 0)) {
			lInfo() << "Applying default policy for offering SDP on CallSession [" << q << "]";
			setParams(new MediaSessionParams());
			// Yes we init parameters as if we were in the case of an outgoing call, because it is a resume with no SDP.
			params->initDefault(q->getCore(), LinphoneCallOutgoing);
		}

		makeLocalMediaDescription(rmd == nullptr);
	}
	if (rmd) {
		SalErrorInfo sei;
		memset(&sei, 0, sizeof(sei));
		expectMediaInAck = false;
		SalMediaDescription *md = op->getFinalMediaDescription();
		if (md && (sal_media_description_empty(md) || linphone_core_incompatible_security(q->getCore()->getCCore(), md))) {
			sal_error_info_set(&sei, SalReasonNotAcceptable, "SIP", 0, nullptr, nullptr);
			op->declineWithErrorInfo(&sei, nullptr);
			sal_error_info_reset(&sei);
			return;
		}
		SalMediaDescription *prevResultDesc = resultDesc;
		if (isUpdate && prevResultDesc && md){
			int diff = sal_media_description_equals(prevResultDesc, md);
			if (diff & (SAL_MEDIA_DESCRIPTION_CRYPTO_POLICY_CHANGED | SAL_MEDIA_DESCRIPTION_STREAMS_CHANGED)) {
				lWarning() << "Cannot accept this update, it is changing parameters that require user approval";
				sal_error_info_set(&sei, SalReasonUnknown, "SIP", 504, "Cannot change the session parameters without prompting the user", nullptr);
				op->declineWithErrorInfo(&sei, nullptr);
				sal_error_info_reset(&sei);
				return;
			}
		}
		updated(isUpdate);
	} else {
		/* Case of a reINVITE or UPDATE without SDP */
		expectMediaInAck = true;
		op->accept(); /* Respond with an offer */
		/* Don't do anything else in this case, wait for the ACK to receive to notify the app */
	}
}

// -----------------------------------------------------------------------------


void MediaSessionPrivate::oglRender () {
#ifdef VIDEO_ENABLED
	if (mainVideoStreamIndex != -1){
		MS2VideoStream * vs = dynamic_cast<MS2VideoStream*>(getStreamsGroup().getStream(mainVideoStreamIndex));
		if (vs) vs->oglRender();
	}
#endif
}

void MediaSessionPrivate::sendVfu () {
	getStreamsGroup().forEach<VideoControlInterface>([](VideoControlInterface *i){ i->sendVfu(); });
}


// -----------------------------------------------------------------------------

bool MediaSessionPrivate::getSpeakerMuted () const {
	AudioControlInterface *i = getStreamsGroup().lookupMainStreamInterface<AudioControlInterface>(SalAudio);
	return i ? !i->speakerEnabled() : false;
}

void MediaSessionPrivate::setSpeakerMuted (bool muted) {
	AudioControlInterface *i = getStreamsGroup().lookupMainStreamInterface<AudioControlInterface>(SalAudio);
	if (i) i->enableSpeaker(!muted);
}

// -----------------------------------------------------------------------------

bool MediaSessionPrivate::getMicrophoneMuted () const {
	AudioControlInterface *i = getStreamsGroup().lookupMainStreamInterface<AudioControlInterface>(SalAudio);
	return i ? !i->micEnabled() : false;
}

void MediaSessionPrivate::setMicrophoneMuted (bool muted) {
	AudioControlInterface *i = getStreamsGroup().lookupMainStreamInterface<AudioControlInterface>(SalAudio);
	if (i) i->enableMic(!muted);
}

// -----------------------------------------------------------------------------

void MediaSessionPrivate::setCurrentParams (MediaSessionParams *msp) {
	if (currentParams)
		delete currentParams;
	currentParams = msp;
}

void MediaSessionPrivate::setParams (MediaSessionParams *msp) {
	if (params)
		delete params;
	params = msp;
}

void MediaSessionPrivate::setRemoteParams (MediaSessionParams *msp) {
	if (remoteParams)
		delete remoteParams;
	remoteParams = msp;
}

Stream *MediaSessionPrivate::getStream(LinphoneStreamType type)const{
	switch (type) {
		case LinphoneStreamTypeAudio:
			return getStreamsGroup().lookupMainStream(SalAudio);
		case LinphoneStreamTypeVideo:
			return getStreamsGroup().lookupMainStream(SalVideo);
		case LinphoneStreamTypeText:
			return getStreamsGroup().lookupMainStream(SalText);
		case LinphoneStreamTypeUnknown:
		break;
	}
	return nullptr;
}

LinphoneCallStats * MediaSessionPrivate::getStats(LinphoneStreamType type) const {
	Stream *s = getStream(type);
	if (s) return s->getStats();
	lError() << "There is no stats for main stream of type " << linphone_stream_type_to_string(type) << " because this stream doesn't exist.";
	return nullptr;
}

// -----------------------------------------------------------------------------


void MediaSessionPrivate::stopStreams () {
	if (getStreamsGroup().isStarted()) getStreamsGroup().stop();
}

// -----------------------------------------------------------------------------

void MediaSessionPrivate::onNetworkReachable (bool sipNetworkReachable, bool mediaNetworkReachable) {
	L_Q();
	if (mediaNetworkReachable) {
		LinphoneConfig *config = linphone_core_get_config(q->getCore()->getCCore());
		if (lp_config_get_int(config, "net", "recreate_sockets_when_network_is_up", 0))
			refreshSockets();
	} else {
		setBroken();
	}
	CallSessionPrivate::onNetworkReachable(sipNetworkReachable, mediaNetworkReachable);
}

// -----------------------------------------------------------------------------

#ifdef TEST_EXT_RENDERER
void MediaSessionPrivate::extRendererCb (void *userData, const MSPicture *local, const MSPicture *remote) {
	lInfo() << "extRendererCb, local buffer=" << local ? local->planes[0] : nullptr
		<< ", remote buffer=" << remote ? remote->planes[0] : nullptr;
}
#endif


int MediaSessionPrivate::sendDtmf (void *data, unsigned int revents) {
	MediaSession *session = reinterpret_cast<MediaSession *>(data);
	return session->getPrivate()->sendDtmf();
}

// -----------------------------------------------------------------------------



// -----------------------------------------------------------------------------

Participant* MediaSessionPrivate::getMe () const {
	if (!me) {
		lWarning() << "Unable to get valid Participant instance";
		throw std::bad_weak_ptr();
	}
	return me;
}

void MediaSessionPrivate::setState (CallSession::State newState, const string &message) {
	L_Q();

	// Take a ref on the session otherwise it might get destroyed during the call to setState
	shared_ptr<CallSession> sessionRef = q->getSharedFromThis();
	if ((newState != state) && (newState != CallSession::State::StreamsRunning))
		q->cancelDtmfs();
	CallSessionPrivate::setState(newState, message);
	if (listener)
		listener->onCallSessionStateChangedForReporting(q->getSharedFromThis());
	SalMediaDescription *rmd = nullptr;
	switch (newState) {
		case CallSession::State::UpdatedByRemote:
			// Handle specifically the case of an incoming ICE-concluded reINVITE
			lInfo() << "Checking for ICE reINVITE";
			rmd = op->getRemoteMediaDescription();
			if (rmd && getIceService().reinviteNeedsDeferedResponse(rmd)) {
				deferUpdate = true;
				deferUpdateInternal = true;
				incomingIceReinvitePending = true;
				lInfo() << "CallSession [" << q << "]: ICE reinvite received, but one or more check-lists are not completed. Response will be sent later, when ICE has completed";
			}
			break;
		default:
			break;
	}
}

// -----------------------------------------------------------------------------


int MediaSessionPrivate::getFirstStreamWithType(const SalMediaDescription *md, SalStreamType type){
	int i;
	for (i = 0; i < md->nb_streams; ++i) {
		if (md->streams[i].type == type) return i;
	}
	return -1;
}

void MediaSessionPrivate::assignStreamsIndexes(bool localIsOfferer){
	if (biggestDesc && freeStreamIndex < biggestDesc->nb_streams) freeStreamIndex = biggestDesc->nb_streams;

	/*Initialize stream indexes from potential incoming offer.*/
	SalMediaDescription *rmd = op ? op->getRemoteMediaDescription() : nullptr;
	if (rmd) assignStreamsIndexesIncoming(rmd);
	
	if (!localIsOfferer) return;

	/*Assign indexes for our streams, if no incoming offer was received, or if new streams are requested.*/
	if (getParams()->audioEnabled() && mainAudioStreamIndex == -1){
		mainAudioStreamIndex = freeStreamIndex++;
	}
	if (getParams()->videoEnabled() && mainVideoStreamIndex == -1){
		mainVideoStreamIndex = freeStreamIndex++;
	}
	if (getParams()->realtimeTextEnabled() && mainTextStreamIndex == -1){
		mainTextStreamIndex = freeStreamIndex++;
	}
	lInfo() << "Stream indexes selected (-1 = unassigned): mainAudioStreamIndex=" << mainAudioStreamIndex <<
		", mainVideoStreamIndex=" << mainVideoStreamIndex << ", mainTextStreamIndex=" << mainTextStreamIndex;
}

void MediaSessionPrivate::assignStreamsIndexesIncoming(const SalMediaDescription *md) {
	if (mainAudioStreamIndex == -1){
		mainAudioStreamIndex = getFirstStreamWithType(md, SalAudio);
	}
	if (mainVideoStreamIndex == -1){
		mainVideoStreamIndex = getFirstStreamWithType(md, SalVideo);
	}
	if (mainTextStreamIndex == -1){
		mainTextStreamIndex = getFirstStreamWithType(md, SalText);
	}
	if (freeStreamIndex < md->nb_streams) freeStreamIndex = md->nb_streams;
}

/*
 * This method needs to be called at each incoming reINVITE, in order to adjust various local parameters to what is being offered by remote:
 * - the stream indexes.
 * - the video enablement parameter according to what is offered and our local policy.
 * Fixing the params to proper values avoid request video by accident during internal call updates, pauses and resumes
 */
void MediaSessionPrivate::fixCallParams (SalMediaDescription *rmd, bool fromOffer) {
	L_Q();
	if (!rmd) return;

	updateBiggestDesc(rmd);
	/* Why disabling implicit_rtcp_fb ? It is a local policy choice actually. It doesn't disturb to propose it again and again
		* even if the other end apparently doesn't support it.
		* The following line of code is causing trouble, while for example making an audio call, then adding video.
		* Due to the 200Ok response of the audio-only offer where no rtcp-fb attribute is present, implicit_rtcp_fb is set to
		* false, which is then preventing it to be eventually used when video is later added to the call.
		* I did the choice of commenting it out.
		*/
	/*params.getPrivate()->enableImplicitRtcpFb(params.getPrivate()->implicitRtcpFbEnabled() & sal_media_description_has_implicit_avpf(rmd));*/
	const MediaSessionParams *rcp = q->getRemoteParams();
	if (rcp) {
		if (!fromOffer){
			/*
			 * This is to avoid to re-propose again some streams that have just been declined.
			 */
			if (getParams()->audioEnabled() && !rcp->audioEnabled()) {
				lInfo() << "CallSession [" << q << "]: disabling audio in our call params because the remote doesn't want it";
				getParams()->enableAudio(false);
			}
			if (getParams()->videoEnabled() && !rcp->videoEnabled()) {
				lInfo() << "CallSession [" << q << "]: disabling video in our call params because the remote doesn't want it";
				getParams()->enableVideo(false);
			}
			if (getParams()->realtimeTextEnabled() && !rcp->realtimeTextEnabled()) {
				lInfo() << "CallSession [" << q << "]: disabling RTT in our call params because the remote doesn't want it";
				getParams()->enableRealtimeText(false);
			}
		}
		// Real Time Text is always by default accepted when proposed.
		if (!getParams()->realtimeTextEnabled() && rcp->realtimeTextEnabled())
			getParams()->enableRealtimeText(true);

		if (rcp->videoEnabled() && q->getCore()->getCCore()->video_policy.automatically_accept && linphone_core_video_enabled(q->getCore()->getCCore()) && !getParams()->videoEnabled()) {
			lInfo() << "CallSession [" << q << "]: re-enabling video in our call params because the remote wants it and the policy allows to automatically accept";
			getParams()->enableVideo(true);
		}

	}
}

void MediaSessionPrivate::initializeParamsAccordingToIncomingCallParams () {
	CallSessionPrivate::initializeParamsAccordingToIncomingCallParams();
	SalMediaDescription *md = op->getRemoteMediaDescription();
	if (md) {
		assignStreamsIndexesIncoming(md);
		/* It is licit to receive an INVITE without SDP, in this case WE choose the media parameters according to policy */
		setCompatibleIncomingCallParams(md);
	}
}

bool MediaSessionPrivate::hasAvpf(SalMediaDescription *md)const{
	/* We consider that AVPF is enabled if at least one of these condition is satisfied:
	 * - all the offered streams have AVPF
	 * - the video stream has AVPF.
	 * In practice, this means for a remote media description that AVPF is supported by the far end.
	 */
	bool hasAvpf = !!sal_media_description_has_avpf(md);
	if (mainVideoStreamIndex != -1 && sal_stream_description_has_avpf(&md->streams[mainVideoStreamIndex])){
		hasAvpf = true;
	}
	return hasAvpf;
}

/**
 * Fix call parameters on incoming call to eg. enable AVPF if the incoming call propose it and it is not enabled locally.
 */
void MediaSessionPrivate::setCompatibleIncomingCallParams (SalMediaDescription *md) {
	L_Q();
	LinphoneCore *lc = q->getCore()->getCCore();
	/* Handle AVPF, SRTP and DTLS */
	
	
	getParams()->enableAvpf(hasAvpf(md));
	if (destProxy)
		getParams()->setAvpfRrInterval(static_cast<uint16_t>(linphone_proxy_config_get_avpf_rr_interval(destProxy) * 1000));
	else
		getParams()->setAvpfRrInterval(static_cast<uint16_t>(linphone_core_get_avpf_rr_interval(lc) * 1000));
	bool_t mandatory = linphone_core_is_media_encryption_mandatory(lc);
	if (sal_media_description_has_zrtp(md) && linphone_core_media_encryption_supported(lc, LinphoneMediaEncryptionZRTP)) {
		if (!mandatory || (mandatory && linphone_core_get_media_encryption(lc) == LinphoneMediaEncryptionZRTP))
			getParams()->setMediaEncryption(LinphoneMediaEncryptionZRTP);
	} else if (sal_media_description_has_dtls(md) && media_stream_dtls_supported()) {
		if (!mandatory || (mandatory && linphone_core_get_media_encryption(lc) == LinphoneMediaEncryptionDTLS))
			getParams()->setMediaEncryption(LinphoneMediaEncryptionDTLS);
	} else if (sal_media_description_has_srtp(md) && ms_srtp_supported()) {
		if (!mandatory || (mandatory && linphone_core_get_media_encryption(lc) == LinphoneMediaEncryptionSRTP))
			getParams()->setMediaEncryption(LinphoneMediaEncryptionSRTP);
	} else if (getParams()->getMediaEncryption() != LinphoneMediaEncryptionZRTP) {
		if (!mandatory || (mandatory && linphone_core_get_media_encryption(lc) == LinphoneMediaEncryptionNone))
			getParams()->setMediaEncryption(LinphoneMediaEncryptionNone);
	}
	if (mainAudioStreamIndex != -1){
		SalStreamDescription *sd = &md->streams[mainAudioStreamIndex];
		const char *rtpAddr = (sd->rtp_addr[0] != '\0') ? sd->rtp_addr : md->addr;
		if (ms_is_multicast(rtpAddr)){
			lInfo() << "Incoming offer has audio multicast, enabling it in local params.";
			getParams()->enableAudioMulticast(true);
		}else getParams()->enableAudioMulticast(false);
	}
	if (mainVideoStreamIndex != -1){
		SalStreamDescription *sd = &md->streams[mainVideoStreamIndex];
		const char *rtpAddr = (sd->rtp_addr[0] != '\0') ? sd->rtp_addr : md->addr;
		if (ms_is_multicast(rtpAddr)){
			lInfo() << "Incoming offer has video multicast, enabling it in local params.";
			getParams()->enableVideoMulticast(true);
		}else getParams()->enableVideoMulticast(false);
	}

	/* In case of nat64, even ipv4 addresses are reachable from v6. Should be enhanced to manage stream by stream connectivity (I.E v6 or v4) */
	/*if (!sal_media_description_has_ipv6(md)){
		lInfo() << "The remote SDP doesn't seem to offer any IPv6 connectivity, so disabling IPv6 for this call";
		af = AF_INET;
	}*/
	fixCallParams(md, true);
}

void MediaSessionPrivate::updateBiggestDesc (SalMediaDescription *md) {
	if (!biggestDesc || (md->nb_streams > biggestDesc->nb_streams)) {
		/* We have been offered and now are ready to proceed, or we added a new stream,
		 * store the media description to remember the mapping of streams within this call. */
		if (biggestDesc) {
			sal_media_description_unref(biggestDesc);
			biggestDesc = nullptr;
		}
		biggestDesc = sal_media_description_ref(md);
	}
}

void MediaSessionPrivate::updateRemoteSessionIdAndVer () {
	SalMediaDescription *desc = op->getRemoteMediaDescription();
	if (desc) {
		remoteSessionId = desc->session_id;
		remoteSessionVer = desc->session_ver;
	}
}

// -----------------------------------------------------------------------------



// -----------------------------------------------------------------------------


unsigned int MediaSessionPrivate::getAudioStartCount () const {
	Stream *s = getStreamsGroup().lookupMainStream(SalAudio);
	return s ? (unsigned int)s->getStartCount() : 0;
}

unsigned int MediaSessionPrivate::getVideoStartCount () const {
	Stream *s = getStreamsGroup().lookupMainStream(SalVideo);
	return s ? (unsigned int)s->getStartCount() : 0;
}

unsigned int MediaSessionPrivate::getTextStartCount () const {
	Stream *s = getStreamsGroup().lookupMainStream(SalText);
	return s ? (unsigned int)s->getStartCount() : 0;
}

// -----------------------------------------------------------------------------

// -----------------------------------------------------------------------------

void MediaSessionPrivate::discoverMtu (const Address &remoteAddr) {
	L_Q();
	if (q->getCore()->getCCore()->net_conf.mtu == 0) {
		/* Attempt to discover mtu */
		int mtu = ms_discover_mtu(remoteAddr.getDomain().c_str());
		if (mtu > 0) {
			ms_factory_set_mtu(q->getCore()->getCCore()->factory, mtu);
			lInfo() << "Discovered mtu is " << mtu << ", RTP payload max size is " << ms_factory_get_payload_max_size(q->getCore()->getCCore()->factory);
		}
	}
}


/**
 * Fill the local ip that routes to the internet according to the destination, or guess it by other special means.
 */
void MediaSessionPrivate::getLocalIp (const Address &remoteAddr) {
	L_Q();
	// Next, sometime, override from config
	const char *ip = linphone_config_get_string(linphone_core_get_config(q->getCore()->getCCore()), "rtp", "bind_address", nullptr);
	if (ip) {
		mediaLocalIp = ip;
		return;
	}

	// If a known proxy was identified for this call, then we may have a chance to take the local ip address
	// from the socket that connects to this proxy
	if (destProxy && destProxy->op) {
		ip = destProxy->op->getLocalAddress(nullptr);
		if (ip) {
			if (strchr(ip, ':') && (af == AF_INET)) {
				// Case where we've decided to use IPv4 in selectOutgoingIpVersion(), but the signaling local ip address is IPv6.
				// We'll use the default media localip
			} else {
				lInfo() << "Found media local-ip from signaling.";
				mediaLocalIp = ip;
				return;
			}
		}
	}

	// In last resort, attempt to find the local ip that routes to destination if given as an IP address,
	// or the default route (dest is empty)
	string dest;
	if (!destProxy) {
		struct addrinfo hints;
		struct addrinfo *res = nullptr;
		string host(remoteAddr.getDomain());
		int err;

		if (host[0] == '[')
			host = host.substr(1, host.size() - 2);
		memset(&hints, 0, sizeof(hints));
		hints.ai_family = AF_UNSPEC;
		hints.ai_socktype = SOCK_DGRAM;
		hints.ai_flags = AI_NUMERICHOST;
		err = getaddrinfo(host.c_str(), nullptr, &hints, &res);
		if (err == 0)
			dest = host; // The remote address host part is real ip address, use it
		if (res)
			freeaddrinfo(res);
	}

	if (mediaLocalIp.empty() || needLocalIpRefresh) {
		char tmp[LINPHONE_IPADDR_SIZE];
		linphone_core_get_local_ip(q->getCore()->getCCore(), af, dest.c_str(), tmp);
		mediaLocalIp.assign(tmp);
		needLocalIpRefresh = false;
		lInfo() << "Media local ip to reach " << (dest.empty() ? "default route" : dest) << " is :" << mediaLocalIp;
	}
}

int MediaSessionPrivate::portFromStreamIndex(int index){
	if (index != -1){
		auto stream = getStreamsGroup().getStream(mainAudioStreamIndex);
		if (stream) return stream->getPortConfig().rtpPort;
	}
	return 0;
}

/*
 * This is the deprecated basic STUN-based IP/port discovery. It is unreliable, we prefer using ICE.
 */
void MediaSessionPrivate::runStunTestsIfNeeded () {
	L_Q();
	if (linphone_nat_policy_stun_enabled(natPolicy) && !(linphone_nat_policy_ice_enabled(natPolicy) || linphone_nat_policy_turn_enabled(natPolicy))) {
		stunClient = makeUnique<StunClient>(q->getCore());
		int audioPort = portFromStreamIndex(mainAudioStreamIndex);
		int videoPort = portFromStreamIndex(mainVideoStreamIndex);
		int textPort = portFromStreamIndex(mainTextStreamIndex);
		int ret = stunClient->run(audioPort, videoPort, textPort);
		if (ret >= 0)
			pingTime = ret;
	}
}

/*
 * Select IP version to use for advertising local addresses of RTP streams, for an incoming call.
 * If the call is received through a know proxy that is IPv6, use IPv6.
 * Otherwise check the remote contact address.
 * If later the resulting media description tells that we have to send IPv4, it won't be a problem because the RTP sockets
 * are dual stack.
 */
void MediaSessionPrivate::selectIncomingIpVersion () {
	L_Q();
	if (linphone_core_ipv6_enabled(q->getCore()->getCCore())) {
		if (destProxy && destProxy->op)
			af = destProxy->op->getAddressFamily();
		else
			af = op->getAddressFamily();
	} else
		af = AF_INET;
}

/*
 * Choose IP version we are going to use for RTP streams IP address advertised in SDP.
 * The algorithm is as follows:
 * - if ipv6 is disabled at the core level, it is always AF_INET
 * - Otherwise, if the call is done through a known proxy config, then use the information obtained during REGISTER
 * - Otherwise if the destination address for the call is an IPv6 address, use IPv6.
 * to know if IPv6 is supported by the server.
**/
void MediaSessionPrivate::selectOutgoingIpVersion () {
	L_Q();
	char ipv4[LINPHONE_IPADDR_SIZE];
	char ipv6[LINPHONE_IPADDR_SIZE];
	bool haveIpv6 = false;
	bool haveIpv4 = false;

	af = AF_UNSPEC;
	if (linphone_core_get_local_ip_for(AF_INET, nullptr, ipv4) == 0)
		haveIpv4 = true;
	if (linphone_core_ipv6_enabled(q->getCore()->getCCore())) {
		const LinphoneAddress *to = linphone_call_log_get_to_address(log);

		if (linphone_core_get_local_ip_for(AF_INET6, nullptr, ipv6) == 0)
			haveIpv6 = true;
		if (destProxy && destProxy->op) {
			// We can determine from the proxy connection whether IPv6 works - this is the most reliable
			af = destProxy->op->getAddressFamily();
		} else if (sal_address_is_ipv6(L_GET_CPP_PTR_FROM_C_OBJECT(to)->getInternalAddress())) {
			af = AF_INET6;
		}

		if (!linphone_config_get_bool(linphone_core_get_config(q->getCore()->getCCore()), "rtp", "prefer_ipv6", TRUE) && haveIpv4) {
			// This is the case where IPv4 is to be prefered if both are available
			af = AF_INET; // We'll use IPv4
			lInfo() << "prefer_ipv6 is set to false, as both IP versions are available we are going to use IPv4";
		}
		if (af == AF_UNSPEC)
			af = haveIpv6 ? AF_INET6 : AF_INET;
	} else {
		af = AF_INET;
	}
	// Fill the media_localip default value since we have it here
	mediaLocalIp = (af == AF_INET6) ? ipv6 : ipv4;
}

// -----------------------------------------------------------------------------

void MediaSessionPrivate::forceStreamsDirAccordingToState (SalMediaDescription *md) {
	L_Q();
	for (int i = 0; i < md->nb_streams; i++) {
		SalStreamDescription *sd = &md->streams[i];
		switch (state) {
			case CallSession::State::Pausing:
			case CallSession::State::Paused:
				if (sd->dir != SalStreamInactive) {
					sd->dir = SalStreamSendOnly;
					if ((sd->type == SalVideo) && lp_config_get_int(linphone_core_get_config(q->getCore()->getCCore()), "sip", "inactive_video_on_pause", 0))
						sd->dir = SalStreamInactive;
				}
				break;
			default:
				break;
		}
		/* Reflect the stream directions in the call params */
		if (i == mainAudioStreamIndex)
			getCurrentParams()->setAudioDirection(MediaSessionParamsPrivate::salStreamDirToMediaDirection(sd->dir));
		else if (i == mainVideoStreamIndex)
			getCurrentParams()->setVideoDirection(MediaSessionParamsPrivate::salStreamDirToMediaDirection(sd->dir));
	}
}

bool MediaSessionPrivate::generateB64CryptoKey (size_t keyLength, char *keyOut, size_t keyOutSize) {
	uint8_t *tmp = (uint8_t *)ms_malloc0(keyLength);
	if (!sal_get_random_bytes(tmp, keyLength)) {
		lError() << "Failed to generate random key";
		ms_free(tmp);
		return false;
	}
	size_t b64Size = b64::b64_encode((const char *)tmp, keyLength, nullptr, 0);
	if (b64Size == 0) {
		lError() << "Failed to get b64 result size";
		ms_free(tmp);
		return false;
	}
	if (b64Size >= keyOutSize) {
		lError() << "Insufficient room for writing base64 SRTP key";
		ms_free(tmp);
		return false;
	}
	b64Size = b64::b64_encode((const char *)tmp, keyLength, keyOut, keyOutSize);
	if (b64Size == 0) {
		lError() << "Failed to b64 encode key";
		ms_free(tmp);
		return false;
	}
	keyOut[b64Size] = '\0';
	ms_free(tmp);
	return true;
}

void MediaSessionPrivate::addStreamToBundle(SalMediaDescription *md, SalStreamDescription *sd, const char *mid){
	SalStreamBundle *bundle;
	if (md->bundles == nullptr){
		bundle = sal_media_description_add_new_bundle(md);
	}else{
		bundle = (SalStreamBundle*) md->bundles->data;
	}
	sal_stream_bundle_add_stream(bundle, sd, mid);
	sd->mid_rtp_ext_header_id = rtpExtHeaderMidNumber;
	/* rtcp-mux must be enabled when bundle mode is proposed.*/
	sd->rtcp_mux = TRUE;
}

/* This function is to authorize the downgrade from avpf to non-avpf, when avpf is enabled locally but the remote
 * offer doesn't offer it consistently for all streams.
 */
SalMediaProto MediaSessionPrivate::getAudioProto(SalMediaDescription *remote_md){
	SalStreamDescription *remote_stream = remote_md ? &remote_md->streams[mainAudioStreamIndex] : nullptr;
	SalMediaProto requested = getParams()->getMediaProto();
	if (remote_stream && !sal_stream_description_has_avpf(remote_stream)) {
		switch(requested){
			case SalProtoRtpAvpf:
				requested = SalProtoRtpAvp;
			break;
			case SalProtoRtpSavpf:
				requested = SalProtoRtpSavp;
			break;
			default:
			break;
		}
		
	}else requested = getAudioProto();
	return requested;
}

SalMediaProto MediaSessionPrivate::getAudioProto(){
	L_Q();
	/*This property is mainly used for testing hybrid case where the SDP offer is made with AVPF only for video stream.*/
	SalMediaProto ret = getParams()->getMediaProto();
	
	if (linphone_config_get_bool(linphone_core_get_config(q->getCore()->getCCore()), "misc", "no_avpf_for_audio", false)){
		lInfo() << "Removing AVPF for audio mline.";
		switch (ret){
			case SalProtoRtpAvpf:
				ret = SalProtoRtpAvp;
			break;
			case SalProtoRtpSavpf:
				ret = SalProtoRtpSavp;
			break;
			default:
			break;
		}
	}
	return ret;
}

void MediaSessionPrivate::makeLocalMediaDescription(bool localIsOfferer) {
	L_Q();
	bool rtcpMux = !!lp_config_get_int(linphone_core_get_config(q->getCore()->getCCore()), "rtp", "rtcp_mux", 0);
	SalMediaDescription *md = sal_media_description_new();
	SalMediaDescription *oldMd = localDesc;

	this->localIsOfferer = localIsOfferer;
	assignStreamsIndexes(localIsOfferer);

	getParams()->getPrivate()->adaptToNetwork(q->getCore()->getCCore(), pingTime);

	string subject = q->getParams()->getSessionName();
	if (!subject.empty()) {
		strncpy(md->name, subject.c_str(), sizeof(md->name));
		md->name[sizeof(md->name) - 1] = '\0';
	}
	md->session_id = (oldMd ? oldMd->session_id : (bctbx_random() & 0xfff));
	md->session_ver = (oldMd ? (oldMd->session_ver + 1) : (bctbx_random() & 0xfff));
	md->nb_streams = (biggestDesc ? biggestDesc->nb_streams : 1);

	md->accept_bundles = getParams()->rtpBundleEnabled() ||
		linphone_config_get_bool(linphone_core_get_config(q->getCore()->getCCore()), "rtp", "accept_bundle", TRUE);

	/* Re-check local ip address each time we make a new offer, because it may change in case of network reconnection */
	{
		LinphoneAddress *address = (direction == LinphoneCallOutgoing ? log->to : log->from);
		getLocalIp(*L_GET_CPP_PTR_FROM_C_OBJECT(address));
	}

	strncpy(md->addr, mediaLocalIp.c_str(), sizeof(md->addr));
	md->addr[sizeof(md->addr) - 1] = '\0';

	LinphoneAddress *addr = nullptr;
	if (destProxy) {
		addr = linphone_address_clone(linphone_proxy_config_get_identity_address(destProxy));
	} else {
		addr = linphone_address_new(linphone_core_get_identity(q->getCore()->getCCore()));
	}
	if (linphone_address_get_username(addr)) {/* Might be null in case of identity without userinfo */
		strncpy(md->username, linphone_address_get_username(addr), sizeof(md->username));
		md->username[sizeof(md->username) - 1] = '\0';
	}
	linphone_address_unref(addr);

	int bandwidth = getParams()->getPrivate()->getDownBandwidth();
	if (bandwidth)
		md->bandwidth = bandwidth;
	else
		md->bandwidth = linphone_core_get_download_bandwidth(q->getCore()->getCCore());

	SalCustomSdpAttribute *customSdpAttributes = getParams()->getPrivate()->getCustomSdpAttributes();
	if (customSdpAttributes)
		md->custom_sdp_attributes = sal_custom_sdp_attribute_clone(customSdpAttributes);


	PayloadTypeHandler pth(q->getCore());

	bctbx_list_t *l = NULL;
	if (mainAudioStreamIndex != -1){
		l = nullptr;
		md->streams[mainAudioStreamIndex].proto = getAudioProto(op ? op->getRemoteMediaDescription() : nullptr);
		md->streams[mainAudioStreamIndex].dir = getParams()->getPrivate()->getSalAudioDirection();
		md->streams[mainAudioStreamIndex].type = SalAudio;
		if (getParams()->audioEnabled() && (l = pth.makeCodecsList(SalAudio, getParams()->getAudioBandwidthLimit(), -1,
		oldMd ? oldMd->streams[mainAudioStreamIndex].already_assigned_payloads : nullptr))) {
			strncpy(md->streams[mainAudioStreamIndex].name, "Audio", sizeof(md->streams[mainAudioStreamIndex].name) - 1);
			md->streams[mainAudioStreamIndex].rtcp_mux = rtcpMux;
			md->streams[mainAudioStreamIndex].rtp_port = SAL_STREAM_DESCRIPTION_PORT_TO_BE_DETERMINED;
			int downPtime = getParams()->getPrivate()->getDownPtime();
			if (downPtime)
				md->streams[mainAudioStreamIndex].ptime = downPtime;
			else
				md->streams[mainAudioStreamIndex].ptime = linphone_core_get_download_ptime(q->getCore()->getCCore());
			md->streams[mainAudioStreamIndex].max_rate = pth.getMaxCodecSampleRate(l);
			md->streams[mainAudioStreamIndex].payloads = l;
			strncpy(md->streams[mainAudioStreamIndex].rtcp_cname, getMe()->getAddress().asString().c_str(), sizeof(md->streams[mainAudioStreamIndex].rtcp_cname));
			if (getParams()->rtpBundleEnabled()) addStreamToBundle(md, &md->streams[mainAudioStreamIndex], "as");

			if (getParams()->audioMulticastEnabled()) {
				md->streams[mainAudioStreamIndex].ttl = linphone_core_get_audio_multicast_ttl(q->getCore()->getCCore());
				md->streams[mainAudioStreamIndex].multicast_role = (direction == LinphoneCallOutgoing) ? SalMulticastSender : SalMulticastReceiver;
			}

		} else {
			lInfo() << "Don't put audio stream on local offer for CallSession [" << q << "]";
			md->streams[mainAudioStreamIndex].dir = SalStreamInactive;
			if(l)
				l = bctbx_list_free_with_data(l, (bctbx_list_free_func)payload_type_destroy);
		}
		customSdpAttributes = getParams()->getPrivate()->getCustomSdpMediaAttributes(LinphoneStreamTypeAudio);
		if (customSdpAttributes)
			md->streams[mainAudioStreamIndex].custom_sdp_attributes = sal_custom_sdp_attribute_clone(customSdpAttributes);
	}
	if (mainVideoStreamIndex != -1){
		l = nullptr;
		md->streams[mainVideoStreamIndex].proto = getParams()->getMediaProto();
		md->streams[mainVideoStreamIndex].dir = getParams()->getPrivate()->getSalVideoDirection();
		md->streams[mainVideoStreamIndex].type = SalVideo;

		if (getParams()->videoEnabled() && (l = pth.makeCodecsList(SalVideo, 0, -1,
			oldMd ? oldMd->streams[mainVideoStreamIndex].already_assigned_payloads : nullptr)) ){
			md->streams[mainVideoStreamIndex].rtcp_mux = rtcpMux;
			md->streams[mainVideoStreamIndex].rtp_port = SAL_STREAM_DESCRIPTION_PORT_TO_BE_DETERMINED;
			strncpy(md->streams[mainVideoStreamIndex].name, "Video", sizeof(md->streams[mainVideoStreamIndex].name) - 1);
			md->streams[mainVideoStreamIndex].payloads = l;
			strncpy(md->streams[mainVideoStreamIndex].rtcp_cname, getMe()->getAddress().asString().c_str(), sizeof(md->streams[mainVideoStreamIndex].rtcp_cname));
			if (getParams()->rtpBundleEnabled()) addStreamToBundle(md, &md->streams[mainVideoStreamIndex], "vs");

			if (getParams()->videoMulticastEnabled()) {
				md->streams[mainVideoStreamIndex].ttl = linphone_core_get_video_multicast_ttl(q->getCore()->getCCore());
				md->streams[mainVideoStreamIndex].multicast_role = (direction == LinphoneCallOutgoing) ? SalMulticastSender : SalMulticastReceiver;
			}
			/* this is a feature for tests only: */
			md->streams[mainVideoStreamIndex].bandwidth = getParams()->getPrivate()->videoDownloadBandwidth;
		} else {
			lInfo() << "Don't put video stream on local offer for CallSession [" << q << "]";
			md->streams[mainVideoStreamIndex].dir = SalStreamInactive;
			if(l)
				l = bctbx_list_free_with_data(l, (bctbx_list_free_func)payload_type_destroy);
		}
		customSdpAttributes = getParams()->getPrivate()->getCustomSdpMediaAttributes(LinphoneStreamTypeVideo);
		if (customSdpAttributes)
			md->streams[mainVideoStreamIndex].custom_sdp_attributes = sal_custom_sdp_attribute_clone(customSdpAttributes);
	}

	if (mainTextStreamIndex != -1){
		l = nullptr;
		md->streams[mainTextStreamIndex].proto = getParams()->getMediaProto();
		md->streams[mainTextStreamIndex].dir = SalStreamSendRecv;
		md->streams[mainTextStreamIndex].type = SalText;
		if (getParams()->realtimeTextEnabled() && (l = pth.makeCodecsList(SalText, 0, -1,
				oldMd ? oldMd->streams[mainTextStreamIndex].already_assigned_payloads : nullptr)) ) {
			md->streams[mainTextStreamIndex].rtcp_mux = rtcpMux;
			md->streams[mainTextStreamIndex].rtp_port = getParams()->realtimeTextEnabled() ? SAL_STREAM_DESCRIPTION_PORT_TO_BE_DETERMINED : 0;
			strncpy(md->streams[mainTextStreamIndex].name, "Text", sizeof(md->streams[mainTextStreamIndex].name) - 1);
			md->streams[mainTextStreamIndex].payloads = l;
			strncpy(md->streams[mainTextStreamIndex].rtcp_cname, getMe()->getAddress().asString().c_str(), sizeof(md->streams[mainTextStreamIndex].rtcp_cname));
			if (getParams()->rtpBundleEnabled()) addStreamToBundle(md, &md->streams[mainTextStreamIndex], "ts");
		} else {
			lInfo() << "Don't put text stream on local offer for CallSession [" << q << "]";
			md->streams[mainTextStreamIndex].dir = SalStreamInactive;
			if(l)
				l = bctbx_list_free_with_data(l, (bctbx_list_free_func)payload_type_destroy);
		}
		customSdpAttributes = getParams()->getPrivate()->getCustomSdpMediaAttributes(LinphoneStreamTypeText);
		if (customSdpAttributes)
			md->streams[mainTextStreamIndex].custom_sdp_attributes = sal_custom_sdp_attribute_clone(customSdpAttributes);
	}

	md->nb_streams = freeStreamIndex;

	setupEncryptionKeys(md);
	setupImEncryptionEngineParameters(md);
	setupRtcpFb(md);
	setupRtcpXr(md);
	if (stunClient)
		stunClient->updateMediaDescription(md);
	localDesc = md;

	OfferAnswerContext ctx;
	ctx.localMediaDescription = localDesc;
	ctx.remoteMediaDescription = localIsOfferer ? nullptr : ( op ? op->getRemoteMediaDescription() : nullptr);
	ctx.localIsOfferer = localIsOfferer;
	/* Now instanciate the streams according to the media description. */
	getStreamsGroup().createStreams(ctx);
	if (mainAudioStreamIndex != -1) getStreamsGroup().setStreamMain((size_t)mainAudioStreamIndex);
	if (mainVideoStreamIndex != -1) getStreamsGroup().setStreamMain((size_t)mainVideoStreamIndex);
	if (mainTextStreamIndex != -1) getStreamsGroup().setStreamMain((size_t)mainTextStreamIndex);
	/* Get the transport addresses filled in to the media description. */
	getStreamsGroup().fillLocalMediaDescription(ctx);

	/* Deactivate unused streams */
	for (int i = md->nb_streams; i < SAL_MEDIA_DESCRIPTION_MAX_STREAMS; i++) {
		if (md->streams[i].rtp_port == 0) {
			md->streams[i].dir = SalStreamInactive;
			if (biggestDesc && (i < biggestDesc->nb_streams)) {
				md->streams[i].proto = biggestDesc->streams[i].proto;
				md->streams[i].type = biggestDesc->streams[i].type;
			}
		}
	}

	updateLocalMediaDescriptionFromIce(localIsOfferer);
	if (oldMd) {
		transferAlreadyAssignedPayloadTypes(oldMd, md);
		localDescChanged = sal_media_description_equals(md, oldMd);
		sal_media_description_unref(oldMd);
		if (getParams()->getPrivate()->getInternalCallUpdate()) {
			/*
			 * An internal call update (ICE reINVITE) is not expected to modify the actual media stream parameters.
			 * However, the localDesc may change between first INVITE and ICE reINVITE, for example if the remote party has declined a video stream.
			 * We use the internalCallUpdate flag to prevent trigger an unnecessary media restart.
			 */
			localDescChanged = 0;
		}
	}
	forceStreamsDirAccordingToState(md);
	if (op) op->setLocalMediaDescription(localDesc);
}

int MediaSessionPrivate::setupEncryptionKey (SalSrtpCryptoAlgo *crypto, MSCryptoSuite suite, unsigned int tag) {
	crypto->tag = tag;
	crypto->algo = suite;
	size_t keylen = 0;
	switch (suite) {
		case MS_AES_128_SHA1_80:
		case MS_AES_128_SHA1_32:
		case MS_AES_128_NO_AUTH:
		case MS_NO_CIPHER_SHA1_80: /* Not sure for this one */
			keylen = 30;
			break;
		case MS_AES_256_SHA1_80:
		case MS_AES_CM_256_SHA1_80:
		case MS_AES_256_SHA1_32:
			keylen = 46;
			break;
		case MS_CRYPTO_SUITE_INVALID:
			break;
	}
	if ((keylen == 0) || !generateB64CryptoKey(keylen, crypto->master_key, SAL_SRTP_KEY_SIZE)) {
		lError() << "Could not generate SRTP key";
		crypto->algo = MS_CRYPTO_SUITE_INVALID;
		return -1;
	}
	return 0;
}

void MediaSessionPrivate::setupRtcpFb (SalMediaDescription *md) {
	L_Q();
	for (int i = 0; i < md->nb_streams; i++) {
		md->streams[i].rtcp_fb.generic_nack_enabled = !!lp_config_get_int(linphone_core_get_config(q->getCore()->getCCore()), "rtp", "rtcp_fb_generic_nack_enabled", 0);
		md->streams[i].rtcp_fb.tmmbr_enabled = !!lp_config_get_int(linphone_core_get_config(q->getCore()->getCCore()), "rtp", "rtcp_fb_tmmbr_enabled", 1);
		md->streams[i].implicit_rtcp_fb = getParams()->getPrivate()->implicitRtcpFbEnabled();
		for (const bctbx_list_t *it = md->streams[i].payloads; it != nullptr; it = bctbx_list_next(it)) {
			OrtpPayloadType *pt = reinterpret_cast<OrtpPayloadType *>(bctbx_list_get_data(it));
			PayloadTypeAvpfParams avpf_params;
			if (!getParams()->avpfEnabled() && !getParams()->getPrivate()->implicitRtcpFbEnabled()) {
				payload_type_unset_flag(pt, PAYLOAD_TYPE_RTCP_FEEDBACK_ENABLED);
				memset(&avpf_params, 0, sizeof(avpf_params));
			} else {
				payload_type_set_flag(pt, PAYLOAD_TYPE_RTCP_FEEDBACK_ENABLED);
				avpf_params = payload_type_get_avpf_params(pt);
				avpf_params.trr_interval = getParams()->getAvpfRrInterval();
			}
			payload_type_set_avpf_params(pt, avpf_params);
		}
	}
}

void MediaSessionPrivate::setupRtcpXr (SalMediaDescription *md) {
	L_Q();
	md->rtcp_xr.enabled = !!lp_config_get_int(linphone_core_get_config(q->getCore()->getCCore()), "rtp", "rtcp_xr_enabled", 1);
	if (md->rtcp_xr.enabled) {
		const char *rcvr_rtt_mode = lp_config_get_string(linphone_core_get_config(q->getCore()->getCCore()), "rtp", "rtcp_xr_rcvr_rtt_mode", "all");
		if (strcasecmp(rcvr_rtt_mode, "all") == 0)
			md->rtcp_xr.rcvr_rtt_mode = OrtpRtcpXrRcvrRttAll;
		else if (strcasecmp(rcvr_rtt_mode, "sender") == 0)
			md->rtcp_xr.rcvr_rtt_mode = OrtpRtcpXrRcvrRttSender;
		else
			md->rtcp_xr.rcvr_rtt_mode = OrtpRtcpXrRcvrRttNone;
		if (md->rtcp_xr.rcvr_rtt_mode != OrtpRtcpXrRcvrRttNone)
			md->rtcp_xr.rcvr_rtt_max_size = lp_config_get_int(linphone_core_get_config(q->getCore()->getCCore()), "rtp", "rtcp_xr_rcvr_rtt_max_size", 10000);
		md->rtcp_xr.stat_summary_enabled = !!lp_config_get_int(linphone_core_get_config(q->getCore()->getCCore()), "rtp", "rtcp_xr_stat_summary_enabled", 1);
		if (md->rtcp_xr.stat_summary_enabled)
			md->rtcp_xr.stat_summary_flags = OrtpRtcpXrStatSummaryLoss | OrtpRtcpXrStatSummaryDup | OrtpRtcpXrStatSummaryJitt | OrtpRtcpXrStatSummaryTTL;
		md->rtcp_xr.voip_metrics_enabled = !!lp_config_get_int(linphone_core_get_config(q->getCore()->getCCore()), "rtp", "rtcp_xr_voip_metrics_enabled", 1);
	}
	for (int i = 0; i < md->nb_streams; i++) {
		memcpy(&md->streams[i].rtcp_xr, &md->rtcp_xr, sizeof(md->streams[i].rtcp_xr));
	}
}


void MediaSessionPrivate::setupImEncryptionEngineParameters (SalMediaDescription *md) {
	L_Q();
	auto encryptionEngine = q->getCore()->getEncryptionEngine();
	if (!encryptionEngine)
		return;

	list<EncryptionParameter> paramList = encryptionEngine->getEncryptionParameters();

	// Loop over IM Encryption Engine parameters and append them to the SDP
	for (const auto &param : paramList) {
		lInfo() << "Appending " << param.first << " parameter to SDP attributes";
		md->custom_sdp_attributes = sal_custom_sdp_attribute_append(md->custom_sdp_attributes, param.first.c_str(), param.second.c_str());
	}
}

void MediaSessionPrivate::setupEncryptionKeys (SalMediaDescription *md) {
	L_Q();
	SalMediaDescription *oldMd = localDesc;
	bool keepSrtpKeys = !!lp_config_get_int(linphone_core_get_config(q->getCore()->getCCore()), "sip", "keep_srtp_keys", 1);
	for (int i = 0; i < md->nb_streams; i++) {
		if (sal_stream_description_has_srtp(&md->streams[i])) {
			if (keepSrtpKeys && oldMd && sal_stream_description_enabled(&oldMd->streams[i]) && sal_stream_description_has_srtp(&oldMd->streams[i])) {
				lInfo() << "Keeping same crypto keys";
				for (int j = 0; j < SAL_CRYPTO_ALGO_MAX; j++) {
					memcpy(&md->streams[i].crypto[j], &oldMd->streams[i].crypto[j], sizeof(SalSrtpCryptoAlgo));
				}
			} else {
				const MSCryptoSuite *suites = linphone_core_get_srtp_crypto_suites(q->getCore()->getCCore());
				for (int j = 0; (suites != nullptr) && (suites[j] != MS_CRYPTO_SUITE_INVALID) && (j < SAL_CRYPTO_ALGO_MAX); j++) {
					setupEncryptionKey(&md->streams[i].crypto[j], suites[j], static_cast<unsigned int>(j) + 1);
				}
			}
		}
	}
}

void MediaSessionPrivate::transferAlreadyAssignedPayloadTypes (SalMediaDescription *oldMd, SalMediaDescription *md) {
	for (int i = 0; i < SAL_MEDIA_DESCRIPTION_MAX_STREAMS; i++) {
		md->streams[i].already_assigned_payloads = oldMd->streams[i].already_assigned_payloads;
		oldMd->streams[i].already_assigned_payloads = nullptr;
	}
}

void MediaSessionPrivate::updateLocalMediaDescriptionFromIce (bool localIsOfferer) {
	OfferAnswerContext ctx;

	ctx.localMediaDescription = localDesc;
	ctx.remoteMediaDescription = op ? op->getRemoteMediaDescription() : nullptr;
	ctx.localIsOfferer = localIsOfferer;
	getStreamsGroup().fillLocalMediaDescription(ctx);
	if (op) op->setLocalMediaDescription(localDesc);
}


void MediaSessionPrivate::performMutualAuthentication(){
	L_Q();

	// Perform mutual authentication if instant messaging encryption is enabled
	auto encryptionEngine = q->getCore()->getEncryptionEngine();
	// Is call direction really relevant ? might be linked to offerer/answerer rather than call direction ?
	Stream *stream = mainAudioStreamIndex != -1 ? getStreamsGroup().getStream(mainAudioStreamIndex) : nullptr;
	MS2AudioStream *ms2a = dynamic_cast<MS2AudioStream*>(stream);
	if (encryptionEngine && ms2a && ms2a->getZrtpContext()) {
		encryptionEngine->mutualAuthentication(
							ms2a->getZrtpContext(),
							op->getLocalMediaDescription(),
							op->getRemoteMediaDescription(),
							q->getDirection()
							);
	}
}


void MediaSessionPrivate::startDtlsOnAllStreams () {
	OfferAnswerContext params;
	params.localMediaDescription = localDesc;
	params.remoteMediaDescription = op->getRemoteMediaDescription();
	params.resultMediaDescription = resultDesc;
	if (params.remoteMediaDescription && params.resultMediaDescription){
		getStreamsGroup().startDtls(params);
	}
}


/*
 * Frees the media resources of the call.
 * This has to be done at the earliest, unlike signaling resources that sometimes need to be kept a bit more longer.
 * It is called by setTerminated() (for termination of calls signaled to the application), or directly by the destructor of the session
 * if it was never notified to the application.
 */
void MediaSessionPrivate::freeResources () {
	getStreamsGroup().finish();
}

/*
 * IceServiceListener implementation
 */
void MediaSessionPrivate::onGatheringFinished(IceService &service){
	L_Q();
	updateLocalMediaDescriptionFromIce(localIsOfferer);
	switch (state) {
		case CallSession::State::IncomingReceived:
		case CallSession::State::IncomingEarlyMedia:
			if (callAcceptanceDefered) startAccept();
			break;
		case CallSession::State::Updating:
			startUpdate();
			break;
		case CallSession::State::UpdatedByRemote:
			startAcceptUpdate(prevState, Utils::toString(prevState));
			break;
		case CallSession::State::OutgoingInit:
			q->startInvite(nullptr, "");
			break;
		case CallSession::State::Idle:
			deferIncomingNotification = false;
			startIncomingNotification();
			break;
		default:
			break;
	}
}

void MediaSessionPrivate::onIceCompleted(IceService &service){
	L_Q();
	/* The ICE session has succeeded, so perform a call update */
	if (!getStreamsGroup().getIceService().hasCompletedCheckList()) return;
	if (getStreamsGroup().getIceService().isControlling() && getParams()->getPrivate()->getUpdateCallWhenIceCompleted()) {
		if (state == CallSession::State::StreamsRunning){
			MediaSessionParams newParams(*getParams());
			newParams.getPrivate()->setInternalCallUpdate(true);
			q->update(&newParams);
		}else{
			lWarning() << "Cannot send reINVITE for ICE during state " << state;
		}
	}
	startDtlsOnAllStreams();
}

void MediaSessionPrivate::onLosingPairsCompleted(IceService &service){
	if (state == CallSession::State::UpdatedByRemote) {
		if (incomingIceReinvitePending){
			lInfo() << "Finished adding losing pairs, ICE re-INVITE can be answered.";
			startAcceptUpdate(prevState, Utils::toString(prevState));
			incomingIceReinvitePending = false;
		}
	}
}

void MediaSessionPrivate::onIceRestartNeeded(IceService & service){
	L_Q();
	getStreamsGroup().getIceService().restartSession(IR_Controlling);
	MediaSessionParams newParams(*getParams());
	q->update(&newParams);
}

void MediaSessionPrivate::tryEarlyMediaForking (SalMediaDescription *md) {
	OfferAnswerContext ctx;
	ctx.localMediaDescription = localDesc;
	ctx.remoteMediaDescription = md;
	ctx.resultMediaDescription = resultDesc;
	lInfo() << "Early media response received from another branch, checking if media can be forked to this new destination";
	getStreamsGroup().tryEarlyMediaForking(ctx);
}

void MediaSessionPrivate::updateStreamFrozenPayloads (SalStreamDescription *resultDesc, SalStreamDescription *localStreamDesc) {
	L_Q();
	for (bctbx_list_t *elem = resultDesc->payloads; elem != nullptr; elem = bctbx_list_next(elem)) {
		OrtpPayloadType *pt = reinterpret_cast<OrtpPayloadType *>(bctbx_list_get_data(elem));
		if (PayloadTypeHandler::isPayloadTypeNumberAvailable(localStreamDesc->already_assigned_payloads, payload_type_get_number(pt), nullptr)) {
			/* New codec, needs to be added to the list */
			localStreamDesc->already_assigned_payloads = bctbx_list_append(localStreamDesc->already_assigned_payloads, payload_type_clone(pt));
			lInfo() << "CallSession[" << q << "] : payload type " << payload_type_get_number(pt) << " " << pt->mime_type << "/" << pt->clock_rate
				<< " fmtp=" << L_C_TO_STRING(pt->recv_fmtp) << " added to frozen list";
		}
	}
}

void MediaSessionPrivate::updateFrozenPayloads (SalMediaDescription *result) {
	for (int i = 0; i < result->nb_streams; i++) {
		updateStreamFrozenPayloads(&result->streams[i], &localDesc->streams[i]);
	}
}

void MediaSessionPrivate::updateStreams (SalMediaDescription *newMd, CallSession::State targetState) {
	L_Q();

	if (state == CallSession::State::Connected || state == CallSession::State::Resuming ||
		(state == CallSession::State::IncomingEarlyMedia && !linphone_core_get_ring_during_incoming_early_media(q->getCore()->getCCore()))) {
		q->getCore()->getPrivate()->getToneManager()->goToCall(q->getSharedFromThis());
	}

	if (!newMd) {
		lError() << "updateStreams() called with null media description";
		return;
	}

	updateBiggestDesc(localDesc);
	sal_media_description_ref(newMd);
	SalMediaDescription *oldMd = resultDesc;
	resultDesc = newMd;

	OfferAnswerContext ctx;
	ctx.localMediaDescription = localDesc;
	ctx.remoteMediaDescription = op->getRemoteMediaDescription();
	ctx.resultMediaDescription = resultDesc;
	getStreamsGroup().render(ctx, targetState);

	if ((state == CallSession::State::Pausing) && pausedByApp && (q->getCore()->getCallCount() == 1)) {
		q->getCore()->getPrivate()->getToneManager()->startNamedTone(q->getSharedFromThis(), LinphoneToneCallOnHold);
	}

	updateFrozenPayloads(newMd);
	upBandwidth = linphone_core_get_upload_bandwidth(q->getCore()->getCCore());

	if (oldMd)
		sal_media_description_unref(oldMd);
}

// -----------------------------------------------------------------------------

bool MediaSessionPrivate::allStreamsAvpfEnabled () const {
	return getStreamsGroup().avpfEnabled();
}

bool MediaSessionPrivate::allStreamsEncrypted () const {
	return getStreamsGroup().allStreamsEncrypted();
}

bool MediaSessionPrivate::atLeastOneStreamStarted () const {
	return getStreamsGroup().isStarted();
}

uint16_t MediaSessionPrivate::getAvpfRrInterval () const {
	return (uint16_t)getStreamsGroup().getAvpfRrInterval();
}

unsigned int MediaSessionPrivate::getNbActiveStreams () const {
	return (unsigned int)getStreamsGroup().getActiveStreamsCount();
}

bool MediaSessionPrivate::isEncryptionMandatory () const {
	L_Q();
	if (getParams()->getMediaEncryption() == LinphoneMediaEncryptionDTLS) {
		lInfo() << "Forced encryption mandatory on CallSession [" << q << "] due to SRTP-DTLS";
		return true;
	}
	return getParams()->mandatoryMediaEncryptionEnabled();
}

void MediaSessionPrivate::propagateEncryptionChanged () {
	L_Q();

	string authToken = getStreamsGroup().getAuthenticationToken();
	bool authTokenVerified = getStreamsGroup().getAuthenticationTokenVerified();
	if (!getStreamsGroup().allStreamsEncrypted()) {
		lInfo() << "Some streams are not encrypted";
		getCurrentParams()->setMediaEncryption(LinphoneMediaEncryptionNone);
		if (listener)
			listener->onEncryptionChanged(q->getSharedFromThis(), false, authToken);
	} else {
		if (!authToken.empty()) {
			/* ZRTP only is using auth_token */
			getCurrentParams()->setMediaEncryption(LinphoneMediaEncryptionZRTP);
			char *peerDeviceId = nullptr;
			auto encryptionEngine = q->getCore()->getEncryptionEngine();
			if (encryptionEngine && authTokenVerified) {
				const SalAddress *remoteAddress = getOp()->getRemoteContactAddress();
				peerDeviceId = sal_address_as_string_uri_only(remoteAddress);
				Stream *stream = mainAudioStreamIndex != -1 ? getStreamsGroup().getStream(mainAudioStreamIndex) : nullptr;
				if (stream){
					MS2Stream *ms2s = dynamic_cast<MS2Stream*>(stream);
					if (ms2s){
						encryptionEngine->authenticationVerified(ms2s->getZrtpContext(), op->getRemoteMediaDescription(), peerDeviceId);
					}else{
						lError() << "Could not dynamic_cast to MS2Stream in propagateEncryptionChanged().";
					}
				}
				ms_free(peerDeviceId);
			}
		} else {
			/* Otherwise it must be DTLS as SDES doesn't go through this function */
			getCurrentParams()->setMediaEncryption(LinphoneMediaEncryptionDTLS);
		}

		lInfo() << "All streams are encrypted, key exchanged using "
			<< ((q->getCurrentParams()->getMediaEncryption() == LinphoneMediaEncryptionZRTP) ? "ZRTP"
				: (q->getCurrentParams()->getMediaEncryption() == LinphoneMediaEncryptionDTLS) ? "DTLS" : "Unknown mechanism");
		if (listener)
			listener->onEncryptionChanged(q->getSharedFromThis(), true, authToken);

		Stream *videoStream = mainVideoStreamIndex != -1 ? getStreamsGroup().getStream(mainVideoStreamIndex) : nullptr;
		if (isEncryptionMandatory() && videoStream && videoStream->getState() == Stream::Running) {
			/* Nothing could have been sent yet so generating key frame */
			VideoControlInterface *vc = dynamic_cast<VideoControlInterface*> (videoStream);
			if (vc) vc->sendVfu();
		}
	}
}

MSWebCam *MediaSessionPrivate::getVideoDevice()const{
#ifdef VIDEO_ENABLED
	MS2VideoStream *vs = getStreamsGroup().lookupMainStreamInterface<MS2VideoStream>(SalVideo);
	if (vs) return vs->getVideoDevice(state);
#endif
	return nullptr;
}

// -----------------------------------------------------------------------------



// -----------------------------------------------------------------------------

void MediaSessionPrivate::lossOfMediaDetected() {
	L_Q();
	if (listener)
		listener->onLossOfMediaDetected(q->getSharedFromThis());
}

// -----------------------------------------------------------------------------

void MediaSessionPrivate::abort (const string &errorMsg) {
	L_Q();
	q->getCore()->getPrivate()->getToneManager()->stop(q->getSharedFromThis());
	stopStreams();
	CallSessionPrivate::abort(errorMsg);
}

void MediaSessionPrivate::handleIncomingReceivedStateInIncomingNotification () {
	L_Q();

	/* Try to be best-effort in giving real local or routable contact address for 100Rel case */
	setContactOp();
	bool proposeEarlyMedia = !!lp_config_get_int(linphone_core_get_config(q->getCore()->getCCore()), "sip", "incoming_calls_early_media", false);
	if (proposeEarlyMedia)
		q->acceptEarlyMedia();
	else
		op->notifyRinging(false);

	acceptOrTerminateReplacedSessionInIncomingNotification();
}


LinphoneStatus MediaSessionPrivate::pause () {
	L_Q();
	if ((state != CallSession::State::StreamsRunning) && (state != CallSession::State::PausedByRemote)) {
		lWarning() << "Cannot pause this MediaSession, it is not active";
		return -1;
	}
	string subject;
	if (sal_media_description_has_dir(resultDesc, SalStreamSendRecv))
		subject = "Call on hold";
	else if (sal_media_description_has_dir(resultDesc, SalStreamRecvOnly))
		subject = "Call on hold for me too";
	else {
		lError() << "No reason to pause this call, it is already paused or inactive";
		return -1;
	}
	broken = false;
	setState(CallSession::State::Pausing, "Pausing call");
	makeLocalMediaDescription(true);
	op->update(subject.c_str(), false);

	if (listener)
		listener->onResetCurrentSession(q->getSharedFromThis());

	stopStreams();
	pausedByApp = false;
	return 0;
}

int MediaSessionPrivate::restartInvite () {
	stopStreams();
	getStreamsGroup().clearStreams();
	makeLocalMediaDescription(true);
	return CallSessionPrivate::restartInvite();
}

void MediaSessionPrivate::setTerminated () {
	L_Q();
	freeResources();
	CallSessionPrivate::setTerminated();
	q->getCore()->soundcardHintCheck();
}

LinphoneStatus MediaSessionPrivate::startAcceptUpdate (CallSession::State nextState, const string &stateInfo) {

	op->accept();
	SalMediaDescription *md = op->getFinalMediaDescription();
	if (md && !sal_media_description_empty(md))
		updateStreams(md, nextState);
	setState(nextState, stateInfo);
	return 0;
}

LinphoneStatus MediaSessionPrivate::startUpdate (const string &subject) {
	L_Q();

	if (q->getCore()->getCCore()->sip_conf.sdp_200_ack)
		op->setLocalMediaDescription(nullptr);
	LinphoneStatus result = CallSessionPrivate::startUpdate(subject);
	if (q->getCore()->getCCore()->sip_conf.sdp_200_ack) {
		// We are NOT offering, set local media description after sending the call so that we are ready to
		// process the remote offer when it will arrive.
		op->setLocalMediaDescription(localDesc);
	}
	return result;
}

void MediaSessionPrivate::terminate () {
	L_Q();
	q->getCore()->getPrivate()->getToneManager()->stop(q->getSharedFromThis());
	stopStreams();
	CallSessionPrivate::terminate();
}

void MediaSessionPrivate::updateCurrentParams () const {
	CallSessionPrivate::updateCurrentParams();


	VideoControlInterface *i = getStreamsGroup().lookupMainStreamInterface<VideoControlInterface>(SalVideo);
	if (i){
		VideoControlInterface::VideoStats st;
		LinphoneVideoDefinition *vdef;

		i->getRecvStats(&st);
		vdef = linphone_video_definition_new((unsigned)st.width, (unsigned)st.height, nullptr);
		getCurrentParams()->getPrivate()->setReceivedVideoDefinition(vdef);
		linphone_video_definition_unref(vdef);
		getCurrentParams()->getPrivate()->setReceivedFps(st.fps);

		i->getSendStats(&st);
		vdef = linphone_video_definition_new((unsigned)st.width, (unsigned)st.height, nullptr);
		getCurrentParams()->getPrivate()->setSentVideoDefinition(vdef);
		linphone_video_definition_unref(vdef);
		getCurrentParams()->getPrivate()->setSentFps(st.fps);

	}else{
		LinphoneVideoDefinition *vdef = linphone_video_definition_new(MS_VIDEO_SIZE_UNKNOWN_W, MS_VIDEO_SIZE_UNKNOWN_H, nullptr);
		getCurrentParams()->getPrivate()->setSentVideoDefinition(vdef);
		getCurrentParams()->getPrivate()->setReceivedVideoDefinition(vdef);
		linphone_video_definition_unref(vdef);
	}

	/* REVISITED
	 * Previous code was buggy.
	 * Relying on the mediastream's state (added by jehan: only) to know the current encryption is unreliable.
	 * For both DTLS and ZRTP it is though necessary.
	 * But for all others the current_params->media_encryption state should reflect both what is agreed by the offer/answer
	 * mechanism and encryption status from media which is much stronger than only result of offer/answer.
	 * Typically there can be inactive streams for which the media layer has no idea of whether they are encrypted or not.
	 */
	string authToken = getStreamsGroup().getAuthenticationToken();
	switch (getParams()->getMediaEncryption()) {
		case LinphoneMediaEncryptionZRTP:
			if (atLeastOneStreamStarted()) {
				if (allStreamsEncrypted() && !authToken.empty())
					getCurrentParams()->setMediaEncryption(LinphoneMediaEncryptionZRTP);
				else {
					/* To avoid too many traces */
					lDebug() << "Encryption was requested to be " << linphone_media_encryption_to_string(getParams()->getMediaEncryption())
						<< ", but isn't effective (allStreamsEncrypted=" << allStreamsEncrypted() << ", auth_token=" << authToken << ")";
					getCurrentParams()->setMediaEncryption(LinphoneMediaEncryptionNone);
				}
			} /* else don't update the state if all streams are shutdown */
			break;
		case LinphoneMediaEncryptionDTLS:
		case LinphoneMediaEncryptionSRTP:
			if (atLeastOneStreamStarted()) {
				if ((getNbActiveStreams() == 0) || allStreamsEncrypted())
					getCurrentParams()->setMediaEncryption(getParams()->getMediaEncryption());
				else {
					/* To avoid to many traces */
					lDebug() << "Encryption was requested to be " << linphone_media_encryption_to_string(getParams()->getMediaEncryption())
						<< ", but isn't effective (allStreamsEncrypted=" << allStreamsEncrypted() << ")";
					getCurrentParams()->setMediaEncryption(LinphoneMediaEncryptionNone);
				}
			} /* else don't update the state if all streams are shutdown */
			break;
		case LinphoneMediaEncryptionNone:
			/* Check if we actually switched to ZRTP */
			if (atLeastOneStreamStarted() && allStreamsEncrypted() && !authToken.empty())
				getCurrentParams()->setMediaEncryption(LinphoneMediaEncryptionZRTP);
			else
				getCurrentParams()->setMediaEncryption(LinphoneMediaEncryptionNone);
			break;
	}
	SalMediaDescription *md = resultDesc;
	
	if (md) {
		getCurrentParams()->enableAvpf(hasAvpf(md));
		if (getCurrentParams()->avpfEnabled())
			getCurrentParams()->setAvpfRrInterval(getAvpfRrInterval());
		else
			getCurrentParams()->setAvpfRrInterval(0);
		if (mainAudioStreamIndex != -1){
			SalStreamDescription *sd = &md->streams[mainAudioStreamIndex];
			getCurrentParams()->setAudioDirection(sd ? MediaSessionParamsPrivate::salStreamDirToMediaDirection(sd->dir) : LinphoneMediaDirectionInactive);
			if (getCurrentParams()->getAudioDirection() != LinphoneMediaDirectionInactive) {
				const char *rtpAddr = (sd->rtp_addr[0] != '\0') ? sd->rtp_addr : md->addr;
				getCurrentParams()->enableAudioMulticast(!!ms_is_multicast(rtpAddr));
			} else
				getCurrentParams()->enableAudioMulticast(false);
			getCurrentParams()->enableAudio(sal_stream_description_enabled(sd));
		}
		if (mainVideoStreamIndex != -1){
			SalStreamDescription *sd = &md->streams[mainVideoStreamIndex];
			getCurrentParams()->getPrivate()->enableImplicitRtcpFb(sd && sal_stream_description_has_implicit_avpf(sd));
			getCurrentParams()->setVideoDirection(sd ? MediaSessionParamsPrivate::salStreamDirToMediaDirection(sd->dir) : LinphoneMediaDirectionInactive);
			if (getCurrentParams()->getVideoDirection() != LinphoneMediaDirectionInactive) {
				const char *rtpAddr = (sd->rtp_addr[0] != '\0') ? sd->rtp_addr : md->addr;
				getCurrentParams()->enableVideoMulticast(!!ms_is_multicast(rtpAddr));
			} else
				getCurrentParams()->enableVideoMulticast(false);
			getCurrentParams()->enableVideo(sal_stream_description_enabled(sd));
		}
		if (mainTextStreamIndex != -1){
			SalStreamDescription *sd = &md->streams[mainTextStreamIndex];
			// Direction and multicast are not supported for real-time text.
			getCurrentParams()->enableRealtimeText(sal_stream_description_enabled(sd));
		}
	}
	getCurrentParams()->getPrivate()->setUpdateCallWhenIceCompleted(getParams()->getPrivate()->getUpdateCallWhenIceCompleted());
}

// -----------------------------------------------------------------------------


void MediaSessionPrivate::startAccept(){
	L_Q();
	/* Give a chance a set card prefered sampling frequency */
	if (localDesc->streams[0].max_rate > 0) {
		lInfo() << "Configuring prefered card sampling rate to [" << localDesc->streams[0].max_rate << "]";
		if (q->getCore()->getCCore()->sound_conf.play_sndcard)
			ms_snd_card_set_preferred_sample_rate(q->getCore()->getCCore()->sound_conf.play_sndcard, localDesc->streams[0].max_rate);
		if (q->getCore()->getCCore()->sound_conf.capt_sndcard)
			ms_snd_card_set_preferred_sample_rate(q->getCore()->getCCore()->sound_conf.capt_sndcard, localDesc->streams[0].max_rate);
	}

	CallSessionPrivate::accept(nullptr);
	if (!getParams()->getPrivate()->getInConference() && listener){
		listener->onSetCurrentSession(q->getSharedFromThis());
	}

	SalMediaDescription *newMd = op->getFinalMediaDescription();
	if (newMd) {
		updateStreams(newMd, CallSession::State::StreamsRunning);
		setState(CallSession::State::StreamsRunning, "Connected (streams running)");
	} else
		expectMediaInAck = true;
	if (callAcceptanceDefered) callAcceptanceDefered = false;
}

void MediaSessionPrivate::accept (const MediaSessionParams *msp, bool wasRinging) {
	if (msp) {
		setParams(new MediaSessionParams(*msp));
	}
	if (msp || localDesc == nullptr) makeLocalMediaDescription(op->getRemoteMediaDescription() ? false : true);

	updateRemoteSessionIdAndVer();


	if (getStreamsGroup().prepare()){
		callAcceptanceDefered = true;
		return; /* Deferred until completion of ICE gathering */
<<<<<<< HEAD
	} else {
		updateLocalMediaDescriptionFromIce(op->getRemoteMediaDescription() == nullptr);
=======
	}else{
		updateLocalMediaDescriptionFromIce();
>>>>>>> a6e1ba15
	}
	startAccept();
}

LinphoneStatus MediaSessionPrivate::acceptUpdate (const CallSessionParams *csp, CallSession::State nextState, const string &stateInfo) {
	L_Q();
	SalMediaDescription *desc = op->getRemoteMediaDescription();

	bool keepSdpVersion = !!lp_config_get_int(
		linphone_core_get_config(q->getCore()->getCCore()),
		"sip",
		"keep_sdp_version",
		(op->getSal()->getSessionTimersExpire() > 0)
	);

	if (keepSdpVersion && (desc->session_id == remoteSessionId) && (desc->session_ver == remoteSessionVer)) {
		/* Remote has sent an INVITE with the same SDP as before, so send a 200 OK with the same SDP as before. */
		lInfo() << "SDP version has not changed, send same SDP as before or sessionTimersExpire=" << op->getSal()->getSessionTimersExpire();
		op->accept();
		setState(nextState, stateInfo);
		return 0;
	}

	if (csp) {
		setParams(new MediaSessionParams(*static_cast<const MediaSessionParams *>(csp)));
	} else {
		if (!op->isOfferer()) {
			/* Reset call params for multicast because this param is only relevant when offering */
			getParams()->enableAudioMulticast(false);
			getParams()->enableVideoMulticast(false);
		}
	}
	if (getParams()->videoEnabled() && !linphone_core_video_enabled(q->getCore()->getCCore())) {
		lWarning() << "Requested video but video support is globally disabled. Refusing video";
		getParams()->enableVideo(false);
	}
	updateRemoteSessionIdAndVer();
	makeLocalMediaDescription(op->getRemoteMediaDescription() ? false : true);

	if (getStreamsGroup().prepare())
		return 0; /* Deferred until completion of ICE gathering */
<<<<<<< HEAD
	updateLocalMediaDescriptionFromIce(op->getRemoteMediaDescription() == nullptr);
=======
	updateLocalMediaDescriptionFromIce();
>>>>>>> a6e1ba15
	startAcceptUpdate(nextState, stateInfo);

	return 0;
}

// -----------------------------------------------------------------------------

void MediaSessionPrivate::refreshSockets () {
	getStreamsGroup().refreshSockets();
}

void MediaSessionPrivate::reinviteToRecoverFromConnectionLoss () {
	L_Q();
	lInfo() << "MediaSession [" << q << "] is going to be updated (reINVITE) in order to recover from lost connectivity";
	getStreamsGroup().getIceService().resetSession();
	q->update(getParams());
}

void MediaSessionPrivate::repairByInviteWithReplaces () {
	if ((state == CallSession::State::IncomingEarlyMedia) || (state == CallSession::State::OutgoingEarlyMedia)) {
		stopStreams();
	}
	CallSessionPrivate::repairByInviteWithReplaces();
}

int MediaSessionPrivate::sendDtmf () {
	L_Q();
	LinphoneCore *lc = q->getCore()->getCCore();
	// By default we send DTMF RFC2833 if we do not have enabled SIP_INFO but we can also send RFC2833 and SIP_INFO
	if (linphone_core_get_use_rfc2833_for_dtmf(lc) || !linphone_core_get_use_info_for_dtmf(lc)) {
		AudioControlInterface *i = getStreamsGroup().lookupMainStreamInterface<AudioControlInterface>(SalAudio);
		// In Band DTMF
		if (i)
			i->sendDtmf(dtmfSequence.front());
		else {
			lError() << "Cannot send RFC2833 DTMF when we are not in communication";
			return FALSE;
		}
	}
	if (linphone_core_get_use_info_for_dtmf(lc)) {
		// Out of Band DTMF (use INFO method)
		op->sendDtmf(dtmfSequence.front());
	}

	dtmfSequence.erase(0, 1);
	// Continue only if the dtmf sequence is not empty
	if (!dtmfSequence.empty())
		return TRUE;
	else {
		q->cancelDtmfs();
		return FALSE;
	}
}

// -----------------------------------------------------------------------------

int MediaSessionPrivate::resumeAfterFailedTransfer (void *userData, unsigned int) {
	MediaSession *session = static_cast<MediaSession *>(userData);
	return session->getPrivate()->resumeAfterFailedTransfer();
}

bool_t MediaSessionPrivate::startPendingRefer (void *userData) {
	MediaSession *session = static_cast<MediaSession *>(userData);
	session->getPrivate()->startPendingRefer();
	return TRUE;
}

void MediaSessionPrivate::stunAuthRequestedCb (const char *realm, const char *nonce, const char **username, const char **password, const char **ha1) {
	L_Q();
	/* Get the username from the nat policy or the proxy config */
	LinphoneProxyConfig *proxy = nullptr;
	if (destProxy)
		proxy = destProxy;
	else
		proxy = linphone_core_get_default_proxy_config(q->getCore()->getCCore());
	if (!proxy)
		return;
	const char * user = nullptr;
	LinphoneNatPolicy *proxyNatPolicy = linphone_proxy_config_get_nat_policy(proxy);
	if (proxyNatPolicy)
		user = linphone_nat_policy_get_stun_server_username(proxyNatPolicy);
	else if (natPolicy)
		user = linphone_nat_policy_get_stun_server_username(natPolicy);
	if (!user) {
		/* If the username has not been found in the nat_policy, take the username from the currently used proxy config */
		const LinphoneAddress *addr = linphone_proxy_config_get_identity_address(proxy);
		if (!addr)
			return;
		user = linphone_address_get_username(addr);
	}
	if (!user)
		return;

	const LinphoneAuthInfo *authInfo = linphone_core_find_auth_info(q->getCore()->getCCore(), realm, user, nullptr);
	if (!authInfo) {
		lWarning() << "No auth info found for STUN auth request";
		return;
	}
	const char *hash = linphone_auth_info_get_ha1(authInfo);
	if (hash)
			*ha1 = hash;
	else
		*password = linphone_auth_info_get_passwd(authInfo);
	*username = user;
}

IceSession *MediaSessionPrivate::getIceSession()const{
	return getIceService().getSession();
}

// =============================================================================

MediaSession::MediaSession (const shared_ptr<Core> &core, Participant* me, const CallSessionParams *params, CallSessionListener *listener)
	: CallSession(*new MediaSessionPrivate, core) {
	L_D();
	d->me = me;
	d->listener = listener;

	if (params)
		d->setParams(new MediaSessionParams(*(reinterpret_cast<const MediaSessionParams *>(params))));
	else
		d->setParams(new MediaSessionParams());
	d->setCurrentParams(new MediaSessionParams());
	d->streamsGroup = makeUnique<StreamsGroup>(*this);
	d->streamsGroup->getIceService().setListener(d);

	lInfo() << "New MediaSession [" << this << "] initialized (LinphoneCore version: " << linphone_core_get_version() << ")";
}

MediaSession::~MediaSession () {
	L_D();
	cancelDtmfs();
	d->freeResources();
	if (d->natPolicy)
		linphone_nat_policy_unref(d->natPolicy);
	if (d->localDesc)
		sal_media_description_unref(d->localDesc);
	if (d->biggestDesc)
		sal_media_description_unref(d->biggestDesc);
	if (d->resultDesc)
		sal_media_description_unref(d->resultDesc);
	if (d->currentOutputAudioDevice)
		d->currentOutputAudioDevice->unref();
}

// -----------------------------------------------------------------------------

void MediaSession::acceptDefault(){
	accept();
}

LinphoneStatus MediaSession::accept (const MediaSessionParams *msp) {
	L_D();
	LinphoneStatus result = d->checkForAcceptation();
	if (result < 0) return result;

	bool wasRinging = false;
	if (d->listener)
		wasRinging = d->listener->onCallSessionAccepted(getSharedFromThis());

	d->accept(msp, wasRinging);
	lInfo() << "CallSession accepted";
	return 0;
}

LinphoneStatus MediaSession::acceptEarlyMedia (const MediaSessionParams *msp) {
	L_D();
	if (d->state != CallSession::State::IncomingReceived) {
		lError() << "Bad state " << Utils::toString(d->state) << " for MediaSession::acceptEarlyMedia()";
		return -1;
	}
	/* Try to be best-effort in giving real local or routable contact address for 100Rel case */
	d->setContactOp();
	/* If parameters are passed, update the media description */
	if (msp) {
		d->setParams(new MediaSessionParams(*msp));
		d->makeLocalMediaDescription(false);
		d->op->setSentCustomHeaders(d->getParams()->getPrivate()->getCustomHeaders());
	}
	d->op->notifyRinging(true);
	d->setState(CallSession::State::IncomingEarlyMedia, "Incoming call early media");
	SalMediaDescription *md = d->op->getFinalMediaDescription();
	if (md)
		d->updateStreams(md, d->state);
	return 0;
}

LinphoneStatus MediaSession::acceptUpdate (const MediaSessionParams *msp) {
	L_D();
	if (d->expectMediaInAck) {
		lError() << "MediaSession::acceptUpdate() is not possible during a late offer incoming reINVITE (INVITE without SDP)";
		return -1;
	}
	return CallSession::acceptUpdate(msp);
}

void MediaSession::cancelDtmfs () {
	L_D();
	if (!d->dtmfTimer)
		return;

	getCore()->getCCore()->sal->cancelTimer(d->dtmfTimer);
	belle_sip_object_unref(d->dtmfTimer);
	d->dtmfTimer = nullptr;
	d->dtmfSequence.clear();
}

void MediaSession::configure (LinphoneCallDir direction, LinphoneProxyConfig *cfg, SalCallOp *op, const Address &from, const Address &to) {
	L_D();
	CallSession::configure (direction, cfg, op, from, to);

	if (d->destProxy)
		d->natPolicy = linphone_proxy_config_get_nat_policy(d->destProxy);
	if (!d->natPolicy)
		d->natPolicy = linphone_core_get_nat_policy(getCore()->getCCore());
	linphone_nat_policy_ref(d->natPolicy);

	if (direction == LinphoneCallOutgoing) {
		d->selectOutgoingIpVersion();
		if (!getCore()->getCCore()->sip_conf.sdp_200_ack){
			/* Do not make a local media description when sending an empty INVITE. */
			d->makeLocalMediaDescription(true);
		}
		d->runStunTestsIfNeeded();
		d->discoverMtu(to);
	} else if (direction == LinphoneCallIncoming) {
		d->selectIncomingIpVersion();
		/* Note that the choice of IP version for streams is later refined by setCompatibleIncomingCallParams() when examining the
		 * remote offer, if any. If the remote offer contains IPv4 addresses, we should propose IPv4 as well. */
		Address cleanedFrom = from;
		cleanedFrom.clean();
		d->setParams(new MediaSessionParams());
		d->params->initDefault(getCore(), LinphoneCallIncoming);
		d->initializeParamsAccordingToIncomingCallParams();
		d->makeLocalMediaDescription(op->getRemoteMediaDescription() ? false : true);
		if (d->natPolicy)
			d->runStunTestsIfNeeded();
		d->discoverMtu(cleanedFrom);
	}
}

LinphoneStatus MediaSession::deferUpdate () {
	L_D();
	if (d->state != CallSession::State::UpdatedByRemote) {
		lError() << "MediaSession::deferUpdate() not done in state CallSession::State::UpdatedByRemote";
		return -1;
	}
	if (d->expectMediaInAck) {
		lError() << "MediaSession::deferUpdate() is not possible during a late offer incoming reINVITE (INVITE without SDP)";
		return -1;
	}
	d->deferUpdate = true;
	return 0;
}

void MediaSession::initiateIncoming () {
	L_D();
	CallSession::initiateIncoming();
	if (d->natPolicy) {
		if (linphone_nat_policy_ice_enabled(d->natPolicy)){

			d->deferIncomingNotification = d->getStreamsGroup().prepare();
			/*
			 * If ICE gathering is done, we can update the local media description immediately.
			 * Otherwise, we'll get the ORTP_EVENT_ICE_GATHERING_FINISHED event later.
			 */
			if (!d->deferIncomingNotification) d->updateLocalMediaDescriptionFromIce(d->localIsOfferer);
		}
	}
}

bool MediaSession::initiateOutgoing () {
	L_D();
	bool defer = CallSession::initiateOutgoing();
	if (linphone_nat_policy_ice_enabled(d->natPolicy)) {
		if (getCore()->getCCore()->sip_conf.sdp_200_ack)
			lWarning() << "ICE is not supported when sending INVITE without SDP";
		else {
			/* Defer the start of the call after the ICE gathering process */
			bool ice_needs_defer = d->getStreamsGroup().prepare();
			if (!ice_needs_defer) {
				/*
				 * If ICE gathering is done, we can update the local media description immediately.
				 * Otherwise, we'll get the ORTP_EVENT_ICE_GATHERING_FINISHED event later.
				 */
				d->updateLocalMediaDescriptionFromIce(d->localIsOfferer);
			}
			defer |= ice_needs_defer;
		}
	}
	return defer;
}

void MediaSession::iterate (time_t currentRealTime, bool oneSecondElapsed) {
	CallSession::iterate(currentRealTime, oneSecondElapsed);
}

LinphoneStatus MediaSession::pause () {
	L_D();
	LinphoneStatus result = d->pause();
	if (result == 0)
		d->pausedByApp = true;
	return result;
}

LinphoneStatus MediaSession::resume () {
	L_D();
	if (d->state != CallSession::State::Paused) {
		lWarning() << "we cannot resume a call that has not been established and paused before";
		return -1;
	}
	if (!d->getParams()->getPrivate()->getInConference()) {
		if (linphone_core_sound_resources_locked(getCore()->getCCore())) {
			lWarning() << "Cannot resume MediaSession " << this << " because another call is locking the sound resources";
			return -1;
		}
		linphone_core_preempt_sound_resources(getCore()->getCCore());
		lInfo() << "Resuming MediaSession " << this;
	}
	d->automaticallyPaused = false;
	d->broken = false;
	/* Stop playing music immediately. If remote side is a conference it
	 * prevents the participants to hear it while the 200OK comes back. */
	Stream *as = d->getStreamsGroup().lookupMainStream(SalAudio);
	if (as) as->stop();
	d->setState(CallSession::State::Resuming,"Resuming");
	d->makeLocalMediaDescription(true);
	sal_media_description_set_dir(d->localDesc, SalStreamSendRecv);
	if (getCore()->getCCore()->sip_conf.sdp_200_ack)
		d->op->setLocalMediaDescription(nullptr);
	string subject = "Call resuming";
	if (d->getParams()->getPrivate()->getInConference() && !getCurrentParams()->getPrivate()->getInConference())
		subject = "Conference";
	if (d->op->update(subject.c_str(), false) != 0)
		return -1;

	if (!d->getParams()->getPrivate()->getInConference() && d->listener)
		d->listener->onSetCurrentSession(getSharedFromThis());
	if (getCore()->getCCore()->sip_conf.sdp_200_ack) {
		/* We are NOT offering, set local media description after sending the call so that we are ready to
		 * process the remote offer when it will arrive. */
		d->op->setLocalMediaDescription(d->localDesc);
	}
	return 0;
}

LinphoneStatus MediaSession::sendDtmf (char dtmf) {
	L_D();
	d->dtmfSequence = dtmf;
	d->sendDtmf();
	return 0;
}

LinphoneStatus MediaSession::sendDtmfs (const std::string &dtmfs) {
	L_D();
	if (d->dtmfTimer) {
		lWarning() << "MediaSession::sendDtmfs(): a DTMF sequence is already in place, canceling DTMF sequence";
		return -2;
	}
	if (!dtmfs.empty()) {
		int delayMs = lp_config_get_int(linphone_core_get_config(getCore()->getCCore()), "net", "dtmf_delay_ms", 200);
		if (delayMs < 0)
			delayMs = 0;
		d->dtmfSequence = dtmfs;
		d->dtmfTimer = getCore()->getCCore()->sal->createTimer(MediaSessionPrivate::sendDtmf, this, static_cast<unsigned int>(delayMs), "DTMF sequence timer");
	}
	return 0;
}

void MediaSession::sendVfuRequest () {
	L_D();
	MediaSessionParams *curParams = getCurrentParams();

	if ((curParams->avpfEnabled() || curParams->getPrivate()->implicitRtcpFbEnabled())) { // || sal_media_description_has_implicit_avpf((const SalMediaDescription *)call->resultdesc)
		lInfo() << "Request Full Intra Request on CallSession [" << this << "]";
		d->getStreamsGroup().forEach<VideoControlInterface>([](VideoControlInterface *i){ i->sendVfuRequest(); });
	} else if (getCore()->getCCore()->sip_conf.vfu_with_info) {
		lInfo() << "Request SIP INFO FIR on CallSession [" << this << "]";
		if (d->state == CallSession::State::StreamsRunning)
			d->op->sendVfuRequest();
	} else
		lInfo() << "vfu request using sip disabled from config [sip,vfu_with_info]";
}

void MediaSession::startIncomingNotification (bool notifyRinging) {
	L_D();

	SalMediaDescription *md = d->op->getFinalMediaDescription();
	if (md) {
		if (sal_media_description_empty(md) || linphone_core_incompatible_security(getCore()->getCCore(), md)) {
			LinphoneErrorInfo *ei = linphone_error_info_new();
			linphone_error_info_set(ei, nullptr, LinphoneReasonNotAcceptable, 488, "Not acceptable here", nullptr);
			if (d->listener)
				d->listener->onCallSessionEarlyFailed(getSharedFromThis(), ei);
			d->op->decline(SalReasonNotAcceptable);
			return;
		}
	}

	CallSession::startIncomingNotification(notifyRinging);
}

int MediaSession::startInvite (const Address *destination, const string &subject, const Content *content) {
	L_D();
	linphone_core_stop_dtmf_stream(getCore()->getCCore());
	if (!getCore()->getCCore()->ringstream && getCore()->getCCore()->sound_conf.play_sndcard && getCore()->getCCore()->sound_conf.capt_sndcard) {
		/* Give a chance to set card prefered sampling frequency */
		if (d->localDesc && d->localDesc->streams[0].max_rate > 0)
			ms_snd_card_set_preferred_sample_rate(getCore()->getCCore()->sound_conf.play_sndcard, d->localDesc->streams[0].max_rate);
		d->getStreamsGroup().prepare();
	}

	d->op->setLocalMediaDescription(d->localDesc);

	int result = CallSession::startInvite(destination, subject, content);
	if (result < 0) {
		if (d->state == CallSession::State::Error)
			d->stopStreams();
		return result;
	}
	return result;
}

void MediaSession::startRecording () {
	L_D();
	if (d->getParams()->getRecordFilePath().empty()) {
		lError() << "MediaSession::startRecording(): no output file specified. Use MediaSessionParams::setRecordFilePath()";
		return;
	}
	AudioControlInterface * i = d->getStreamsGroup().lookupMainStreamInterface<AudioControlInterface>(SalAudio);
	i->startRecording();
}

void MediaSession::stopRecording () {
	L_D();
	AudioControlInterface * i = d->getStreamsGroup().lookupMainStreamInterface<AudioControlInterface>(SalAudio);
	i->stopRecording();
}

bool MediaSession::isRecording () {
	L_D();
	AudioControlInterface * i = d->getStreamsGroup().lookupMainStreamInterface<AudioControlInterface>(SalAudio);
	return i->isRecording();
}

void MediaSession::terminateBecauseOfLostMedia () {
	L_D();
	d->nonOpError = true;
	linphone_error_info_set(d->ei, nullptr, LinphoneReasonIOError, 503, "Media lost", nullptr);
	terminate();
}

LinphoneStatus MediaSession::update (const MediaSessionParams *msp, const string &subject) {
	L_D();
	CallSession::State nextState;
	CallSession::State initialState = d->state;
	LinphoneStatus result = 0;
	if (!d->isUpdateAllowed(nextState))
		return -1;
	if (d->getCurrentParams() == msp)
		lWarning() << "CallSession::update() is given the current params, this is probably not what you intend to do!";
	if (msp) {
		d->broken = false;
		d->setState(nextState, "Updating call");
		d->setParams(new MediaSessionParams(*msp));
		if (!d->getParams()->getPrivate()->getNoUserConsent())
			d->makeLocalMediaDescription(true);

		if (d->getStreamsGroup().prepare()) {
			lInfo() << "Defer CallSession update to gather ICE candidates";
			return 0;
		}
		result = d->startUpdate(subject);
		if (result && (d->state != initialState)) {
			/* Restore initial state */
			d->setState(initialState, "Restore initial state");
		}
	} else if (d->state == CallSession::State::StreamsRunning) {
		const sound_config_t &soundConfig = getCore()->getCCore()->sound_conf;
		const MSSndCard *captureCard = soundConfig.capt_sndcard;
		const MSSndCard *playCard = soundConfig.lsd_card ? soundConfig.lsd_card : soundConfig.play_sndcard;

		MS2AudioStream *as = d->getStreamsGroup().lookupMainStreamInterface<MS2AudioStream>(SalAudio);
		if (as && ((captureCard != as->getCurrentCaptureCard()) || playCard != as->getCurrentPlaybackCard())) {
			//Ideally this should use the same logic as video (See video_stream_change_camera)
			//I.E. reconstruct only ms2 graphs without destroying the streams.
			//For now, we just stop and restart audio stream with new playback/capture card
			as->stop();
			d->updateStreams(d->resultDesc, d->state);
		}else{
			VideoControlInterface *i = d->getStreamsGroup().lookupMainStreamInterface<VideoControlInterface>(SalVideo);
			if (i) i->parametersChanged();
		}
	}
	return result;
}

// -----------------------------------------------------------------------------

void MediaSession::requestNotifyNextVideoFrameDecoded () {
	L_D();
	VideoControlInterface *i = d->getStreamsGroup().lookupMainStreamInterface<VideoControlInterface>(SalVideo);
	if (i) i->requestNotifyNextVideoFrameDecoded();
}


LinphoneStatus MediaSession::takePreviewSnapshot (const string& file) {
	L_D();
	VideoControlInterface *i = d->getStreamsGroup().lookupMainStreamInterface<VideoControlInterface>(SalVideo);
	if (i) return i->takePreviewSnapshot(file);
	return -1;
}

LinphoneStatus MediaSession::takeVideoSnapshot (const string& file) {
	L_D();
	VideoControlInterface *i = d->getStreamsGroup().lookupMainStreamInterface<VideoControlInterface>(SalVideo);
	if (i) return i->takeVideoSnapshot(file);
	return -1;
}

void MediaSession::zoomVideo (float zoomFactor, float *cx, float *cy) {
	zoomVideo(zoomFactor, *cx, *cy);
}

void MediaSession::zoomVideo (float zoomFactor, float cx, float cy) {
	L_D();
	VideoControlInterface *i = d->getStreamsGroup().lookupMainStreamInterface<VideoControlInterface>(SalVideo);
	if (i) i->zoomVideo(zoomFactor, cx, cy);
}

// -----------------------------------------------------------------------------

bool MediaSession::cameraEnabled () const {
	L_D();
	VideoControlInterface *i = d->getStreamsGroup().lookupMainStreamInterface<VideoControlInterface>(SalVideo);
	if (i) return i->cameraEnabled();
	return false;
}

void MediaSession::enableCamera (bool value) {
	L_D();
	VideoControlInterface *i = d->getStreamsGroup().lookupMainStreamInterface<VideoControlInterface>(SalVideo);
	if (i) i->enableCamera(value);
}

bool MediaSession::echoCancellationEnabled () const {
	L_D();
	AudioControlInterface * i = d->getStreamsGroup().lookupMainStreamInterface<AudioControlInterface>(SalAudio);
	return i ? i->echoCancellationEnabled() : false;
}

void MediaSession::enableEchoCancellation (bool value) {
	L_D();
	AudioControlInterface * i = d->getStreamsGroup().lookupMainStreamInterface<AudioControlInterface>(SalAudio);
	if (i) i->enableEchoCancellation(value);
}

bool MediaSession::echoLimiterEnabled () const {
	lWarning() << "MediaSession::echoLimiterEnabled() unimplemented.";
	return false;
}

void MediaSession::enableEchoLimiter (bool value) {
	lWarning() << "MediaSession::enableEchoLimiter() unimplemented.";
}

bool MediaSession::getAllMuted () const {
	L_D();
	return d->getStreamsGroup().isMuted();
}

LinphoneCallStats * MediaSession::getAudioStats () const {
	return getStats(LinphoneStreamTypeAudio);
}

string MediaSession::getAuthenticationToken () const {
	L_D();
	return d->getStreamsGroup().getAuthenticationToken();
}

bool MediaSession::getAuthenticationTokenVerified () const {
	L_D();
	return d->getStreamsGroup().getAuthenticationTokenVerified();
}

float MediaSession::getAverageQuality () const {
	L_D();
	return d->getStreamsGroup().getAverageQuality();
}

MediaSessionParams * MediaSession::getCurrentParams () const {
	L_D();
	d->updateCurrentParams();
	return d->getCurrentParams();
}

float MediaSession::getCurrentQuality () const {
	L_D();
	return d->getStreamsGroup().getCurrentQuality();
}

const MediaSessionParams * MediaSession::getMediaParams () const {
	L_D();
	return d->getParams();
}

RtpTransport * MediaSession::getMetaRtcpTransport (int streamIndex) const {
	L_D();
	MS2Stream *s = dynamic_cast<MS2Stream*>(d->getStreamsGroup().getStream(streamIndex));
	if (!s){
		lError() << "MediaSession::getMetaRtcpTransport(): no stream with index " << streamIndex;
		return nullptr;
	}
	return s->getMetaRtpTransports().second;
}

RtpTransport * MediaSession::getMetaRtpTransport (int streamIndex) const {
	L_D();
	MS2Stream *s = dynamic_cast<MS2Stream*>(d->getStreamsGroup().getStream(streamIndex));
	if (!s){
		lError() << "MediaSession::getMetaRtcpTransport(): no stream with index " << streamIndex;
		return nullptr;
	}
	return s->getMetaRtpTransports().first;
}

float MediaSession::getMicrophoneVolumeGain () const {
	L_D();
	AudioControlInterface *iface = d->getStreamsGroup().lookupMainStreamInterface<AudioControlInterface>(SalAudio);
	if (iface){
		return iface->getMicGain();
	} else {
		lError() << "Could not get record volume: no audio stream";
		return -1.0f;
	}
}

void MediaSession::setMicrophoneVolumeGain (float value) {
	L_D();
	AudioControlInterface *iface = d->getStreamsGroup().lookupMainStreamInterface<AudioControlInterface>(SalAudio);
	if (iface)
		iface->setMicGain(value);
	else
		lError() << "Could not set record volume: no audio stream";
}

float MediaSession::getSpeakerVolumeGain () const {
	L_D();
	AudioControlInterface *iface = d->getStreamsGroup().lookupMainStreamInterface<AudioControlInterface>(SalAudio);
	if (iface)
		return iface->getSpeakerGain();
	else {
		lError() << "Could not get playback volume: no audio stream";
		return -1.0f;
	}
}

void MediaSession::setSpeakerVolumeGain (float value) {
	L_D();
	AudioControlInterface *iface = d->getStreamsGroup().lookupMainStreamInterface<AudioControlInterface>(SalAudio);
	if (iface)
		iface->setSpeakerGain(value);
	else
		lError() << "Could not set playback volume: no audio stream";
}

void * MediaSession::getNativeVideoWindowId () const {
	L_D();
	auto iface = d->getStreamsGroup().lookupMainStreamInterface<VideoControlInterface>(SalVideo);
	if (iface) {
		iface->getNativeWindowId();
	}
	return nullptr;
}

void MediaSession::setNativeVideoWindowId (void *id) {
	L_D();
	auto iface = d->getStreamsGroup().lookupMainStreamInterface<VideoControlInterface>(SalVideo);
	if (iface) {
		iface->setNativeWindowId(id);
	}
}

void MediaSession::setNativePreviewWindowId(void *id){
	L_D();
	auto iface = d->getStreamsGroup().lookupMainStreamInterface<VideoControlInterface>(SalVideo);
	if (iface) {
		iface->setNativePreviewWindowId(id);
	}
}

void * MediaSession::getNativePreviewVideoWindowId () const{
	L_D();
	auto iface = d->getStreamsGroup().lookupMainStreamInterface<VideoControlInterface>(SalVideo);
	if (iface) {
		iface->getNativePreviewWindowId();
	}
	return nullptr;
}

const CallSessionParams * MediaSession::getParams () const {
	L_D();
	return d->params;
}

float MediaSession::getPlayVolume () const {
	L_D();
	AudioControlInterface *iface = d->getStreamsGroup().lookupMainStreamInterface<AudioControlInterface>(SalAudio);
	if (iface) return iface->getPlayVolume();
	return LINPHONE_VOLUME_DB_LOWEST;
}

float MediaSession::getRecordVolume () const {
	L_D();

	if (d->state == CallSession::State::StreamsRunning){
		AudioControlInterface *iface = d->getStreamsGroup().lookupMainStreamInterface<AudioControlInterface>(SalAudio);
		if (iface) return iface->getRecordVolume();
	}
	return LINPHONE_VOLUME_DB_LOWEST;
}

const MediaSessionParams * MediaSession::getRemoteParams () {
	L_D();
	if (d->op){
		SalMediaDescription *md = d->op->getRemoteMediaDescription();
		MediaSessionParams * params = nullptr;
		if (md) {
			SalStreamDescription *sd;
			params = new MediaSessionParams();

			if (d->mainAudioStreamIndex != -1 && d->mainAudioStreamIndex < md->nb_streams){
				sd = &md->streams[d->mainAudioStreamIndex];
				params->enableAudio(sal_stream_description_enabled(sd));
				params->setMediaEncryption(sal_stream_description_has_srtp(sd) ? LinphoneMediaEncryptionSRTP : LinphoneMediaEncryptionNone);
				params->getPrivate()->setCustomSdpMediaAttributes(LinphoneStreamTypeAudio, md->streams[d->mainAudioStreamIndex].custom_sdp_attributes);
			}else params->enableAudio(false);

			if (d->mainVideoStreamIndex != -1 && d->mainVideoStreamIndex < md->nb_streams){
				sd = &md->streams[d->mainVideoStreamIndex];
				params->enableVideo(sal_stream_description_enabled(sd));
				params->setMediaEncryption(sal_stream_description_has_srtp(sd) ? LinphoneMediaEncryptionSRTP : LinphoneMediaEncryptionNone);
				params->getPrivate()->setCustomSdpMediaAttributes(LinphoneStreamTypeVideo, md->streams[d->mainVideoStreamIndex].custom_sdp_attributes);
			}else params->enableVideo(false);

			if (d->mainTextStreamIndex != -1 && d->mainTextStreamIndex < md->nb_streams){
				sd = &md->streams[d->mainTextStreamIndex];
				params->enableRealtimeText(sal_stream_description_enabled(sd));
				params->setMediaEncryption(sal_stream_description_has_srtp(sd) ? LinphoneMediaEncryptionSRTP : LinphoneMediaEncryptionNone);
				params->getPrivate()->setCustomSdpMediaAttributes(LinphoneStreamTypeText, md->streams[d->mainTextStreamIndex].custom_sdp_attributes);
			}else params->enableRealtimeText(false);

			if (!params->videoEnabled()) {
				if ((md->bandwidth > 0) && (md->bandwidth <= linphone_core_get_edge_bw(getCore()->getCCore())))
					params->enableLowBandwidth(true);
			}
			if (md->name[0] != '\0')
				params->setSessionName(md->name);
			params->getPrivate()->setCustomSdpAttributes(md->custom_sdp_attributes);
			params->enableRtpBundle(md->bundles != nullptr);
		}
		const SalCustomHeader *ch = d->op->getRecvCustomHeaders();
		if (ch) {
			if (!params) params = new MediaSessionParams();
			params->getPrivate()->setCustomHeaders(ch);
		}
		const list<Content> &additionnalContents = d->op->getAdditionalRemoteBodies();
		for (auto& content : additionnalContents){
			if (!params) params = new MediaSessionParams();
			params->addCustomContent(content);
		}
		d->setRemoteParams(params);
		return params;
	}
	return nullptr;
}

LinphoneCallStats * MediaSession::getStats (LinphoneStreamType type) const {
	L_D();
	if (type == LinphoneStreamTypeUnknown)
		return nullptr;
	LinphoneCallStats *stats = nullptr;
	LinphoneCallStats *statsCopy = nullptr;
	Stream *s = d->getStream(type);
	if (s && (stats = s->getStats())) {
		statsCopy = (LinphoneCallStats*) belle_sip_object_clone((belle_sip_object_t*)stats);
	}
	return statsCopy;
}

int MediaSession::getStreamCount () const {
	L_D();
	return (int)d->getStreamsGroup().size();
}

MSFormatType MediaSession::getStreamType (int streamIndex) const {
	L_D();
	Stream *s = d->getStreamsGroup().getStream(streamIndex);
	if (s){
		switch(s->getType()){
			case SalAudio:
				return MSAudio;
			case SalVideo:
				return MSVideo;
			case SalText:
				return MSText;
			case SalOther:
			break;
		}
	}
	return MSUnknownMedia;
}

LinphoneCallStats * MediaSession::getTextStats () const {
	return getStats(LinphoneStreamTypeText);
}

LinphoneCallStats * MediaSession::getVideoStats () const {
	return getStats(LinphoneStreamTypeVideo);
}

bool MediaSession::mediaInProgress () const {
	L_D();
	for(auto &stream : d->getStreamsGroup().getStreams()){
		LinphoneCallStats *stats = stream->getStats();
		if (stats && linphone_call_stats_get_ice_state(stats) == LinphoneIceStateInProgress){
			return true;
		}
	}
	return false;
}

void MediaSession::setAudioRoute (LinphoneAudioRoute route) {
	L_D();
	AudioControlInterface *i = d->getStreamsGroup().lookupMainStreamInterface<AudioControlInterface>(SalAudio);
	if (i) i->setRoute(route);
}

void MediaSession::setAuthenticationTokenVerified (bool value) {
	L_D();
	d->getStreamsGroup().setAuthTokenVerified(value);
	if (!value) {
		char *peerDeviceId = nullptr;
		auto encryptionEngine = getCore()->getEncryptionEngine();
		if (encryptionEngine) { //inform lime that zrtp no longuer guaranty the trust
			const SalAddress *remoteAddress = d->getOp()->getRemoteContactAddress();
			peerDeviceId = sal_address_as_string_uri_only(remoteAddress);
			encryptionEngine->authenticationRejected(peerDeviceId);
			ms_free(peerDeviceId);
		}
	}
	d->propagateEncryptionChanged();
}

void MediaSession::setParams (const MediaSessionParams *msp) {
	L_D();

	switch(d->state){
		case CallSession::State::OutgoingInit:
		case CallSession::State::IncomingReceived:
			d->setParams(msp ? new MediaSessionParams(*msp) : nullptr);
			// Update the local media description.
			d->makeLocalMediaDescription(d->state == CallSession::State::OutgoingInit ?
				!getCore()->getCCore()->sip_conf.sdp_200_ack : false);
		break;
		default:
			lError() << "MediaSession::setParams(): Invalid state " << Utils::toString(d->state);
		break;
	}
}

<<<<<<< HEAD
void MediaSession::setInputAudioDevice(AudioDevice *audioDevice) {
	L_D();
	AudioControlInterface *i = d->getStreamsGroup().lookupMainStreamInterface<AudioControlInterface>(SalAudio);
	if (i) i->setInputDevice(audioDevice);
=======
StreamsGroup & MediaSession::getStreamsGroup()const{
	L_D();
	return d->getStreamsGroup();
>>>>>>> a6e1ba15
}

void MediaSession::setOutputAudioDevice(AudioDevice *audioDevice) {
	L_D();
	AudioControlInterface *i = d->getStreamsGroup().lookupMainStreamInterface<AudioControlInterface>(SalAudio);
	d->setCurrentOutputAudioDevice(audioDevice);
	if (i) i->setOutputDevice(audioDevice);
}

StreamsGroup & MediaSession::getStreamsGroup()const{
	L_D();
	return d->getStreamsGroup();
}

AudioDevice* MediaSession::getInputAudioDevice() const {
	L_D();
	AudioControlInterface *i = d->getStreamsGroup().lookupMainStreamInterface<AudioControlInterface>(SalAudio);
	if (i) return i->getInputDevice();
	return nullptr;
}

AudioDevice* MediaSession::getOutputAudioDevice() const {
	L_D();
	AudioControlInterface *i = d->getStreamsGroup().lookupMainStreamInterface<AudioControlInterface>(SalAudio);
	if (i) return i->getOutputDevice();
	return nullptr;
}

LINPHONE_END_NAMESPACE<|MERGE_RESOLUTION|>--- conflicted
+++ resolved
@@ -1956,13 +1956,8 @@
 	if (getStreamsGroup().prepare()){
 		callAcceptanceDefered = true;
 		return; /* Deferred until completion of ICE gathering */
-<<<<<<< HEAD
 	} else {
 		updateLocalMediaDescriptionFromIce(op->getRemoteMediaDescription() == nullptr);
-=======
-	}else{
-		updateLocalMediaDescriptionFromIce();
->>>>>>> a6e1ba15
 	}
 	startAccept();
 }
@@ -2004,11 +1999,7 @@
 
 	if (getStreamsGroup().prepare())
 		return 0; /* Deferred until completion of ICE gathering */
-<<<<<<< HEAD
 	updateLocalMediaDescriptionFromIce(op->getRemoteMediaDescription() == nullptr);
-=======
-	updateLocalMediaDescriptionFromIce();
->>>>>>> a6e1ba15
 	startAcceptUpdate(nextState, stateInfo);
 
 	return 0;
@@ -2880,16 +2871,15 @@
 	}
 }
 
-<<<<<<< HEAD
+StreamsGroup & MediaSession::getStreamsGroup()const{
+	L_D();
+	return d->getStreamsGroup();
+}
+
 void MediaSession::setInputAudioDevice(AudioDevice *audioDevice) {
 	L_D();
 	AudioControlInterface *i = d->getStreamsGroup().lookupMainStreamInterface<AudioControlInterface>(SalAudio);
 	if (i) i->setInputDevice(audioDevice);
-=======
-StreamsGroup & MediaSession::getStreamsGroup()const{
-	L_D();
-	return d->getStreamsGroup();
->>>>>>> a6e1ba15
 }
 
 void MediaSession::setOutputAudioDevice(AudioDevice *audioDevice) {
@@ -2899,11 +2889,6 @@
 	if (i) i->setOutputDevice(audioDevice);
 }
 
-StreamsGroup & MediaSession::getStreamsGroup()const{
-	L_D();
-	return d->getStreamsGroup();
-}
-
 AudioDevice* MediaSession::getInputAudioDevice() const {
 	L_D();
 	AudioControlInterface *i = d->getStreamsGroup().lookupMainStreamInterface<AudioControlInterface>(SalAudio);
