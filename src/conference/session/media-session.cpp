/*
 * Copyright (c) 2010-2019 Belledonne Communications SARL.
 *
 * This file is part of Liblinphone.
 *
 * This program is free software: you can redistribute it and/or modify
 * it under the terms of the GNU General Public License as published by
 * the Free Software Foundation, either version 3 of the License, or
 * (at your option) any later version.
 *
 * This program is distributed in the hope that it will be useful,
 * but WITHOUT ANY WARRANTY; without even the implied warranty of
 * MERCHANTABILITY or FITNESS FOR A PARTICULAR PURPOSE.  See the
 * GNU General Public License for more details.
 *
 * You should have received a copy of the GNU General Public License
 * along with this program. If not, see <http://www.gnu.org/licenses/>.
 */

//#include <iomanip>
//#include <math.h>

#include "address/address.h"
#include "call/call-p.h"
#include "chat/chat-room/client-group-chat-room.h"
#include "conference/params/media-session-params-p.h"
#include "conference/participant.h"
#include "conference/session/media-session-p.h"
#include "conference/session/media-session.h"
#include "core/core-p.h"
#include "c-wrapper/c-wrapper.h"
#include "sal/call-op.h"
#include "sal/sal.h"
#include "utils/payload-type-handler.h"

#include "logger/logger.h"

#include "linphone/core.h"

#include <bctoolbox/defs.h>
#include <mediastreamer2/mediastream.h>
#include <mediastreamer2/msequalizer.h>
#include <mediastreamer2/mseventqueue.h>
#include <mediastreamer2/msfileplayer.h>

#include <mediastreamer2/msrtt4103.h>
#include <mediastreamer2/msvolume.h>
#include <ortp/b64.h>

#include "private.h"

using namespace std;

LINPHONE_BEGIN_NAMESPACE

#define STR_REASSIGN(dest, src) { \
	if (dest) \
		ms_free(dest); \
	dest = src; \
}

inline OrtpRtcpXrStatSummaryFlag operator|(OrtpRtcpXrStatSummaryFlag a, OrtpRtcpXrStatSummaryFlag b) {
	return static_cast<OrtpRtcpXrStatSummaryFlag>(static_cast<int>(a) | static_cast<int>(b));
}

// =============================================================================

const string MediaSessionPrivate::ecStateStore = ".linphone.ecstate";
const int MediaSessionPrivate::ecStateMaxLen = 1048576; /* 1Mo */

// =============================================================================


void MediaSessionPrivate::setDtlsFingerprint(const std::string &fingerPrint){
	dtlsCertificateFingerprint = fingerPrint;
}

const std::string & MediaSessionPrivate::getDtlsFingerprint()const{
	return dtlsCertificateFingerprint;
}

void MediaSessionPrivate::stunAuthRequestedCb (void *userData, const char *realm, const char *nonce, const char **username, const char **password, const char **ha1) {
	MediaSessionPrivate *msp = reinterpret_cast<MediaSessionPrivate *>(userData);
	msp->stunAuthRequestedCb(realm, nonce, username, password, ha1);
}

// -----------------------------------------------------------------------------

void MediaSessionPrivate::accepted () {
	L_Q();
	CallSessionPrivate::accepted();
	LinphoneTaskList tl;
	linphone_task_list_init(&tl);

	switch (state){
		case CallSession::State::OutgoingProgress:
		case CallSession::State::OutgoingRinging:
		case CallSession::State::OutgoingEarlyMedia:
		case CallSession::State::Connected:
			if (q->getCore()->getCCore()->sip_conf.sdp_200_ack){
				lInfo() << "Initializing local media description according to remote offer in 200Ok";
				// We were waiting for an incoming offer. Now prepare the local media description according to remote offer.
				initializeParamsAccordingToIncomingCallParams();
				makeLocalMediaDescription(op->getRemoteMediaDescription() ? false : true);
				/*
				 * If ICE is enabled, we'll have to do the prepare() step, however since defering the sending of the ACK is complicated and
				 * confusing from a signaling standpoint, ICE we will skip the STUN gathering by not giving enough time
				 * for the gathering step. Only local candidates will be answered in the ACK.
				 */
				if (getStreamsGroup().prepare()){
					lWarning() << "Some gathering is needed for ICE, however since a defered sending of ACK is not supported"
						" the ICE gathering will only contain local candidates.";
				}
				getStreamsGroup().finishPrepare();
				updateLocalMediaDescriptionFromIce(localIsOfferer);
			}
		break;
		default:
		break;
	}

	/* Reset the internal call update flag, so it doesn't risk to be copied and used in further re-INVITEs */
	getParams()->getPrivate()->setInternalCallUpdate(false);
	SalMediaDescription *rmd = op->getRemoteMediaDescription();
	SalMediaDescription *md = op->getFinalMediaDescription();
	if (!md && (prevState == CallSession::State::OutgoingEarlyMedia) && resultDesc) {
		lInfo() << "Using early media SDP since none was received with the 200 OK";
		md = resultDesc;
	}
	if (md && (sal_media_description_empty(md) || linphone_core_incompatible_security(q->getCore()->getCCore(), md)))
		md = nullptr;
	if (md) {
		/* There is a valid SDP in the response, either offer or answer, and we're able to start/update the streams */
		CallSession::State nextState = CallSession::State::Idle;
		string nextStateMsg;
		switch (state) {
			case CallSession::State::Resuming:
			case CallSession::State::Connected:
				if (referer)
					notifyReferState();
				BCTBX_NO_BREAK; /* Intentional no break */
			case CallSession::State::Updating:
			case CallSession::State::UpdatedByRemote:
				if (!sal_media_description_has_dir(localDesc, SalStreamInactive)
					&& (sal_media_description_has_dir(md, SalStreamRecvOnly) || sal_media_description_has_dir(md, SalStreamInactive))) {
					nextState = CallSession::State::PausedByRemote;
					nextStateMsg = "Call paused by remote";
				} else {
					if (!getParams()->getPrivate()->getInConference() && listener)
						listener->onSetCurrentSession(q->getSharedFromThis());
					nextState = CallSession::State::StreamsRunning;
					nextStateMsg = "Streams running";
				}
				break;
			case CallSession::State::EarlyUpdating:
				nextState = prevState;
				nextStateMsg = "Early update accepted";
				break;
			case CallSession::State::Pausing:
				/* When we entered the pausing state, we always reach the paused state whatever the content of the remote SDP is.
				 * Our streams are all send-only (with music), soundcard and camera are never used. */
				nextState = CallSession::State::Paused;
				nextStateMsg = "Call paused";
				if (referPending)
					linphone_task_list_add(&tl, &MediaSessionPrivate::startPendingRefer, q);
				break;
			default:
				lError() << "accepted(): don't know what to do in state [" << Utils::toString(state) << "]";
				break;
		}

		if (nextState == CallSession::State::Idle)
			lError() << "BUG: nextState is not set in accepted(), current state is " << Utils::toString(state);
		else {
			updateRemoteSessionIdAndVer();
			//getIceAgent().updateIceStateInCallStats();
			updateStreams(md, nextState);
			fixCallParams(rmd, false);
			setState(nextState, nextStateMsg);
		}
	} else { /* Invalid or no SDP */
		switch (prevState) {
			/* Send a bye only in case of early states */
			case CallSession::State::OutgoingInit:
			case CallSession::State::OutgoingProgress:
			case CallSession::State::OutgoingRinging:
			case CallSession::State::OutgoingEarlyMedia:
			case CallSession::State::IncomingReceived:
			case CallSession::State::IncomingEarlyMedia:
				lError() << "Incompatible SDP answer received, need to abort the call";
				abort("Incompatible, check codecs or security settings...");
				break;
			/* Otherwise we are able to resume previous state */
			default:
				lError() << "Incompatible SDP answer received";
				switch(state) {
					case CallSession::State::PausedByRemote:
					case CallSession::State::Paused:
					case CallSession::State::StreamsRunning:
						break;
					default:
						lInfo() << "Incompatible SDP answer received, restoring previous state [" << Utils::toString(prevState) << "]";
						setState(prevState, "Incompatible media parameters.");
						break;
				}
				break;
		}
	}
	linphone_task_list_run(&tl);
	linphone_task_list_free(&tl);
}

void MediaSessionPrivate::ackReceived (LinphoneHeaders *headers) {
	CallSessionPrivate::ackReceived(headers);
	if (expectMediaInAck) {
		switch (state) {
			case CallSession::State::StreamsRunning:
			case CallSession::State::PausedByRemote:
				setState(CallSession::State::UpdatedByRemote, "UpdatedByRemote");
				break;
			default:
				break;
		}
		accepted();
	}
	getStreamsGroup().sessionConfirmed(getStreamsGroup().getCurrentOfferAnswerContext());
}

void MediaSessionPrivate::dtmfReceived (char dtmf) {
	L_Q();
	if (listener)
		listener->onDtmfReceived(q->getSharedFromThis(), dtmf);
}

bool MediaSessionPrivate::failure () {
	L_Q();
	const SalErrorInfo *ei = op->getErrorInfo();
	switch (ei->reason) {
		case SalReasonRedirect:
			stopStreams();
			break;
		case SalReasonUnsupportedContent: /* This is for compatibility: linphone sent 415 because of SDP offer answer failure */
		case SalReasonNotAcceptable:
			lInfo() << "Outgoing CallSession [" << q << "] failed with SRTP and/or AVPF enabled";
			if ((state == CallSession::State::OutgoingInit) || (state == CallSession::State::OutgoingProgress)
				|| (state == CallSession::State::OutgoingRinging) /* Push notification case */ || (state == CallSession::State::OutgoingEarlyMedia)) {
				for (int i = 0; i < localDesc->nb_streams; i++) {
					if (!sal_stream_description_enabled(&localDesc->streams[i]))
						continue;
					if (getParams()->getMediaEncryption() == LinphoneMediaEncryptionSRTP) {
						if (getParams()->avpfEnabled()) {
							if (i == 0)
								lInfo() << "Retrying CallSession [" << q << "] with SAVP";
							getParams()->enableAvpf(false);
							restartInvite();
							return true;
						} else if (!linphone_core_is_media_encryption_mandatory(q->getCore()->getCCore())) {
							if (i == 0)
								lInfo() << "Retrying CallSession [" << q << "] with AVP";
							getParams()->setMediaEncryption(LinphoneMediaEncryptionNone);
							memset(localDesc->streams[i].crypto, 0, sizeof(localDesc->streams[i].crypto));
							restartInvite();
							return true;
						}
					} else if (getParams()->avpfEnabled()) {
						if (i == 0)
							lInfo() << "Retrying CallSession [" << q << "] with AVP";
						getParams()->enableAvpf(false);
						restartInvite();
						return true;
					}
				}
			}
			break;
		default:
			break;
	}

	bool stop = CallSessionPrivate::failure();
	if (stop)
		return true;

	if (referer) {
		// Schedule automatic resume of the call. This must be done only after the notifications are completed due to dialog serialization of requests
		linphone_core_queue_task(q->getCore()->getCCore(),
			&MediaSessionPrivate::resumeAfterFailedTransfer, referer.get(),
			"Automatic CallSession resuming after failed transfer");
	}
	q->getCore()->getPrivate()->getToneManager()->stop(q->getSharedFromThis());

	if (ei->reason != SalReasonNone)
		q->getCore()->getPrivate()->getToneManager()->startErrorTone(q->getSharedFromThis(), linphone_reason_from_sal(ei->reason));

	return false;
}

void MediaSessionPrivate::pauseForTransfer () {
	L_Q();
	lInfo() << "Automatically pausing current MediaSession to accept transfer";
	q->pause();
	automaticallyPaused = true;
}

void MediaSessionPrivate::pausedByRemote () {
	L_Q();
	MediaSessionParams newParams(*getParams());
	if (lp_config_get_int(linphone_core_get_config(q->getCore()->getCCore()), "sip", "inactive_video_on_pause", 0))
		newParams.setVideoDirection(LinphoneMediaDirectionInactive);
	acceptUpdate(&newParams, CallSession::State::PausedByRemote, "Call paused by remote");

}

void MediaSessionPrivate::remoteRinging () {
	L_Q();
	/* Set privacy */
	getCurrentParams()->setPrivacy((LinphonePrivacyMask)op->getPrivacy());
	SalMediaDescription *md = op->getFinalMediaDescription();
	if (md) {
		SalMediaDescription *rmd = op->getRemoteMediaDescription();
		/* Initialize the remote call params by invoking linphone_call_get_remote_params(). This is useful as the SDP may not be present in the 200Ok */
		q->getRemoteParams();
		/* Accept early media */

		if (getStreamsGroup().isStarted()){
			OfferAnswerContext ctx;
			ctx.localMediaDescription = localDesc;
			ctx.resultMediaDescription = md;
			ctx.remoteMediaDescription = rmd;
			getStreamsGroup().tryEarlyMediaForking(ctx);
			return;
		}

		setState(CallSession::State::OutgoingEarlyMedia, "Early media");
		q->getCore()->getPrivate()->getToneManager()->stop(q->getSharedFromThis());
		lInfo() << "Doing early media...";
		updateStreams(md, state);

		if ((q->getCurrentParams()->getAudioDirection() == LinphoneMediaDirectionInactive)) {
			q->getCore()->getPrivate()->getToneManager()->startRingbackTone(q->getSharedFromThis());
		}
	} else {
		if (state == CallSession::State::OutgoingEarlyMedia) {
			/* Already doing early media */
			return;
		}

		// Start ringback tone before moving to next state as we need to retrieve the output device of the state we are currently in
		q->getCore()->getPrivate()->getToneManager()->startRingbackTone(q->getSharedFromThis());
		setState(CallSession::State::OutgoingRinging, "Remote ringing");
	}
}

void MediaSessionPrivate::replaceOp (SalCallOp *newOp) {
	CallSessionPrivate::replaceOp(newOp);
	updateStreams(newOp->getFinalMediaDescription(), state);
}

int MediaSessionPrivate::resumeAfterFailedTransfer () {
	L_Q();
	if (automaticallyPaused && (state == CallSession::State::Pausing))
		return BELLE_SIP_CONTINUE; // Was still in pausing state
	if (automaticallyPaused && (state == CallSession::State::Paused)) {
		if (op->isIdle())
			q->resume();
		else {
			lInfo() << "MediaSessionPrivate::resumeAfterFailedTransfer(), op was busy";
			return BELLE_SIP_CONTINUE;
		}
	}
	return BELLE_SIP_STOP;
}

void MediaSessionPrivate::resumed () {
	acceptUpdate(nullptr, CallSession::State::StreamsRunning, "Connected (streams running)");
}

void MediaSessionPrivate::startPendingRefer () {
	L_Q();
	if (listener)
		listener->onCallSessionStartReferred(q->getSharedFromThis());
}

void MediaSessionPrivate::telephoneEventReceived (int event) {
	static char dtmfTab[16] = { '0', '1', '2', '3', '4', '5', '6', '7', '8', '9', '*', '#', 'A', 'B', 'C', 'D' };
	if ((event < 0) || (event > 15)) {
		lWarning() << "Bad dtmf value " << event;
		return;
	}
	dtmfReceived(dtmfTab[event]);
}

void MediaSessionPrivate::terminated () {
	L_Q();
	stopStreams();
	CallSessionPrivate::terminated();
	q->getCore()->getPrivate()->getToneManager()->stop(q->getSharedFromThis());
}

/* This callback is called when an incoming re-INVITE/ SIP UPDATE modifies the session */
void MediaSessionPrivate::updated (bool isUpdate) {
	SalMediaDescription *rmd = op->getRemoteMediaDescription();
	switch (state) {
		case CallSession::State::PausedByRemote:
			if (sal_media_description_has_dir(rmd, SalStreamSendRecv) || sal_media_description_has_dir(rmd, SalStreamRecvOnly)) {
				resumed();
				return;
			}
			break;
		case CallSession::State::StreamsRunning:
		case CallSession::State::Connected:
		case CallSession::State::UpdatedByRemote: /* Can happen on UAC connectivity loss */
			if (sal_media_description_has_dir(rmd, SalStreamSendOnly) || sal_media_description_has_dir(rmd, SalStreamInactive)) {
				pausedByRemote();
				return;
			}
			break;
		default:
			/* The other cases are handled in CallSessionPrivate::updated */
			break;
	}
	CallSessionPrivate::updated(isUpdate);
}



void MediaSessionPrivate::updating(bool isUpdate) {
	L_Q();
	SalMediaDescription *rmd = op->getRemoteMediaDescription();
	fixCallParams(rmd, true);
	if (state != CallSession::State::Paused) {
		/* Refresh the local description, but in paused state, we don't change anything. */
		if (!rmd && lp_config_get_int(linphone_core_get_config(q->getCore()->getCCore()), "sip", "sdp_200_ack_follow_video_policy", 0)) {
			lInfo() << "Applying default policy for offering SDP on CallSession [" << q << "]";
			setParams(new MediaSessionParams());
			// Yes we init parameters as if we were in the case of an outgoing call, because it is a resume with no SDP.
			params->initDefault(q->getCore(), LinphoneCallOutgoing);
		}

		makeLocalMediaDescription(rmd == nullptr);
	}
	if (rmd) {
		SalErrorInfo sei;
		memset(&sei, 0, sizeof(sei));
		expectMediaInAck = false;
		SalMediaDescription *md = op->getFinalMediaDescription();
		if (md && (sal_media_description_empty(md) || linphone_core_incompatible_security(q->getCore()->getCCore(), md))) {
			sal_error_info_set(&sei, SalReasonNotAcceptable, "SIP", 0, nullptr, nullptr);
			op->declineWithErrorInfo(&sei, nullptr);
			sal_error_info_reset(&sei);
			return;
		}
		SalMediaDescription *prevResultDesc = resultDesc;
		if (isUpdate && prevResultDesc && md){
			int diff = sal_media_description_equals(prevResultDesc, md);
			if (diff & (SAL_MEDIA_DESCRIPTION_CRYPTO_POLICY_CHANGED | SAL_MEDIA_DESCRIPTION_STREAMS_CHANGED)) {
				lWarning() << "Cannot accept this update, it is changing parameters that require user approval";
				sal_error_info_set(&sei, SalReasonUnknown, "SIP", 504, "Cannot change the session parameters without prompting the user", nullptr);
				op->declineWithErrorInfo(&sei, nullptr);
				sal_error_info_reset(&sei);
				return;
			}
		}
		updated(isUpdate);
	} else {
		/* Case of a reINVITE or UPDATE without SDP */
		expectMediaInAck = true;
		op->accept(); /* Respond with an offer */
		/* Don't do anything else in this case, wait for the ACK to receive to notify the app */
	}
}

// -----------------------------------------------------------------------------


void MediaSessionPrivate::oglRender () {
#ifdef VIDEO_ENABLED
	if (mainVideoStreamIndex != -1){
		MS2VideoStream * vs = dynamic_cast<MS2VideoStream*>(getStreamsGroup().getStream(mainVideoStreamIndex));
		if (vs) vs->oglRender();
	}
#endif
}

void MediaSessionPrivate::sendVfu () {
	getStreamsGroup().forEach<VideoControlInterface>([](VideoControlInterface *i){ i->sendVfu(); });
}


// -----------------------------------------------------------------------------

bool MediaSessionPrivate::getSpeakerMuted () const {
	AudioControlInterface *i = getStreamsGroup().lookupMainStreamInterface<AudioControlInterface>(SalAudio);
	return i ? !i->speakerEnabled() : false;
}

void MediaSessionPrivate::setSpeakerMuted (bool muted) {
	AudioControlInterface *i = getStreamsGroup().lookupMainStreamInterface<AudioControlInterface>(SalAudio);
	if (i) i->enableSpeaker(!muted);
}

// -----------------------------------------------------------------------------

bool MediaSessionPrivate::getMicrophoneMuted () const {
	AudioControlInterface *i = getStreamsGroup().lookupMainStreamInterface<AudioControlInterface>(SalAudio);
	return i ? !i->micEnabled() : false;
}

void MediaSessionPrivate::setMicrophoneMuted (bool muted) {
	AudioControlInterface *i = getStreamsGroup().lookupMainStreamInterface<AudioControlInterface>(SalAudio);
	if (i) i->enableMic(!muted);
}

// -----------------------------------------------------------------------------

void MediaSessionPrivate::setCurrentParams (MediaSessionParams *msp) {
	if (currentParams)
		delete currentParams;
	currentParams = msp;
}

void MediaSessionPrivate::setParams (MediaSessionParams *msp) {
	if (params)
		delete params;
	params = msp;
}

void MediaSessionPrivate::setRemoteParams (MediaSessionParams *msp) {
	if (remoteParams)
		delete remoteParams;
	remoteParams = msp;
}

Stream *MediaSessionPrivate::getStream(LinphoneStreamType type)const{
	switch (type) {
		case LinphoneStreamTypeAudio:
			return getStreamsGroup().lookupMainStream(SalAudio);
		case LinphoneStreamTypeVideo:
			return getStreamsGroup().lookupMainStream(SalVideo);
		case LinphoneStreamTypeText:
			return getStreamsGroup().lookupMainStream(SalText);
		case LinphoneStreamTypeUnknown:
		break;
	}
	return nullptr;
}

LinphoneCallStats * MediaSessionPrivate::getStats(LinphoneStreamType type) const {
	Stream *s = getStream(type);
	if (s) return s->getStats();
	lError() << "There is no stats for main stream of type " << linphone_stream_type_to_string(type) << " because this stream doesn't exist.";
	return nullptr;
}

// -----------------------------------------------------------------------------


void MediaSessionPrivate::stopStreams () {
	if (getStreamsGroup().isStarted()) getStreamsGroup().stop();
}

// -----------------------------------------------------------------------------

void MediaSessionPrivate::onNetworkReachable (bool sipNetworkReachable, bool mediaNetworkReachable) {
	L_Q();
	if (mediaNetworkReachable) {
		LinphoneConfig *config = linphone_core_get_config(q->getCore()->getCCore());
		if (lp_config_get_int(config, "net", "recreate_sockets_when_network_is_up", 0))
			refreshSockets();
	} else {
		setBroken();
	}
	CallSessionPrivate::onNetworkReachable(sipNetworkReachable, mediaNetworkReachable);
}

// -----------------------------------------------------------------------------

#ifdef TEST_EXT_RENDERER
void MediaSessionPrivate::extRendererCb (void *userData, const MSPicture *local, const MSPicture *remote) {
	lInfo() << "extRendererCb, local buffer=" << local ? local->planes[0] : nullptr
		<< ", remote buffer=" << remote ? remote->planes[0] : nullptr;
}
#endif


int MediaSessionPrivate::sendDtmf (void *data, unsigned int revents) {
	MediaSession *session = reinterpret_cast<MediaSession *>(data);
	return session->getPrivate()->sendDtmf();
}

// -----------------------------------------------------------------------------



// -----------------------------------------------------------------------------

Participant* MediaSessionPrivate::getMe () const {
	if (!me) {
		lWarning() << "Unable to get valid Participant instance";
		throw std::bad_weak_ptr();
	}
	return me;
}

void MediaSessionPrivate::setState (CallSession::State newState, const string &message) {
	L_Q();

	// Take a ref on the session otherwise it might get destroyed during the call to setState
	shared_ptr<CallSession> sessionRef = q->getSharedFromThis();
	if ((newState != state) && (newState != CallSession::State::StreamsRunning))
		q->cancelDtmfs();
	CallSessionPrivate::setState(newState, message);
	if (listener)
		listener->onCallSessionStateChangedForReporting(q->getSharedFromThis());
	SalMediaDescription *rmd = nullptr;
	switch (newState) {
		case CallSession::State::UpdatedByRemote:
			// Handle specifically the case of an incoming ICE-concluded reINVITE
			lInfo() << "Checking for ICE reINVITE";
			rmd = op->getRemoteMediaDescription();
			if (rmd && getIceService().reinviteNeedsDeferedResponse(rmd)) {
				deferUpdate = true;
				deferUpdateInternal = true;
				incomingIceReinvitePending = true;
				lInfo() << "CallSession [" << q << "]: ICE reinvite received, but one or more check-lists are not completed. Response will be sent later, when ICE has completed";
			}
			break;
		default:
			break;
	}
}

// -----------------------------------------------------------------------------


int MediaSessionPrivate::getFirstStreamWithType(const SalMediaDescription *md, SalStreamType type){
	int i;
	for (i = 0; i < md->nb_streams; ++i) {
		if (md->streams[i].type == type) return i;
	}
	return -1;
}

void MediaSessionPrivate::assignStreamsIndexes(bool localIsOfferer){
	if (biggestDesc && freeStreamIndex < biggestDesc->nb_streams) freeStreamIndex = biggestDesc->nb_streams;

	/*Initialize stream indexes from potential incoming offer.*/
	SalMediaDescription *rmd = op ? op->getRemoteMediaDescription() : nullptr;
	if (rmd) assignStreamsIndexesIncoming(rmd);
	
	if (!localIsOfferer) return;

	/*Assign indexes for our streams, if no incoming offer was received, or if new streams are requested.*/
	if (getParams()->audioEnabled() && mainAudioStreamIndex == -1){
		mainAudioStreamIndex = freeStreamIndex++;
	}
	if (getParams()->videoEnabled() && mainVideoStreamIndex == -1){
		mainVideoStreamIndex = freeStreamIndex++;
	}
	if (getParams()->realtimeTextEnabled() && mainTextStreamIndex == -1){
		mainTextStreamIndex = freeStreamIndex++;
	}
	lInfo() << "Stream indexes selected (-1 = unassigned): mainAudioStreamIndex=" << mainAudioStreamIndex <<
		", mainVideoStreamIndex=" << mainVideoStreamIndex << ", mainTextStreamIndex=" << mainTextStreamIndex;
}

void MediaSessionPrivate::assignStreamsIndexesIncoming(const SalMediaDescription *md) {
	if (mainAudioStreamIndex == -1){
		mainAudioStreamIndex = getFirstStreamWithType(md, SalAudio);
	}
	if (mainVideoStreamIndex == -1){
		mainVideoStreamIndex = getFirstStreamWithType(md, SalVideo);
	}
	if (mainTextStreamIndex == -1){
		mainTextStreamIndex = getFirstStreamWithType(md, SalText);
	}
	if (freeStreamIndex < md->nb_streams) freeStreamIndex = md->nb_streams;
}

/*
 * This method needs to be called at each incoming reINVITE, in order to adjust various local parameters to what is being offered by remote:
 * - the stream indexes.
 * - the video enablement parameter according to what is offered and our local policy.
 * Fixing the params to proper values avoid request video by accident during internal call updates, pauses and resumes
 */
void MediaSessionPrivate::fixCallParams (SalMediaDescription *rmd, bool fromOffer) {
	L_Q();
	if (!rmd) return;

	updateBiggestDesc(rmd);
	/* Why disabling implicit_rtcp_fb ? It is a local policy choice actually. It doesn't disturb to propose it again and again
		* even if the other end apparently doesn't support it.
		* The following line of code is causing trouble, while for example making an audio call, then adding video.
		* Due to the 200Ok response of the audio-only offer where no rtcp-fb attribute is present, implicit_rtcp_fb is set to
		* false, which is then preventing it to be eventually used when video is later added to the call.
		* I did the choice of commenting it out.
		*/
	/*params.getPrivate()->enableImplicitRtcpFb(params.getPrivate()->implicitRtcpFbEnabled() & sal_media_description_has_implicit_avpf(rmd));*/
	const MediaSessionParams *rcp = q->getRemoteParams();
	if (rcp) {
		if (!fromOffer){
			/*
			 * This is to avoid to re-propose again some streams that have just been declined.
			 */
			if (getParams()->audioEnabled() && !rcp->audioEnabled()) {
				lInfo() << "CallSession [" << q << "]: disabling audio in our call params because the remote doesn't want it";
				getParams()->enableAudio(false);
			}
			if (getParams()->videoEnabled() && !rcp->videoEnabled()) {
				lInfo() << "CallSession [" << q << "]: disabling video in our call params because the remote doesn't want it";
				getParams()->enableVideo(false);
			}
			if (getParams()->realtimeTextEnabled() && !rcp->realtimeTextEnabled()) {
				lInfo() << "CallSession [" << q << "]: disabling RTT in our call params because the remote doesn't want it";
				getParams()->enableRealtimeText(false);
			}
		}
		// Real Time Text is always by default accepted when proposed.
		if (!getParams()->realtimeTextEnabled() && rcp->realtimeTextEnabled())
			getParams()->enableRealtimeText(true);

		if (rcp->videoEnabled() && q->getCore()->getCCore()->video_policy.automatically_accept && linphone_core_video_enabled(q->getCore()->getCCore()) && !getParams()->videoEnabled()) {
			lInfo() << "CallSession [" << q << "]: re-enabling video in our call params because the remote wants it and the policy allows to automatically accept";
			getParams()->enableVideo(true);
		}

	}
}

void MediaSessionPrivate::initializeParamsAccordingToIncomingCallParams () {
	CallSessionPrivate::initializeParamsAccordingToIncomingCallParams();
	SalMediaDescription *md = op->getRemoteMediaDescription();
	if (md) {
		assignStreamsIndexesIncoming(md);
		/* It is licit to receive an INVITE without SDP, in this case WE choose the media parameters according to policy */
		setCompatibleIncomingCallParams(md);
	}
}

bool MediaSessionPrivate::hasAvpf(SalMediaDescription *md)const{
	/* We consider that AVPF is enabled if at least one of these condition is satisfied:
	 * - all the offered streams have AVPF
	 * - the video stream has AVPF.
	 * In practice, this means for a remote media description that AVPF is supported by the far end.
	 */
	bool hasAvpf = !!sal_media_description_has_avpf(md);
	if (mainVideoStreamIndex != -1 && sal_stream_description_has_avpf(&md->streams[mainVideoStreamIndex])){
		hasAvpf = true;
	}
	return hasAvpf;
}

/**
 * Fix call parameters on incoming call to eg. enable AVPF if the incoming call propose it and it is not enabled locally.
 */
void MediaSessionPrivate::setCompatibleIncomingCallParams (SalMediaDescription *md) {
	L_Q();
	LinphoneCore *lc = q->getCore()->getCCore();
	/* Handle AVPF, SRTP and DTLS */
	
	
	getParams()->enableAvpf(hasAvpf(md));
	if (destProxy)
		getParams()->setAvpfRrInterval(static_cast<uint16_t>(linphone_proxy_config_get_avpf_rr_interval(destProxy) * 1000));
	else
		getParams()->setAvpfRrInterval(static_cast<uint16_t>(linphone_core_get_avpf_rr_interval(lc) * 1000));
	bool_t mandatory = linphone_core_is_media_encryption_mandatory(lc);
	if (sal_media_description_has_zrtp(md) && linphone_core_media_encryption_supported(lc, LinphoneMediaEncryptionZRTP)) {
		if (!mandatory || (mandatory && linphone_core_get_media_encryption(lc) == LinphoneMediaEncryptionZRTP))
			getParams()->setMediaEncryption(LinphoneMediaEncryptionZRTP);
	} else if (sal_media_description_has_dtls(md) && media_stream_dtls_supported()) {
		if (!mandatory || (mandatory && linphone_core_get_media_encryption(lc) == LinphoneMediaEncryptionDTLS))
			getParams()->setMediaEncryption(LinphoneMediaEncryptionDTLS);
	} else if (sal_media_description_has_srtp(md) && ms_srtp_supported()) {
		if (!mandatory || (mandatory && linphone_core_get_media_encryption(lc) == LinphoneMediaEncryptionSRTP))
			getParams()->setMediaEncryption(LinphoneMediaEncryptionSRTP);
	} else if (getParams()->getMediaEncryption() != LinphoneMediaEncryptionZRTP) {
		if (!mandatory || (mandatory && linphone_core_get_media_encryption(lc) == LinphoneMediaEncryptionNone))
			getParams()->setMediaEncryption(LinphoneMediaEncryptionNone);
	}
	if (mainAudioStreamIndex != -1){
		SalStreamDescription *sd = &md->streams[mainAudioStreamIndex];
		const char *rtpAddr = (sd->rtp_addr[0] != '\0') ? sd->rtp_addr : md->addr;
		if (ms_is_multicast(rtpAddr)){
			lInfo() << "Incoming offer has audio multicast, enabling it in local params.";
			getParams()->enableAudioMulticast(true);
		}else getParams()->enableAudioMulticast(false);
	}
	if (mainVideoStreamIndex != -1){
		SalStreamDescription *sd = &md->streams[mainVideoStreamIndex];
		const char *rtpAddr = (sd->rtp_addr[0] != '\0') ? sd->rtp_addr : md->addr;
		if (ms_is_multicast(rtpAddr)){
			lInfo() << "Incoming offer has video multicast, enabling it in local params.";
			getParams()->enableVideoMulticast(true);
		}else getParams()->enableVideoMulticast(false);
	}

	/* In case of nat64, even ipv4 addresses are reachable from v6. Should be enhanced to manage stream by stream connectivity (I.E v6 or v4) */
	/*if (!sal_media_description_has_ipv6(md)){
		lInfo() << "The remote SDP doesn't seem to offer any IPv6 connectivity, so disabling IPv6 for this call";
		af = AF_INET;
	}*/
	fixCallParams(md, true);
}

void MediaSessionPrivate::updateBiggestDesc (SalMediaDescription *md) {
	if (!biggestDesc || (md->nb_streams > biggestDesc->nb_streams)) {
		/* We have been offered and now are ready to proceed, or we added a new stream,
		 * store the media description to remember the mapping of streams within this call. */
		if (biggestDesc) {
			sal_media_description_unref(biggestDesc);
			biggestDesc = nullptr;
		}
		biggestDesc = sal_media_description_ref(md);
	}
}

void MediaSessionPrivate::updateRemoteSessionIdAndVer () {
	SalMediaDescription *desc = op->getRemoteMediaDescription();
	if (desc) {
		remoteSessionId = desc->session_id;
		remoteSessionVer = desc->session_ver;
	}
}

// -----------------------------------------------------------------------------



// -----------------------------------------------------------------------------


unsigned int MediaSessionPrivate::getAudioStartCount () const {
	Stream *s = getStreamsGroup().lookupMainStream(SalAudio);
	return s ? (unsigned int)s->getStartCount() : 0;
}

unsigned int MediaSessionPrivate::getVideoStartCount () const {
	Stream *s = getStreamsGroup().lookupMainStream(SalVideo);
	return s ? (unsigned int)s->getStartCount() : 0;
}

unsigned int MediaSessionPrivate::getTextStartCount () const {
	Stream *s = getStreamsGroup().lookupMainStream(SalText);
	return s ? (unsigned int)s->getStartCount() : 0;
}

// -----------------------------------------------------------------------------

// -----------------------------------------------------------------------------

void MediaSessionPrivate::discoverMtu (const Address &remoteAddr) {
	L_Q();
	if (q->getCore()->getCCore()->net_conf.mtu == 0) {
		/* Attempt to discover mtu */
		int mtu = ms_discover_mtu(remoteAddr.getDomain().c_str());
		if (mtu > 0) {
			ms_factory_set_mtu(q->getCore()->getCCore()->factory, mtu);
			lInfo() << "Discovered mtu is " << mtu << ", RTP payload max size is " << ms_factory_get_payload_max_size(q->getCore()->getCCore()->factory);
		}
	}
}


/**
 * Fill the local ip that routes to the internet according to the destination, or guess it by other special means.
 */
void MediaSessionPrivate::getLocalIp (const Address &remoteAddr) {
	L_Q();
	// Next, sometime, override from config
	const char *ip = linphone_config_get_string(linphone_core_get_config(q->getCore()->getCCore()), "rtp", "bind_address", nullptr);
	if (ip) {
		mediaLocalIp = ip;
		return;
	}

	// If a known proxy was identified for this call, then we may have a chance to take the local ip address
	// from the socket that connects to this proxy
	if (destProxy && destProxy->op) {
		ip = destProxy->op->getLocalAddress(nullptr);
		if (ip) {
			if (strchr(ip, ':') && (af == AF_INET)) {
				// Case where we've decided to use IPv4 in selectOutgoingIpVersion(), but the signaling local ip address is IPv6.
				// We'll use the default media localip
			} else {
				lInfo() << "Found media local-ip from signaling.";
				mediaLocalIp = ip;
				return;
			}
		}
	}

	// In last resort, attempt to find the local ip that routes to destination if given as an IP address,
	// or the default route (dest is empty)
	string dest;
	if (!destProxy) {
		struct addrinfo hints;
		struct addrinfo *res = nullptr;
		string host(remoteAddr.getDomain());
		int err;

		if (host[0] == '[')
			host = host.substr(1, host.size() - 2);
		memset(&hints, 0, sizeof(hints));
		hints.ai_family = AF_UNSPEC;
		hints.ai_socktype = SOCK_DGRAM;
		hints.ai_flags = AI_NUMERICHOST;
		err = getaddrinfo(host.c_str(), nullptr, &hints, &res);
		if (err == 0)
			dest = host; // The remote address host part is real ip address, use it
		if (res)
			freeaddrinfo(res);
	}

	if (mediaLocalIp.empty() || needLocalIpRefresh) {
		char tmp[LINPHONE_IPADDR_SIZE];
		linphone_core_get_local_ip(q->getCore()->getCCore(), af, dest.c_str(), tmp);
		mediaLocalIp.assign(tmp);
		needLocalIpRefresh = false;
		lInfo() << "Media local ip to reach " << (dest.empty() ? "default route" : dest) << " is :" << mediaLocalIp;
	}
}

int MediaSessionPrivate::portFromStreamIndex(int index){
	if (index != -1){
		auto stream = getStreamsGroup().getStream(mainAudioStreamIndex);
		if (stream) return stream->getPortConfig().rtpPort;
	}
	return 0;
}

/*
 * This is the deprecated basic STUN-based IP/port discovery. It is unreliable, we prefer using ICE.
 */
void MediaSessionPrivate::runStunTestsIfNeeded () {
	L_Q();
	if (linphone_nat_policy_stun_enabled(natPolicy) && !(linphone_nat_policy_ice_enabled(natPolicy) || linphone_nat_policy_turn_enabled(natPolicy))) {
		stunClient = makeUnique<StunClient>(q->getCore());
		int audioPort = portFromStreamIndex(mainAudioStreamIndex);
		int videoPort = portFromStreamIndex(mainVideoStreamIndex);
		int textPort = portFromStreamIndex(mainTextStreamIndex);
		int ret = stunClient->run(audioPort, videoPort, textPort);
		if (ret >= 0)
			pingTime = ret;
	}
}

/*
 * Select IP version to use for advertising local addresses of RTP streams, for an incoming call.
 * If the call is received through a know proxy that is IPv6, use IPv6.
 * Otherwise check the remote contact address.
 * If later the resulting media description tells that we have to send IPv4, it won't be a problem because the RTP sockets
 * are dual stack.
 */
void MediaSessionPrivate::selectIncomingIpVersion () {
	L_Q();
	if (linphone_core_ipv6_enabled(q->getCore()->getCCore())) {
		if (destProxy && destProxy->op)
			af = destProxy->op->getAddressFamily();
		else
			af = op->getAddressFamily();
	} else
		af = AF_INET;
}

/*
 * Choose IP version we are going to use for RTP streams IP address advertised in SDP.
 * The algorithm is as follows:
 * - if ipv6 is disabled at the core level, it is always AF_INET
 * - Otherwise, if the call is done through a known proxy config, then use the information obtained during REGISTER
 * - Otherwise if the destination address for the call is an IPv6 address, use IPv6.
 * to know if IPv6 is supported by the server.
**/
void MediaSessionPrivate::selectOutgoingIpVersion () {
	L_Q();
	char ipv4[LINPHONE_IPADDR_SIZE];
	char ipv6[LINPHONE_IPADDR_SIZE];
	bool haveIpv6 = false;
	bool haveIpv4 = false;

	af = AF_UNSPEC;
	if (linphone_core_get_local_ip_for(AF_INET, nullptr, ipv4) == 0)
		haveIpv4 = true;
	if (linphone_core_ipv6_enabled(q->getCore()->getCCore())) {
		const LinphoneAddress *to = linphone_call_log_get_to_address(log);

		if (linphone_core_get_local_ip_for(AF_INET6, nullptr, ipv6) == 0)
			haveIpv6 = true;
		if (destProxy && destProxy->op) {
			// We can determine from the proxy connection whether IPv6 works - this is the most reliable
			af = destProxy->op->getAddressFamily();
		} else if (sal_address_is_ipv6(L_GET_CPP_PTR_FROM_C_OBJECT(to)->getInternalAddress())) {
			af = AF_INET6;
		}

		if (!linphone_config_get_bool(linphone_core_get_config(q->getCore()->getCCore()), "rtp", "prefer_ipv6", TRUE) && haveIpv4) {
			// This is the case where IPv4 is to be prefered if both are available
			af = AF_INET; // We'll use IPv4
			lInfo() << "prefer_ipv6 is set to false, as both IP versions are available we are going to use IPv4";
		}
		if (af == AF_UNSPEC)
			af = haveIpv6 ? AF_INET6 : AF_INET;
	} else {
		af = AF_INET;
	}
	// Fill the media_localip default value since we have it here
	mediaLocalIp = (af == AF_INET6) ? ipv6 : ipv4;
}

// -----------------------------------------------------------------------------

void MediaSessionPrivate::forceStreamsDirAccordingToState (SalMediaDescription *md) {
	L_Q();
	for (int i = 0; i < md->nb_streams; i++) {
		SalStreamDescription *sd = &md->streams[i];
		switch (state) {
			case CallSession::State::Pausing:
			case CallSession::State::Paused:
				if (sd->dir != SalStreamInactive) {
					sd->dir = SalStreamSendOnly;
					if ((sd->type == SalVideo) && lp_config_get_int(linphone_core_get_config(q->getCore()->getCCore()), "sip", "inactive_video_on_pause", 0))
						sd->dir = SalStreamInactive;
				}
				break;
			default:
				break;
		}
		/* Reflect the stream directions in the call params */
		if (i == mainAudioStreamIndex)
			getCurrentParams()->setAudioDirection(MediaSessionParamsPrivate::salStreamDirToMediaDirection(sd->dir));
		else if (i == mainVideoStreamIndex)
			getCurrentParams()->setVideoDirection(MediaSessionParamsPrivate::salStreamDirToMediaDirection(sd->dir));
	}
}

bool MediaSessionPrivate::generateB64CryptoKey (size_t keyLength, char *keyOut, size_t keyOutSize) {
	uint8_t *tmp = (uint8_t *)ms_malloc0(keyLength);
	if (!sal_get_random_bytes(tmp, keyLength)) {
		lError() << "Failed to generate random key";
		ms_free(tmp);
		return false;
	}
	size_t b64Size = b64::b64_encode((const char *)tmp, keyLength, nullptr, 0);
	if (b64Size == 0) {
		lError() << "Failed to get b64 result size";
		ms_free(tmp);
		return false;
	}
	if (b64Size >= keyOutSize) {
		lError() << "Insufficient room for writing base64 SRTP key";
		ms_free(tmp);
		return false;
	}
	b64Size = b64::b64_encode((const char *)tmp, keyLength, keyOut, keyOutSize);
	if (b64Size == 0) {
		lError() << "Failed to b64 encode key";
		ms_free(tmp);
		return false;
	}
	keyOut[b64Size] = '\0';
	ms_free(tmp);
	return true;
}

void MediaSessionPrivate::addStreamToBundle(SalMediaDescription *md, SalStreamDescription *sd, const char *mid){
	SalStreamBundle *bundle;
	if (md->bundles == nullptr){
		bundle = sal_media_description_add_new_bundle(md);
	}else{
		bundle = (SalStreamBundle*) md->bundles->data;
	}
	sal_stream_bundle_add_stream(bundle, sd, mid);
	sd->mid_rtp_ext_header_id = rtpExtHeaderMidNumber;
	/* rtcp-mux must be enabled when bundle mode is proposed.*/
	sd->rtcp_mux = TRUE;
}

/* This function is to authorize the downgrade from avpf to non-avpf, when avpf is enabled locally but the remote
 * offer doesn't offer it consistently for all streams.
 */
SalMediaProto MediaSessionPrivate::getAudioProto(SalMediaDescription *remote_md){
	SalStreamDescription *remote_stream = remote_md ? &remote_md->streams[mainAudioStreamIndex] : nullptr;
	SalMediaProto requested = getParams()->getMediaProto();
	if (remote_stream && !sal_stream_description_has_avpf(remote_stream)) {
		switch(requested){
			case SalProtoRtpAvpf:
				requested = SalProtoRtpAvp;
			break;
			case SalProtoRtpSavpf:
				requested = SalProtoRtpSavp;
			break;
			default:
			break;
		}
		
	}else requested = getAudioProto();
	return requested;
}

SalMediaProto MediaSessionPrivate::getAudioProto(){
	L_Q();
	/*This property is mainly used for testing hybrid case where the SDP offer is made with AVPF only for video stream.*/
	SalMediaProto ret = getParams()->getMediaProto();
	
	if (linphone_config_get_bool(linphone_core_get_config(q->getCore()->getCCore()), "misc", "no_avpf_for_audio", false)){
		lInfo() << "Removing AVPF for audio mline.";
		switch (ret){
			case SalProtoRtpAvpf:
				ret = SalProtoRtpAvp;
			break;
			case SalProtoRtpSavpf:
				ret = SalProtoRtpSavp;
			break;
			default:
			break;
		}
	}
	return ret;
}

void MediaSessionPrivate::makeLocalMediaDescription(bool localIsOfferer) {
	L_Q();
	bool rtcpMux = !!lp_config_get_int(linphone_core_get_config(q->getCore()->getCCore()), "rtp", "rtcp_mux", 0);
	SalMediaDescription *md = sal_media_description_new();
	SalMediaDescription *oldMd = localDesc;

	this->localIsOfferer = localIsOfferer;
	assignStreamsIndexes(localIsOfferer);

	getParams()->getPrivate()->adaptToNetwork(q->getCore()->getCCore(), pingTime);

	string subject = q->getParams()->getSessionName();
	if (!subject.empty()) {
		strncpy(md->name, subject.c_str(), sizeof(md->name));
		md->name[sizeof(md->name) - 1] = '\0';
	}
	md->session_id = (oldMd ? oldMd->session_id : (bctbx_random() & 0xfff));
	md->session_ver = (oldMd ? (oldMd->session_ver + 1) : (bctbx_random() & 0xfff));
	md->nb_streams = (biggestDesc ? biggestDesc->nb_streams : 1);

	md->accept_bundles = getParams()->rtpBundleEnabled() ||
		linphone_config_get_bool(linphone_core_get_config(q->getCore()->getCCore()), "rtp", "accept_bundle", TRUE);

	/* Re-check local ip address each time we make a new offer, because it may change in case of network reconnection */
	{
		LinphoneAddress *address = (direction == LinphoneCallOutgoing ? log->to : log->from);
		getLocalIp(*L_GET_CPP_PTR_FROM_C_OBJECT(address));
	}

	strncpy(md->addr, mediaLocalIp.c_str(), sizeof(md->addr));
	md->addr[sizeof(md->addr) - 1] = '\0';

	LinphoneAddress *addr = nullptr;
	if (destProxy) {
		addr = linphone_address_clone(linphone_proxy_config_get_identity_address(destProxy));
	} else {
		addr = linphone_address_new(linphone_core_get_identity(q->getCore()->getCCore()));
	}
	if (linphone_address_get_username(addr)) {/* Might be null in case of identity without userinfo */
		strncpy(md->username, linphone_address_get_username(addr), sizeof(md->username));
		md->username[sizeof(md->username) - 1] = '\0';
	}
	linphone_address_unref(addr);

	int bandwidth = getParams()->getPrivate()->getDownBandwidth();
	if (bandwidth)
		md->bandwidth = bandwidth;
	else
		md->bandwidth = linphone_core_get_download_bandwidth(q->getCore()->getCCore());

	SalCustomSdpAttribute *customSdpAttributes = getParams()->getPrivate()->getCustomSdpAttributes();
	if (customSdpAttributes)
		md->custom_sdp_attributes = sal_custom_sdp_attribute_clone(customSdpAttributes);


	PayloadTypeHandler pth(q->getCore());

	bctbx_list_t *l = NULL;
	if (mainAudioStreamIndex != -1){
		l = nullptr;
		md->streams[mainAudioStreamIndex].proto = getAudioProto(op ? op->getRemoteMediaDescription() : nullptr);
		md->streams[mainAudioStreamIndex].dir = getParams()->getPrivate()->getSalAudioDirection();
		md->streams[mainAudioStreamIndex].type = SalAudio;
		if (getParams()->audioEnabled() && (l = pth.makeCodecsList(SalAudio, getParams()->getAudioBandwidthLimit(), -1,
		oldMd ? oldMd->streams[mainAudioStreamIndex].already_assigned_payloads : nullptr))) {
			strncpy(md->streams[mainAudioStreamIndex].name, "Audio", sizeof(md->streams[mainAudioStreamIndex].name) - 1);
			md->streams[mainAudioStreamIndex].rtcp_mux = rtcpMux;
			md->streams[mainAudioStreamIndex].rtp_port = SAL_STREAM_DESCRIPTION_PORT_TO_BE_DETERMINED;
			int downPtime = getParams()->getPrivate()->getDownPtime();
			if (downPtime)
				md->streams[mainAudioStreamIndex].ptime = downPtime;
			else
				md->streams[mainAudioStreamIndex].ptime = linphone_core_get_download_ptime(q->getCore()->getCCore());
			md->streams[mainAudioStreamIndex].max_rate = pth.getMaxCodecSampleRate(l);
			md->streams[mainAudioStreamIndex].payloads = l;
			strncpy(md->streams[mainAudioStreamIndex].rtcp_cname, getMe()->getAddress().asString().c_str(), sizeof(md->streams[mainAudioStreamIndex].rtcp_cname));
			if (getParams()->rtpBundleEnabled()) addStreamToBundle(md, &md->streams[mainAudioStreamIndex], "as");

			if (getParams()->audioMulticastEnabled()) {
				md->streams[mainAudioStreamIndex].ttl = linphone_core_get_audio_multicast_ttl(q->getCore()->getCCore());
				md->streams[mainAudioStreamIndex].multicast_role = (direction == LinphoneCallOutgoing) ? SalMulticastSender : SalMulticastReceiver;
			}

		} else {
			lInfo() << "Don't put audio stream on local offer for CallSession [" << q << "]";
			md->streams[mainAudioStreamIndex].dir = SalStreamInactive;
			if(l)
				l = bctbx_list_free_with_data(l, (bctbx_list_free_func)payload_type_destroy);
		}
		customSdpAttributes = getParams()->getPrivate()->getCustomSdpMediaAttributes(LinphoneStreamTypeAudio);
		if (customSdpAttributes)
			md->streams[mainAudioStreamIndex].custom_sdp_attributes = sal_custom_sdp_attribute_clone(customSdpAttributes);
	}
	if (mainVideoStreamIndex != -1){
		l = nullptr;
		md->streams[mainVideoStreamIndex].proto = getParams()->getMediaProto();
		md->streams[mainVideoStreamIndex].dir = getParams()->getPrivate()->getSalVideoDirection();
		md->streams[mainVideoStreamIndex].type = SalVideo;

		if (getParams()->videoEnabled() && (l = pth.makeCodecsList(SalVideo, 0, -1,
			oldMd ? oldMd->streams[mainVideoStreamIndex].already_assigned_payloads : nullptr)) ){
			md->streams[mainVideoStreamIndex].rtcp_mux = rtcpMux;
			md->streams[mainVideoStreamIndex].rtp_port = SAL_STREAM_DESCRIPTION_PORT_TO_BE_DETERMINED;
			strncpy(md->streams[mainVideoStreamIndex].name, "Video", sizeof(md->streams[mainVideoStreamIndex].name) - 1);
			md->streams[mainVideoStreamIndex].payloads = l;
			strncpy(md->streams[mainVideoStreamIndex].rtcp_cname, getMe()->getAddress().asString().c_str(), sizeof(md->streams[mainVideoStreamIndex].rtcp_cname));
			if (getParams()->rtpBundleEnabled()) addStreamToBundle(md, &md->streams[mainVideoStreamIndex], "vs");

			if (getParams()->videoMulticastEnabled()) {
				md->streams[mainVideoStreamIndex].ttl = linphone_core_get_video_multicast_ttl(q->getCore()->getCCore());
				md->streams[mainVideoStreamIndex].multicast_role = (direction == LinphoneCallOutgoing) ? SalMulticastSender : SalMulticastReceiver;
			}
			/* this is a feature for tests only: */
			md->streams[mainVideoStreamIndex].bandwidth = getParams()->getPrivate()->videoDownloadBandwidth;
		} else {
			lInfo() << "Don't put video stream on local offer for CallSession [" << q << "]";
			md->streams[mainVideoStreamIndex].dir = SalStreamInactive;
			if(l)
				l = bctbx_list_free_with_data(l, (bctbx_list_free_func)payload_type_destroy);
		}
		customSdpAttributes = getParams()->getPrivate()->getCustomSdpMediaAttributes(LinphoneStreamTypeVideo);
		if (customSdpAttributes)
			md->streams[mainVideoStreamIndex].custom_sdp_attributes = sal_custom_sdp_attribute_clone(customSdpAttributes);
	}

	if (mainTextStreamIndex != -1){
		l = nullptr;
		md->streams[mainTextStreamIndex].proto = getParams()->getMediaProto();
		md->streams[mainTextStreamIndex].dir = SalStreamSendRecv;
		md->streams[mainTextStreamIndex].type = SalText;
		if (getParams()->realtimeTextEnabled() && (l = pth.makeCodecsList(SalText, 0, -1,
				oldMd ? oldMd->streams[mainTextStreamIndex].already_assigned_payloads : nullptr)) ) {
			md->streams[mainTextStreamIndex].rtcp_mux = rtcpMux;
			md->streams[mainTextStreamIndex].rtp_port = getParams()->realtimeTextEnabled() ? SAL_STREAM_DESCRIPTION_PORT_TO_BE_DETERMINED : 0;
			strncpy(md->streams[mainTextStreamIndex].name, "Text", sizeof(md->streams[mainTextStreamIndex].name) - 1);
			md->streams[mainTextStreamIndex].payloads = l;
			strncpy(md->streams[mainTextStreamIndex].rtcp_cname, getMe()->getAddress().asString().c_str(), sizeof(md->streams[mainTextStreamIndex].rtcp_cname));
			if (getParams()->rtpBundleEnabled()) addStreamToBundle(md, &md->streams[mainTextStreamIndex], "ts");
		} else {
			lInfo() << "Don't put text stream on local offer for CallSession [" << q << "]";
			md->streams[mainTextStreamIndex].dir = SalStreamInactive;
			if(l)
				l = bctbx_list_free_with_data(l, (bctbx_list_free_func)payload_type_destroy);
		}
		customSdpAttributes = getParams()->getPrivate()->getCustomSdpMediaAttributes(LinphoneStreamTypeText);
		if (customSdpAttributes)
			md->streams[mainTextStreamIndex].custom_sdp_attributes = sal_custom_sdp_attribute_clone(customSdpAttributes);
	}

	md->nb_streams = freeStreamIndex;

	setupEncryptionKeys(md);
	setupImEncryptionEngineParameters(md);
	setupRtcpFb(md);
	setupRtcpXr(md);
	if (stunClient)
		stunClient->updateMediaDescription(md);
	localDesc = md;

	OfferAnswerContext ctx;
	ctx.localMediaDescription = localDesc;
	ctx.remoteMediaDescription = localIsOfferer ? nullptr : ( op ? op->getRemoteMediaDescription() : nullptr);
	ctx.localIsOfferer = localIsOfferer;
	/* Now instanciate the streams according to the media description. */
	getStreamsGroup().createStreams(ctx);
	if (mainAudioStreamIndex != -1) getStreamsGroup().setStreamMain((size_t)mainAudioStreamIndex);
	if (mainVideoStreamIndex != -1) getStreamsGroup().setStreamMain((size_t)mainVideoStreamIndex);
	if (mainTextStreamIndex != -1) getStreamsGroup().setStreamMain((size_t)mainTextStreamIndex);
	/* Get the transport addresses filled in to the media description. */
	getStreamsGroup().fillLocalMediaDescription(ctx);

	/* Deactivate unused streams */
	for (int i = md->nb_streams; i < SAL_MEDIA_DESCRIPTION_MAX_STREAMS; i++) {
		if (md->streams[i].rtp_port == 0) {
			md->streams[i].dir = SalStreamInactive;
			if (biggestDesc && (i < biggestDesc->nb_streams)) {
				md->streams[i].proto = biggestDesc->streams[i].proto;
				md->streams[i].type = biggestDesc->streams[i].type;
			}
		}
	}

	updateLocalMediaDescriptionFromIce(localIsOfferer);
	if (oldMd) {
		transferAlreadyAssignedPayloadTypes(oldMd, md);
		localDescChanged = sal_media_description_equals(md, oldMd);
		sal_media_description_unref(oldMd);
		if (getParams()->getPrivate()->getInternalCallUpdate()) {
			/*
			 * An internal call update (ICE reINVITE) is not expected to modify the actual media stream parameters.
			 * However, the localDesc may change between first INVITE and ICE reINVITE, for example if the remote party has declined a video stream.
			 * We use the internalCallUpdate flag to prevent trigger an unnecessary media restart.
			 */
			localDescChanged = 0;
		}
	}
	forceStreamsDirAccordingToState(md);
	if (op) op->setLocalMediaDescription(localDesc);
}

int MediaSessionPrivate::setupEncryptionKey (SalSrtpCryptoAlgo *crypto, MSCryptoSuite suite, unsigned int tag) {
	crypto->tag = tag;
	crypto->algo = suite;
	size_t keylen = 0;
	switch (suite) {
		case MS_AES_128_SHA1_80:
		case MS_AES_128_SHA1_32:
		case MS_AES_128_NO_AUTH:
		case MS_NO_CIPHER_SHA1_80: /* Not sure for this one */
			keylen = 30;
			break;
		case MS_AES_256_SHA1_80:
		case MS_AES_CM_256_SHA1_80:
		case MS_AES_256_SHA1_32:
			keylen = 46;
			break;
		case MS_CRYPTO_SUITE_INVALID:
			break;
	}
	if ((keylen == 0) || !generateB64CryptoKey(keylen, crypto->master_key, SAL_SRTP_KEY_SIZE)) {
		lError() << "Could not generate SRTP key";
		crypto->algo = MS_CRYPTO_SUITE_INVALID;
		return -1;
	}
	return 0;
}

void MediaSessionPrivate::setupRtcpFb (SalMediaDescription *md) {
	L_Q();
	for (int i = 0; i < md->nb_streams; i++) {
		md->streams[i].rtcp_fb.generic_nack_enabled = !!lp_config_get_int(linphone_core_get_config(q->getCore()->getCCore()), "rtp", "rtcp_fb_generic_nack_enabled", 0);
		md->streams[i].rtcp_fb.tmmbr_enabled = !!lp_config_get_int(linphone_core_get_config(q->getCore()->getCCore()), "rtp", "rtcp_fb_tmmbr_enabled", 1);
		md->streams[i].implicit_rtcp_fb = getParams()->getPrivate()->implicitRtcpFbEnabled();
		for (const bctbx_list_t *it = md->streams[i].payloads; it != nullptr; it = bctbx_list_next(it)) {
			OrtpPayloadType *pt = reinterpret_cast<OrtpPayloadType *>(bctbx_list_get_data(it));
			PayloadTypeAvpfParams avpf_params;
			if (!getParams()->avpfEnabled() && !getParams()->getPrivate()->implicitRtcpFbEnabled()) {
				payload_type_unset_flag(pt, PAYLOAD_TYPE_RTCP_FEEDBACK_ENABLED);
				memset(&avpf_params, 0, sizeof(avpf_params));
			} else {
				payload_type_set_flag(pt, PAYLOAD_TYPE_RTCP_FEEDBACK_ENABLED);
				avpf_params = payload_type_get_avpf_params(pt);
				avpf_params.trr_interval = getParams()->getAvpfRrInterval();
			}
			payload_type_set_avpf_params(pt, avpf_params);
		}
	}
}

void MediaSessionPrivate::setupRtcpXr (SalMediaDescription *md) {
	L_Q();
	md->rtcp_xr.enabled = !!lp_config_get_int(linphone_core_get_config(q->getCore()->getCCore()), "rtp", "rtcp_xr_enabled", 1);
	if (md->rtcp_xr.enabled) {
		const char *rcvr_rtt_mode = lp_config_get_string(linphone_core_get_config(q->getCore()->getCCore()), "rtp", "rtcp_xr_rcvr_rtt_mode", "all");
		if (strcasecmp(rcvr_rtt_mode, "all") == 0)
			md->rtcp_xr.rcvr_rtt_mode = OrtpRtcpXrRcvrRttAll;
		else if (strcasecmp(rcvr_rtt_mode, "sender") == 0)
			md->rtcp_xr.rcvr_rtt_mode = OrtpRtcpXrRcvrRttSender;
		else
			md->rtcp_xr.rcvr_rtt_mode = OrtpRtcpXrRcvrRttNone;
		if (md->rtcp_xr.rcvr_rtt_mode != OrtpRtcpXrRcvrRttNone)
			md->rtcp_xr.rcvr_rtt_max_size = lp_config_get_int(linphone_core_get_config(q->getCore()->getCCore()), "rtp", "rtcp_xr_rcvr_rtt_max_size", 10000);
		md->rtcp_xr.stat_summary_enabled = !!lp_config_get_int(linphone_core_get_config(q->getCore()->getCCore()), "rtp", "rtcp_xr_stat_summary_enabled", 1);
		if (md->rtcp_xr.stat_summary_enabled)
			md->rtcp_xr.stat_summary_flags = OrtpRtcpXrStatSummaryLoss | OrtpRtcpXrStatSummaryDup | OrtpRtcpXrStatSummaryJitt | OrtpRtcpXrStatSummaryTTL;
		md->rtcp_xr.voip_metrics_enabled = !!lp_config_get_int(linphone_core_get_config(q->getCore()->getCCore()), "rtp", "rtcp_xr_voip_metrics_enabled", 1);
	}
	for (int i = 0; i < md->nb_streams; i++) {
		memcpy(&md->streams[i].rtcp_xr, &md->rtcp_xr, sizeof(md->streams[i].rtcp_xr));
	}
}


void MediaSessionPrivate::setupImEncryptionEngineParameters (SalMediaDescription *md) {
	L_Q();
	auto encryptionEngine = q->getCore()->getEncryptionEngine();
	if (!encryptionEngine)
		return;

	list<EncryptionParameter> paramList = encryptionEngine->getEncryptionParameters();

	// Loop over IM Encryption Engine parameters and append them to the SDP
	for (const auto &param : paramList) {
		lInfo() << "Appending " << param.first << " parameter to SDP attributes";
		md->custom_sdp_attributes = sal_custom_sdp_attribute_append(md->custom_sdp_attributes, param.first.c_str(), param.second.c_str());
	}
}

void MediaSessionPrivate::setupEncryptionKeys (SalMediaDescription *md) {
	L_Q();
	SalMediaDescription *oldMd = localDesc;
	bool keepSrtpKeys = !!lp_config_get_int(linphone_core_get_config(q->getCore()->getCCore()), "sip", "keep_srtp_keys", 1);
	for (int i = 0; i < md->nb_streams; i++) {
		if (sal_stream_description_has_srtp(&md->streams[i])) {
			if (keepSrtpKeys && oldMd && sal_stream_description_enabled(&oldMd->streams[i]) && sal_stream_description_has_srtp(&oldMd->streams[i])) {
				lInfo() << "Keeping same crypto keys";
				for (int j = 0; j < SAL_CRYPTO_ALGO_MAX; j++) {
					memcpy(&md->streams[i].crypto[j], &oldMd->streams[i].crypto[j], sizeof(SalSrtpCryptoAlgo));
				}
			} else {
				const MSCryptoSuite *suites = linphone_core_get_srtp_crypto_suites(q->getCore()->getCCore());
				for (int j = 0; (suites != nullptr) && (suites[j] != MS_CRYPTO_SUITE_INVALID) && (j < SAL_CRYPTO_ALGO_MAX); j++) {
					setupEncryptionKey(&md->streams[i].crypto[j], suites[j], static_cast<unsigned int>(j) + 1);
				}
			}
		}
	}
}

void MediaSessionPrivate::transferAlreadyAssignedPayloadTypes (SalMediaDescription *oldMd, SalMediaDescription *md) {
	for (int i = 0; i < SAL_MEDIA_DESCRIPTION_MAX_STREAMS; i++) {
		md->streams[i].already_assigned_payloads = oldMd->streams[i].already_assigned_payloads;
		oldMd->streams[i].already_assigned_payloads = nullptr;
	}
}

void MediaSessionPrivate::updateLocalMediaDescriptionFromIce (bool localIsOfferer) {
	OfferAnswerContext ctx;

	ctx.localMediaDescription = localDesc;
	ctx.remoteMediaDescription = op ? op->getRemoteMediaDescription() : nullptr;
	ctx.localIsOfferer = localIsOfferer;
	getStreamsGroup().fillLocalMediaDescription(ctx);
	if (op) op->setLocalMediaDescription(localDesc);
}


void MediaSessionPrivate::performMutualAuthentication(){
	L_Q();

	// Perform mutual authentication if instant messaging encryption is enabled
	auto encryptionEngine = q->getCore()->getEncryptionEngine();
	// Is call direction really relevant ? might be linked to offerer/answerer rather than call direction ?
	Stream *stream = mainAudioStreamIndex != -1 ? getStreamsGroup().getStream(mainAudioStreamIndex) : nullptr;
	MS2AudioStream *ms2a = dynamic_cast<MS2AudioStream*>(stream);
	if (encryptionEngine && ms2a && ms2a->getZrtpContext()) {
		encryptionEngine->mutualAuthentication(
							ms2a->getZrtpContext(),
							op->getLocalMediaDescription(),
							op->getRemoteMediaDescription(),
							q->getDirection()
							);
	}
}


void MediaSessionPrivate::startDtlsOnAllStreams () {
	OfferAnswerContext params;
	params.localMediaDescription = localDesc;
	params.remoteMediaDescription = op->getRemoteMediaDescription();
	params.resultMediaDescription = resultDesc;
	if (params.remoteMediaDescription && params.resultMediaDescription){
		getStreamsGroup().startDtls(params);
	}
}


/*
 * Frees the media resources of the call.
 * This has to be done at the earliest, unlike signaling resources that sometimes need to be kept a bit more longer.
 * It is called by setTerminated() (for termination of calls signaled to the application), or directly by the destructor of the session
 * if it was never notified to the application.
 */
void MediaSessionPrivate::freeResources () {
	getStreamsGroup().finish();
}

/*
 * IceServiceListener implementation
 */
void MediaSessionPrivate::onGatheringFinished(IceService &service){
	L_Q();
	updateLocalMediaDescriptionFromIce(localIsOfferer);
	switch (state) {
		case CallSession::State::IncomingReceived:
		case CallSession::State::IncomingEarlyMedia:
			if (callAcceptanceDefered) startAccept();
			break;
		case CallSession::State::Updating:
			startUpdate();
			break;
		case CallSession::State::UpdatedByRemote:
			startAcceptUpdate(prevState, Utils::toString(prevState));
			break;
		case CallSession::State::OutgoingInit:
			q->startInvite(nullptr, "");
			break;
		case CallSession::State::Idle:
			deferIncomingNotification = false;
			startIncomingNotification();
			break;
		default:
			break;
	}
}

void MediaSessionPrivate::onIceCompleted(IceService &service){
	L_Q();
	/* The ICE session has succeeded, so perform a call update */
	if (!getStreamsGroup().getIceService().hasCompletedCheckList()) return;
	if (getStreamsGroup().getIceService().isControlling() && getParams()->getPrivate()->getUpdateCallWhenIceCompleted()) {
		if (state == CallSession::State::StreamsRunning){
			MediaSessionParams newParams(*getParams());
			newParams.getPrivate()->setInternalCallUpdate(true);
			q->update(&newParams);
		}else{
			lWarning() << "Cannot send reINVITE for ICE during state " << state;
		}
	}
	startDtlsOnAllStreams();
}

void MediaSessionPrivate::onLosingPairsCompleted(IceService &service){
	if (state == CallSession::State::UpdatedByRemote) {
		if (incomingIceReinvitePending){
			lInfo() << "Finished adding losing pairs, ICE re-INVITE can be answered.";
			startAcceptUpdate(prevState, Utils::toString(prevState));
			incomingIceReinvitePending = false;
		}
	}
}

void MediaSessionPrivate::onIceRestartNeeded(IceService & service){
	L_Q();
	getStreamsGroup().getIceService().restartSession(IR_Controlling);
	MediaSessionParams newParams(*getParams());
	q->update(&newParams);
}

void MediaSessionPrivate::tryEarlyMediaForking (SalMediaDescription *md) {
	OfferAnswerContext ctx;
	ctx.localMediaDescription = localDesc;
	ctx.remoteMediaDescription = md;
	ctx.resultMediaDescription = resultDesc;
	lInfo() << "Early media response received from another branch, checking if media can be forked to this new destination";
	getStreamsGroup().tryEarlyMediaForking(ctx);
}

void MediaSessionPrivate::updateStreamFrozenPayloads (SalStreamDescription *resultDesc, SalStreamDescription *localStreamDesc) {
	L_Q();
	for (bctbx_list_t *elem = resultDesc->payloads; elem != nullptr; elem = bctbx_list_next(elem)) {
		OrtpPayloadType *pt = reinterpret_cast<OrtpPayloadType *>(bctbx_list_get_data(elem));
		if (PayloadTypeHandler::isPayloadTypeNumberAvailable(localStreamDesc->already_assigned_payloads, payload_type_get_number(pt), nullptr)) {
			/* New codec, needs to be added to the list */
			localStreamDesc->already_assigned_payloads = bctbx_list_append(localStreamDesc->already_assigned_payloads, payload_type_clone(pt));
			lInfo() << "CallSession[" << q << "] : payload type " << payload_type_get_number(pt) << " " << pt->mime_type << "/" << pt->clock_rate
				<< " fmtp=" << L_C_TO_STRING(pt->recv_fmtp) << " added to frozen list";
		}
	}
}

void MediaSessionPrivate::updateFrozenPayloads (SalMediaDescription *result) {
	for (int i = 0; i < result->nb_streams; i++) {
		updateStreamFrozenPayloads(&result->streams[i], &localDesc->streams[i]);
	}
}

void MediaSessionPrivate::updateStreams (SalMediaDescription *newMd, CallSession::State targetState) {
	L_Q();

	if (state == CallSession::State::Connected || state == CallSession::State::Resuming ||
		(state == CallSession::State::IncomingEarlyMedia && !linphone_core_get_ring_during_incoming_early_media(q->getCore()->getCCore()))) {
		q->getCore()->getPrivate()->getToneManager()->goToCall(q->getSharedFromThis());
	}

	if (!newMd) {
		lError() << "updateStreams() called with null media description";
		return;
	}

	updateBiggestDesc(localDesc);
	sal_media_description_ref(newMd);
	SalMediaDescription *oldMd = resultDesc;
	resultDesc = newMd;

	OfferAnswerContext ctx;
	ctx.localMediaDescription = localDesc;
	ctx.remoteMediaDescription = op->getRemoteMediaDescription();
	ctx.resultMediaDescription = resultDesc;
	getStreamsGroup().render(ctx, targetState);

	if ((state == CallSession::State::Pausing) && pausedByApp && (q->getCore()->getCallCount() == 1)) {
		q->getCore()->getPrivate()->getToneManager()->startNamedTone(q->getSharedFromThis(), LinphoneToneCallOnHold);
	}

	updateFrozenPayloads(newMd);
	upBandwidth = linphone_core_get_upload_bandwidth(q->getCore()->getCCore());

	if (oldMd)
		sal_media_description_unref(oldMd);
}

// -----------------------------------------------------------------------------

bool MediaSessionPrivate::allStreamsAvpfEnabled () const {
	return getStreamsGroup().avpfEnabled();
}

bool MediaSessionPrivate::allStreamsEncrypted () const {
	return getStreamsGroup().allStreamsEncrypted();
}

bool MediaSessionPrivate::atLeastOneStreamStarted () const {
	return getStreamsGroup().isStarted();
}

uint16_t MediaSessionPrivate::getAvpfRrInterval () const {
	return (uint16_t)getStreamsGroup().getAvpfRrInterval();
}

unsigned int MediaSessionPrivate::getNbActiveStreams () const {
	return (unsigned int)getStreamsGroup().getActiveStreamsCount();
}

bool MediaSessionPrivate::isEncryptionMandatory () const {
	L_Q();
	if (getParams()->getMediaEncryption() == LinphoneMediaEncryptionDTLS) {
		lInfo() << "Forced encryption mandatory on CallSession [" << q << "] due to SRTP-DTLS";
		return true;
	}
	return getParams()->mandatoryMediaEncryptionEnabled();
}

void MediaSessionPrivate::propagateEncryptionChanged () {
	L_Q();

	string authToken = getStreamsGroup().getAuthenticationToken();
	bool authTokenVerified = getStreamsGroup().getAuthenticationTokenVerified();
	if (!getStreamsGroup().allStreamsEncrypted()) {
		lInfo() << "Some streams are not encrypted";
		getCurrentParams()->setMediaEncryption(LinphoneMediaEncryptionNone);
		if (listener)
			listener->onEncryptionChanged(q->getSharedFromThis(), false, authToken);
	} else {
		if (!authToken.empty()) {
			/* ZRTP only is using auth_token */
			getCurrentParams()->setMediaEncryption(LinphoneMediaEncryptionZRTP);
			char *peerDeviceId = nullptr;
			auto encryptionEngine = q->getCore()->getEncryptionEngine();
			if (encryptionEngine && authTokenVerified) {
				const SalAddress *remoteAddress = getOp()->getRemoteContactAddress();
				peerDeviceId = sal_address_as_string_uri_only(remoteAddress);
				Stream *stream = mainAudioStreamIndex != -1 ? getStreamsGroup().getStream(mainAudioStreamIndex) : nullptr;
				if (stream){
					MS2Stream *ms2s = dynamic_cast<MS2Stream*>(stream);
					if (ms2s){
						encryptionEngine->authenticationVerified(ms2s->getZrtpContext(), op->getRemoteMediaDescription(), peerDeviceId);
					}else{
						lError() << "Could not dynamic_cast to MS2Stream in propagateEncryptionChanged().";
					}
				}
				ms_free(peerDeviceId);
			}
		} else {
			/* Otherwise it must be DTLS as SDES doesn't go through this function */
			getCurrentParams()->setMediaEncryption(LinphoneMediaEncryptionDTLS);
		}

		lInfo() << "All streams are encrypted, key exchanged using "
			<< ((q->getCurrentParams()->getMediaEncryption() == LinphoneMediaEncryptionZRTP) ? "ZRTP"
				: (q->getCurrentParams()->getMediaEncryption() == LinphoneMediaEncryptionDTLS) ? "DTLS" : "Unknown mechanism");
		if (listener)
			listener->onEncryptionChanged(q->getSharedFromThis(), true, authToken);

		Stream *videoStream = mainVideoStreamIndex != -1 ? getStreamsGroup().getStream(mainVideoStreamIndex) : nullptr;
		if (isEncryptionMandatory() && videoStream && videoStream->getState() == Stream::Running) {
			/* Nothing could have been sent yet so generating key frame */
			VideoControlInterface *vc = dynamic_cast<VideoControlInterface*> (videoStream);
			if (vc) vc->sendVfu();
		}
	}
}

MSWebCam *MediaSessionPrivate::getVideoDevice()const{
#ifdef VIDEO_ENABLED
	MS2VideoStream *vs = getStreamsGroup().lookupMainStreamInterface<MS2VideoStream>(SalVideo);
	if (vs) return vs->getVideoDevice(state);
#endif
	return nullptr;
}

// -----------------------------------------------------------------------------



// -----------------------------------------------------------------------------

void MediaSessionPrivate::lossOfMediaDetected() {
	L_Q();
	if (listener)
		listener->onLossOfMediaDetected(q->getSharedFromThis());
}

// -----------------------------------------------------------------------------

void MediaSessionPrivate::abort (const string &errorMsg) {
	L_Q();
	q->getCore()->getPrivate()->getToneManager()->stop(q->getSharedFromThis());
	stopStreams();
	CallSessionPrivate::abort(errorMsg);
}

void MediaSessionPrivate::handleIncomingReceivedStateInIncomingNotification () {
	L_Q();

	/* Try to be best-effort in giving real local or routable contact address for 100Rel case */
	setContactOp();
	bool proposeEarlyMedia = !!lp_config_get_int(linphone_core_get_config(q->getCore()->getCCore()), "sip", "incoming_calls_early_media", false);
	if (proposeEarlyMedia)
		q->acceptEarlyMedia();
	else
		op->notifyRinging(false);

	acceptOrTerminateReplacedSessionInIncomingNotification();
}


LinphoneStatus MediaSessionPrivate::pause () {
	L_Q();
	if ((state != CallSession::State::StreamsRunning) && (state != CallSession::State::PausedByRemote)) {
		lWarning() << "Cannot pause this MediaSession, it is not active";
		return -1;
	}
	string subject;
	if (sal_media_description_has_dir(resultDesc, SalStreamSendRecv))
		subject = "Call on hold";
	else if (sal_media_description_has_dir(resultDesc, SalStreamRecvOnly))
		subject = "Call on hold for me too";
	else {
		lError() << "No reason to pause this call, it is already paused or inactive";
		return -1;
	}
	broken = false;
	setState(CallSession::State::Pausing, "Pausing call");
	makeLocalMediaDescription(true);
	op->update(subject.c_str(), false);

	if (listener)
		listener->onResetCurrentSession(q->getSharedFromThis());

	stopStreams();
	pausedByApp = false;
	return 0;
}

int MediaSessionPrivate::restartInvite () {
	stopStreams();
	getStreamsGroup().clearStreams();
	makeLocalMediaDescription(true);
	return CallSessionPrivate::restartInvite();
}

void MediaSessionPrivate::setTerminated () {
	L_Q();
	freeResources();
	CallSessionPrivate::setTerminated();
	q->getCore()->soundcardHintCheck();
}

LinphoneStatus MediaSessionPrivate::startAcceptUpdate (CallSession::State nextState, const string &stateInfo) {

	op->accept();
	SalMediaDescription *md = op->getFinalMediaDescription();
	if (md && !sal_media_description_empty(md))
		updateStreams(md, nextState);
	setState(nextState, stateInfo);
	return 0;
}

LinphoneStatus MediaSessionPrivate::startUpdate (const string &subject) {
	L_Q();

	if (q->getCore()->getCCore()->sip_conf.sdp_200_ack)
		op->setLocalMediaDescription(nullptr);
	LinphoneStatus result = CallSessionPrivate::startUpdate(subject);
	if (q->getCore()->getCCore()->sip_conf.sdp_200_ack) {
		// We are NOT offering, set local media description after sending the call so that we are ready to
		// process the remote offer when it will arrive.
		op->setLocalMediaDescription(localDesc);
	}
	return result;
}

void MediaSessionPrivate::terminate () {
	L_Q();
	q->getCore()->getPrivate()->getToneManager()->stop(q->getSharedFromThis());
	stopStreams();
	CallSessionPrivate::terminate();
}

void MediaSessionPrivate::updateCurrentParams () const {
	CallSessionPrivate::updateCurrentParams();


	VideoControlInterface *i = getStreamsGroup().lookupMainStreamInterface<VideoControlInterface>(SalVideo);
	if (i){
		VideoControlInterface::VideoStats st;
		LinphoneVideoDefinition *vdef;

		i->getRecvStats(&st);
		vdef = linphone_video_definition_new((unsigned)st.width, (unsigned)st.height, nullptr);
		getCurrentParams()->getPrivate()->setReceivedVideoDefinition(vdef);
		linphone_video_definition_unref(vdef);
		getCurrentParams()->getPrivate()->setReceivedFps(st.fps);

		i->getSendStats(&st);
		vdef = linphone_video_definition_new((unsigned)st.width, (unsigned)st.height, nullptr);
		getCurrentParams()->getPrivate()->setSentVideoDefinition(vdef);
		linphone_video_definition_unref(vdef);
		getCurrentParams()->getPrivate()->setSentFps(st.fps);

	}else{
		LinphoneVideoDefinition *vdef = linphone_video_definition_new(MS_VIDEO_SIZE_UNKNOWN_W, MS_VIDEO_SIZE_UNKNOWN_H, nullptr);
		getCurrentParams()->getPrivate()->setSentVideoDefinition(vdef);
		getCurrentParams()->getPrivate()->setReceivedVideoDefinition(vdef);
		linphone_video_definition_unref(vdef);
	}

	/* REVISITED
	 * Previous code was buggy.
	 * Relying on the mediastream's state (added by jehan: only) to know the current encryption is unreliable.
	 * For both DTLS and ZRTP it is though necessary.
	 * But for all others the current_params->media_encryption state should reflect both what is agreed by the offer/answer
	 * mechanism and encryption status from media which is much stronger than only result of offer/answer.
	 * Typically there can be inactive streams for which the media layer has no idea of whether they are encrypted or not.
	 */
	string authToken = getStreamsGroup().getAuthenticationToken();
	switch (getParams()->getMediaEncryption()) {
		case LinphoneMediaEncryptionZRTP:
			if (atLeastOneStreamStarted()) {
				if (allStreamsEncrypted() && !authToken.empty())
					getCurrentParams()->setMediaEncryption(LinphoneMediaEncryptionZRTP);
				else {
					/* To avoid too many traces */
					lDebug() << "Encryption was requested to be " << linphone_media_encryption_to_string(getParams()->getMediaEncryption())
						<< ", but isn't effective (allStreamsEncrypted=" << allStreamsEncrypted() << ", auth_token=" << authToken << ")";
					getCurrentParams()->setMediaEncryption(LinphoneMediaEncryptionNone);
				}
			} /* else don't update the state if all streams are shutdown */
			break;
		case LinphoneMediaEncryptionDTLS:
		case LinphoneMediaEncryptionSRTP:
			if (atLeastOneStreamStarted()) {
				if ((getNbActiveStreams() == 0) || allStreamsEncrypted())
					getCurrentParams()->setMediaEncryption(getParams()->getMediaEncryption());
				else {
					/* To avoid to many traces */
					lDebug() << "Encryption was requested to be " << linphone_media_encryption_to_string(getParams()->getMediaEncryption())
						<< ", but isn't effective (allStreamsEncrypted=" << allStreamsEncrypted() << ")";
					getCurrentParams()->setMediaEncryption(LinphoneMediaEncryptionNone);
				}
			} /* else don't update the state if all streams are shutdown */
			break;
		case LinphoneMediaEncryptionNone:
			/* Check if we actually switched to ZRTP */
			if (atLeastOneStreamStarted() && allStreamsEncrypted() && !authToken.empty())
				getCurrentParams()->setMediaEncryption(LinphoneMediaEncryptionZRTP);
			else
				getCurrentParams()->setMediaEncryption(LinphoneMediaEncryptionNone);
			break;
	}
	SalMediaDescription *md = resultDesc;
	
	if (md) {
		getCurrentParams()->enableAvpf(hasAvpf(md));
		if (getCurrentParams()->avpfEnabled())
			getCurrentParams()->setAvpfRrInterval(getAvpfRrInterval());
		else
			getCurrentParams()->setAvpfRrInterval(0);
		if (mainAudioStreamIndex != -1){
			SalStreamDescription *sd = &md->streams[mainAudioStreamIndex];
			getCurrentParams()->setAudioDirection(sd ? MediaSessionParamsPrivate::salStreamDirToMediaDirection(sd->dir) : LinphoneMediaDirectionInactive);
			if (getCurrentParams()->getAudioDirection() != LinphoneMediaDirectionInactive) {
				const char *rtpAddr = (sd->rtp_addr[0] != '\0') ? sd->rtp_addr : md->addr;
				getCurrentParams()->enableAudioMulticast(!!ms_is_multicast(rtpAddr));
			} else
				getCurrentParams()->enableAudioMulticast(false);
			getCurrentParams()->enableAudio(sal_stream_description_enabled(sd));
		}
		if (mainVideoStreamIndex != -1){
			SalStreamDescription *sd = &md->streams[mainVideoStreamIndex];
			getCurrentParams()->getPrivate()->enableImplicitRtcpFb(sd && sal_stream_description_has_implicit_avpf(sd));
			getCurrentParams()->setVideoDirection(sd ? MediaSessionParamsPrivate::salStreamDirToMediaDirection(sd->dir) : LinphoneMediaDirectionInactive);
			if (getCurrentParams()->getVideoDirection() != LinphoneMediaDirectionInactive) {
				const char *rtpAddr = (sd->rtp_addr[0] != '\0') ? sd->rtp_addr : md->addr;
				getCurrentParams()->enableVideoMulticast(!!ms_is_multicast(rtpAddr));
			} else
				getCurrentParams()->enableVideoMulticast(false);
			getCurrentParams()->enableVideo(sal_stream_description_enabled(sd));
		}
		if (mainTextStreamIndex != -1){
			SalStreamDescription *sd = &md->streams[mainTextStreamIndex];
			// Direction and multicast are not supported for real-time text.
			getCurrentParams()->enableRealtimeText(sal_stream_description_enabled(sd));
		}
	}
	getCurrentParams()->getPrivate()->setUpdateCallWhenIceCompleted(getParams()->getPrivate()->getUpdateCallWhenIceCompleted());
}

// -----------------------------------------------------------------------------


void MediaSessionPrivate::startAccept(){
	L_Q();
	/* Give a chance a set card prefered sampling frequency */
	if (localDesc->streams[0].max_rate > 0) {
		lInfo() << "Configuring prefered card sampling rate to [" << localDesc->streams[0].max_rate << "]";
		if (q->getCore()->getCCore()->sound_conf.play_sndcard)
			ms_snd_card_set_preferred_sample_rate(q->getCore()->getCCore()->sound_conf.play_sndcard, localDesc->streams[0].max_rate);
		if (q->getCore()->getCCore()->sound_conf.capt_sndcard)
			ms_snd_card_set_preferred_sample_rate(q->getCore()->getCCore()->sound_conf.capt_sndcard, localDesc->streams[0].max_rate);
	}

	CallSessionPrivate::accept(nullptr);
	if (!getParams()->getPrivate()->getInConference() && listener){
		listener->onSetCurrentSession(q->getSharedFromThis());
	}

	SalMediaDescription *newMd = op->getFinalMediaDescription();
	if (newMd) {
		updateStreams(newMd, CallSession::State::StreamsRunning);
		setState(CallSession::State::StreamsRunning, "Connected (streams running)");
	} else
		expectMediaInAck = true;
	if (callAcceptanceDefered) callAcceptanceDefered = false;
}

void MediaSessionPrivate::accept (const MediaSessionParams *msp, bool wasRinging) {
	if (msp) {
		setParams(new MediaSessionParams(*msp));
	}
	if (msp || localDesc == nullptr) makeLocalMediaDescription(op->getRemoteMediaDescription() ? false : true);

	updateRemoteSessionIdAndVer();


	if (getStreamsGroup().prepare()){
		callAcceptanceDefered = true;
		return; /* Deferred until completion of ICE gathering */
<<<<<<< HEAD
	} else {
		updateLocalMediaDescriptionFromIce(op->getRemoteMediaDescription() == nullptr);
=======
	}else{
		updateLocalMediaDescriptionFromIce();
>>>>>>> a6e1ba15
	}
	startAccept();
}

LinphoneStatus MediaSessionPrivate::acceptUpdate (const CallSessionParams *csp, CallSession::State nextState, const string &stateInfo) {
	L_Q();
	SalMediaDescription *desc = op->getRemoteMediaDescription();

	bool keepSdpVersion = !!lp_config_get_int(
		linphone_core_get_config(q->getCore()->getCCore()),
		"sip",
		"keep_sdp_version",
		(op->getSal()->getSessionTimersExpire() > 0)
	);

	if (keepSdpVersion && (desc->session_id == remoteSessionId) && (desc->session_ver == remoteSessionVer)) {
		/* Remote has sent an INVITE with the same SDP as before, so send a 200 OK with the same SDP as before. */
		lInfo() << "SDP version has not changed, send same SDP as before or sessionTimersExpire=" << op->getSal()->getSessionTimersExpire();
		op->accept();
		setState(nextState, stateInfo);
		return 0;
	}

	if (csp) {
		setParams(new MediaSessionParams(*static_cast<const MediaSessionParams *>(csp)));
	} else {
		if (!op->isOfferer()) {
			/* Reset call params for multicast because this param is only relevant when offering */
			getParams()->enableAudioMulticast(false);
			getParams()->enableVideoMulticast(false);
		}
	}
	if (getParams()->videoEnabled() && !linphone_core_video_enabled(q->getCore()->getCCore())) {
		lWarning() << "Requested video but video support is globally disabled. Refusing video";
		getParams()->enableVideo(false);
	}
	updateRemoteSessionIdAndVer();
	makeLocalMediaDescription(op->getRemoteMediaDescription() ? false : true);

	if (getStreamsGroup().prepare())
		return 0; /* Deferred until completion of ICE gathering */
<<<<<<< HEAD
	updateLocalMediaDescriptionFromIce(op->getRemoteMediaDescription() == nullptr);
=======
	updateLocalMediaDescriptionFromIce();
>>>>>>> a6e1ba15
	startAcceptUpdate(nextState, stateInfo);

	return 0;
}

// -----------------------------------------------------------------------------

void MediaSessionPrivate::refreshSockets () {
	getStreamsGroup().refreshSockets();
}

void MediaSessionPrivate::reinviteToRecoverFromConnectionLoss () {
	L_Q();
	lInfo() << "MediaSession [" << q << "] is going to be updated (reINVITE) in order to recover from lost connectivity";
	getStreamsGroup().getIceService().resetSession();
	q->update(getParams());
}

void MediaSessionPrivate::repairByInviteWithReplaces () {
	if ((state == CallSession::State::IncomingEarlyMedia) || (state == CallSession::State::OutgoingEarlyMedia)) {
		stopStreams();
	}
	CallSessionPrivate::repairByInviteWithReplaces();
}

int MediaSessionPrivate::sendDtmf () {
	L_Q();
	LinphoneCore *lc = q->getCore()->getCCore();
	// By default we send DTMF RFC2833 if we do not have enabled SIP_INFO but we can also send RFC2833 and SIP_INFO
	if (linphone_core_get_use_rfc2833_for_dtmf(lc) || !linphone_core_get_use_info_for_dtmf(lc)) {
		AudioControlInterface *i = getStreamsGroup().lookupMainStreamInterface<AudioControlInterface>(SalAudio);
		// In Band DTMF
		if (i)
			i->sendDtmf(dtmfSequence.front());
		else {
			lError() << "Cannot send RFC2833 DTMF when we are not in communication";
			return FALSE;
		}
	}
	if (linphone_core_get_use_info_for_dtmf(lc)) {
		// Out of Band DTMF (use INFO method)
		op->sendDtmf(dtmfSequence.front());
	}

	dtmfSequence.erase(0, 1);
	// Continue only if the dtmf sequence is not empty
	if (!dtmfSequence.empty())
		return TRUE;
	else {
		q->cancelDtmfs();
		return FALSE;
	}
}

// -----------------------------------------------------------------------------

int MediaSessionPrivate::resumeAfterFailedTransfer (void *userData, unsigned int) {
	MediaSession *session = static_cast<MediaSession *>(userData);
	return session->getPrivate()->resumeAfterFailedTransfer();
}

bool_t MediaSessionPrivate::startPendingRefer (void *userData) {
	MediaSession *session = static_cast<MediaSession *>(userData);
	session->getPrivate()->startPendingRefer();
	return TRUE;
}

void MediaSessionPrivate::stunAuthRequestedCb (const char *realm, const char *nonce, const char **username, const char **password, const char **ha1) {
	L_Q();
	/* Get the username from the nat policy or the proxy config */
	LinphoneProxyConfig *proxy = nullptr;
	if (destProxy)
		proxy = destProxy;
	else
		proxy = linphone_core_get_default_proxy_config(q->getCore()->getCCore());
	if (!proxy)
		return;
	const char * user = nullptr;
	LinphoneNatPolicy *proxyNatPolicy = linphone_proxy_config_get_nat_policy(proxy);
	if (proxyNatPolicy)
		user = linphone_nat_policy_get_stun_server_username(proxyNatPolicy);
	else if (natPolicy)
		user = linphone_nat_policy_get_stun_server_username(natPolicy);
	if (!user) {
		/* If the username has not been found in the nat_policy, take the username from the currently used proxy config */
		const LinphoneAddress *addr = linphone_proxy_config_get_identity_address(proxy);
		if (!addr)
			return;
		user = linphone_address_get_username(addr);
	}
	if (!user)
		return;

	const LinphoneAuthInfo *authInfo = linphone_core_find_auth_info(q->getCore()->getCCore(), realm, user, nullptr);
	if (!authInfo) {
		lWarning() << "No auth info found for STUN auth request";
		return;
	}
	const char *hash = linphone_auth_info_get_ha1(authInfo);
	if (hash)
			*ha1 = hash;
	else
		*password = linphone_auth_info_get_passwd(authInfo);
	*username = user;
}

IceSession *MediaSessionPrivate::getIceSession()const{
	return getIceService().getSession();
}

// =============================================================================

MediaSession::MediaSession (const shared_ptr<Core> &core, Participant* me, const CallSessionParams *params, CallSessionListener *listener)
	: CallSession(*new MediaSessionPrivate, core) {
	L_D();
	d->me = me;
	d->listener = listener;

	if (params)
		d->setParams(new MediaSessionParams(*(reinterpret_cast<const MediaSessionParams *>(params))));
	else
		d->setParams(new MediaSessionParams());
	d->setCurrentParams(new MediaSessionParams());
	d->streamsGroup = makeUnique<StreamsGroup>(*this);
	d->streamsGroup->getIceService().setListener(d);

	lInfo() << "New MediaSession [" << this << "] initialized (LinphoneCore version: " << linphone_core_get_version() << ")";
}

MediaSession::~MediaSession () {
	L_D();
	cancelDtmfs();
	d->freeResources();
	if (d->natPolicy)
		linphone_nat_policy_unref(d->natPolicy);
	if (d->localDesc)
		sal_media_description_unref(d->localDesc);
	if (d->biggestDesc)
		sal_media_description_unref(d->biggestDesc);
	if (d->resultDesc)
		sal_media_description_unref(d->resultDesc);
	if (d->currentOutputAudioDevice)
		d->currentOutputAudioDevice->unref();
}

// -----------------------------------------------------------------------------

void MediaSession::acceptDefault(){
	accept();
}

LinphoneStatus MediaSession::accept (const MediaSessionParams *msp) {
	L_D();
	LinphoneStatus result = d->checkForAcceptation();
	if (result < 0) return result;

	bool wasRinging = false;
	if (d->listener)
		wasRinging = d->listener->onCallSessionAccepted(getSharedFromThis());

	d->accept(msp, wasRinging);
	lInfo() << "CallSession accepted";
	return 0;
}

LinphoneStatus MediaSession::acceptEarlyMedia (const MediaSessionParams *msp) {
	L_D();
	if (d->state != CallSession::State::IncomingReceived) {
		lError() << "Bad state " << Utils::toString(d->state) << " for MediaSession::acceptEarlyMedia()";
		return -1;
	}
	/* Try to be best-effort in giving real local or routable contact address for 100Rel case */
	d->setContactOp();
	/* If parameters are passed, update the media description */
	if (msp) {
		d->setParams(new MediaSessionParams(*msp));
		d->makeLocalMediaDescription(false);
		d->op->setSentCustomHeaders(d->getParams()->getPrivate()->getCustomHeaders());
	}
	d->op->notifyRinging(true);
	d->setState(CallSession::State::IncomingEarlyMedia, "Incoming call early media");
	SalMediaDescription *md = d->op->getFinalMediaDescription();
	if (md)
		d->updateStreams(md, d->state);
	return 0;
}

LinphoneStatus MediaSession::acceptUpdate (const MediaSessionParams *msp) {
	L_D();
	if (d->expectMediaInAck) {
		lError() << "MediaSession::acceptUpdate() is not possible during a late offer incoming reINVITE (INVITE without SDP)";
		return -1;
	}
	return CallSession::acceptUpdate(msp);
}

void MediaSession::cancelDtmfs () {
	L_D();
	if (!d->dtmfTimer)
		return;

	getCore()->getCCore()->sal->cancelTimer(d->dtmfTimer);
	belle_sip_object_unref(d->dtmfTimer);
	d->dtmfTimer = nullptr;
	d->dtmfSequence.clear();
}

void MediaSession::configure (LinphoneCallDir direction, LinphoneProxyConfig *cfg, SalCallOp *op, const Address &from, const Address &to) {
	L_D();
	CallSession::configure (direction, cfg, op, from, to);

	if (d->destProxy)
		d->natPolicy = linphone_proxy_config_get_nat_policy(d->destProxy);
	if (!d->natPolicy)
		d->natPolicy = linphone_core_get_nat_policy(getCore()->getCCore());
	linphone_nat_policy_ref(d->natPolicy);

	if (direction == LinphoneCallOutgoing) {
		d->selectOutgoingIpVersion();
		if (!getCore()->getCCore()->sip_conf.sdp_200_ack){
			/* Do not make a local media description when sending an empty INVITE. */
			d->makeLocalMediaDescription(true);
		}
		d->runStunTestsIfNeeded();
		d->discoverMtu(to);
	} else if (direction == LinphoneCallIncoming) {
		d->selectIncomingIpVersion();
		/* Note that the choice of IP version for streams is later refined by setCompatibleIncomingCallParams() when examining the
		 * remote offer, if any. If the remote offer contains IPv4 addresses, we should propose IPv4 as well. */
		Address cleanedFrom = from;
		cleanedFrom.clean();
		d->setParams(new MediaSessionParams());
		d->params->initDefault(getCore(), LinphoneCallIncoming);
		d->initializeParamsAccordingToIncomingCallParams();
		d->makeLocalMediaDescription(op->getRemoteMediaDescription() ? false : true);
		if (d->natPolicy)
			d->runStunTestsIfNeeded();
		d->discoverMtu(cleanedFrom);
	}
}

LinphoneStatus MediaSession::deferUpdate () {
	L_D();
	if (d->state != CallSession::State::UpdatedByRemote) {
		lError() << "MediaSession::deferUpdate() not done in state CallSession::State::UpdatedByRemote";
		return -1;
	}
	if (d->expectMediaInAck) {
		lError() << "MediaSession::deferUpdate() is not possible during a late offer incoming reINVITE (INVITE without SDP)";
		return -1;
	}
	d->deferUpdate = true;
	return 0;
}

void MediaSession::initiateIncoming () {
	L_D();
	CallSession::initiateIncoming();
	if (d->natPolicy) {
		if (linphone_nat_policy_ice_enabled(d->natPolicy)){

			d->deferIncomingNotification = d->getStreamsGroup().prepare();
			/*
			 * If ICE gathering is done, we can update the local media description immediately.
			 * Otherwise, we'll get the ORTP_EVENT_ICE_GATHERING_FINISHED event later.
			 */
			if (!d->deferIncomingNotification) d->updateLocalMediaDescriptionFromIce(d->localIsOfferer);
		}
	}
}

bool MediaSession::initiateOutgoing () {
	L_D();
	bool defer = CallSession::initiateOutgoing();
	if (linphone_nat_policy_ice_enabled(d->natPolicy)) {
		if (getCore()->getCCore()->sip_conf.sdp_200_ack)
			lWarning() << "ICE is not supported when sending INVITE without SDP";
		else {
			/* Defer the start of the call after the ICE gathering process */
			bool ice_needs_defer = d->getStreamsGroup().prepare();
			if (!ice_needs_defer) {
				/*
				 * If ICE gathering is done, we can update the local media description immediately.
				 * Otherwise, we'll get the ORTP_EVENT_ICE_GATHERING_FINISHED event later.
				 */
				d->updateLocalMediaDescriptionFromIce(d->localIsOfferer);
			}
			defer |= ice_needs_defer;
		}
	}
	return defer;
}

void MediaSession::iterate (time_t currentRealTime, bool oneSecondElapsed) {
	CallSession::iterate(currentRealTime, oneSecondElapsed);
}

LinphoneStatus MediaSession::pause () {
	L_D();
	LinphoneStatus result = d->pause();
	if (result == 0)
		d->pausedByApp = true;
	return result;
}

LinphoneStatus MediaSession::resume () {
	L_D();
	if (d->state != CallSession::State::Paused) {
		lWarning() << "we cannot resume a call that has not been established and paused before";
		return -1;
	}
	if (!d->getParams()->getPrivate()->getInConference()) {
		if (linphone_core_sound_resources_locked(getCore()->getCCore())) {
			lWarning() << "Cannot resume MediaSession " << this << " because another call is locking the sound resources";
			return -1;
		}
		linphone_core_preempt_sound_resources(getCore()->getCCore());
		lInfo() << "Resuming MediaSession " << this;
	}
	d->automaticallyPaused = false;
	d->broken = false;
	/* Stop playing music immediately. If remote side is a conference it
	 * prevents the participants to hear it while the 200OK comes back. */
	Stream *as = d->getStreamsGroup().lookupMainStream(SalAudio);
	if (as) as->stop();
	d->setState(CallSession::State::Resuming,"Resuming");
	d->makeLocalMediaDescription(true);
	sal_media_description_set_dir(d->localDesc, SalStreamSendRecv);
	if (getCore()->getCCore()->sip_conf.sdp_200_ack)
		d->op->setLocalMediaDescription(nullptr);
	string subject = "Call resuming";
	if (d->getParams()->getPrivate()->getInConference() && !getCurrentParams()->getPrivate()->getInConference())
		subject = "Conference";
	if (d->op->update(subject.c_str(), false) != 0)
		return -1;

	if (!d->getParams()->getPrivate()->getInConference() && d->listener)
		d->listener->onSetCurrentSession(getSharedFromThis());
	if (getCore()->getCCore()->sip_conf.sdp_200_ack) {
		/* We are NOT offering, set local media description after sending the call so that we are ready to
		 * process the remote offer when it will arrive. */
		d->op->setLocalMediaDescription(d->localDesc);
	}
	return 0;
}

LinphoneStatus MediaSession::sendDtmf (char dtmf) {
	L_D();
	d->dtmfSequence = dtmf;
	d->sendDtmf();
	return 0;
}

LinphoneStatus MediaSession::sendDtmfs (const std::string &dtmfs) {
	L_D();
	if (d->dtmfTimer) {
		lWarning() << "MediaSession::sendDtmfs(): a DTMF sequence is already in place, canceling DTMF sequence";
		return -2;
	}
	if (!dtmfs.empty()) {
		int delayMs = lp_config_get_int(linphone_core_get_config(getCore()->getCCore()), "net", "dtmf_delay_ms", 200);
		if (delayMs < 0)
			delayMs = 0;
		d->dtmfSequence = dtmfs;
		d->dtmfTimer = getCore()->getCCore()->sal->createTimer(MediaSessionPrivate::sendDtmf, this, static_cast<unsigned int>(delayMs), "DTMF sequence timer");
	}
	return 0;
}

void MediaSession::sendVfuRequest () {
	L_D();
	MediaSessionParams *curParams = getCurrentParams();

	if ((curParams->avpfEnabled() || curParams->getPrivate()->implicitRtcpFbEnabled())) { // || sal_media_description_has_implicit_avpf((const SalMediaDescription *)call->resultdesc)
		lInfo() << "Request Full Intra Request on CallSession [" << this << "]";
		d->getStreamsGroup().forEach<VideoControlInterface>([](VideoControlInterface *i){ i->sendVfuRequest(); });
	} else if (getCore()->getCCore()->sip_conf.vfu_with_info) {
		lInfo() << "Request SIP INFO FIR on CallSession [" << this << "]";
		if (d->state == CallSession::State::StreamsRunning)
			d->op->sendVfuRequest();
	} else
		lInfo() << "vfu request using sip disabled from config [sip,vfu_with_info]";
}

void MediaSession::startIncomingNotification (bool notifyRinging) {
	L_D();

	SalMediaDescription *md = d->op->getFinalMediaDescription();
	if (md) {
		if (sal_media_description_empty(md) || linphone_core_incompatible_security(getCore()->getCCore(), md)) {
			LinphoneErrorInfo *ei = linphone_error_info_new();
			linphone_error_info_set(ei, nullptr, LinphoneReasonNotAcceptable, 488, "Not acceptable here", nullptr);
			if (d->listener)
				d->listener->onCallSessionEarlyFailed(getSharedFromThis(), ei);
			d->op->decline(SalReasonNotAcceptable);
			return;
		}
	}

	CallSession::startIncomingNotification(notifyRinging);
}

int MediaSession::startInvite (const Address *destination, const string &subject, const Content *content) {
	L_D();
	linphone_core_stop_dtmf_stream(getCore()->getCCore());
	if (!getCore()->getCCore()->ringstream && getCore()->getCCore()->sound_conf.play_sndcard && getCore()->getCCore()->sound_conf.capt_sndcard) {
		/* Give a chance to set card prefered sampling frequency */
		if (d->localDesc && d->localDesc->streams[0].max_rate > 0)
			ms_snd_card_set_preferred_sample_rate(getCore()->getCCore()->sound_conf.play_sndcard, d->localDesc->streams[0].max_rate);
		d->getStreamsGroup().prepare();
	}

	d->op->setLocalMediaDescription(d->localDesc);

	int result = CallSession::startInvite(destination, subject, content);
	if (result < 0) {
		if (d->state == CallSession::State::Error)
			d->stopStreams();
		return result;
	}
	return result;
}

void MediaSession::startRecording () {
	L_D();
	if (d->getParams()->getRecordFilePath().empty()) {
		lError() << "MediaSession::startRecording(): no output file specified. Use MediaSessionParams::setRecordFilePath()";
		return;
	}
	AudioControlInterface * i = d->getStreamsGroup().lookupMainStreamInterface<AudioControlInterface>(SalAudio);
	i->startRecording();
}

void MediaSession::stopRecording () {
	L_D();
	AudioControlInterface * i = d->getStreamsGroup().lookupMainStreamInterface<AudioControlInterface>(SalAudio);
	i->stopRecording();
}

bool MediaSession::isRecording () {
	L_D();
	AudioControlInterface * i = d->getStreamsGroup().lookupMainStreamInterface<AudioControlInterface>(SalAudio);
	return i->isRecording();
}

void MediaSession::terminateBecauseOfLostMedia () {
	L_D();
	d->nonOpError = true;
	linphone_error_info_set(d->ei, nullptr, LinphoneReasonIOError, 503, "Media lost", nullptr);
	terminate();
}

LinphoneStatus MediaSession::update (const MediaSessionParams *msp, const string &subject) {
	L_D();
	CallSession::State nextState;
	CallSession::State initialState = d->state;
	LinphoneStatus result = 0;
	if (!d->isUpdateAllowed(nextState))
		return -1;
	if (d->getCurrentParams() == msp)
		lWarning() << "CallSession::update() is given the current params, this is probably not what you intend to do!";
	if (msp) {
		d->broken = false;
		d->setState(nextState, "Updating call");
		d->setParams(new MediaSessionParams(*msp));
		if (!d->getParams()->getPrivate()->getNoUserConsent())
			d->makeLocalMediaDescription(true);

		if (d->getStreamsGroup().prepare()) {
			lInfo() << "Defer CallSession update to gather ICE candidates";
			return 0;
		}
		result = d->startUpdate(subject);
		if (result && (d->state != initialState)) {
			/* Restore initial state */
			d->setState(initialState, "Restore initial state");
		}
	} else if (d->state == CallSession::State::StreamsRunning) {
		const sound_config_t &soundConfig = getCore()->getCCore()->sound_conf;
		const MSSndCard *captureCard = soundConfig.capt_sndcard;
		const MSSndCard *playCard = soundConfig.lsd_card ? soundConfig.lsd_card : soundConfig.play_sndcard;

		MS2AudioStream *as = d->getStreamsGroup().lookupMainStreamInterface<MS2AudioStream>(SalAudio);
		if (as && ((captureCard != as->getCurrentCaptureCard()) || playCard != as->getCurrentPlaybackCard())) {
			//Ideally this should use the same logic as video (See video_stream_change_camera)
			//I.E. reconstruct only ms2 graphs without destroying the streams.
			//For now, we just stop and restart audio stream with new playback/capture card
			as->stop();
			d->updateStreams(d->resultDesc, d->state);
		}else{
			VideoControlInterface *i = d->getStreamsGroup().lookupMainStreamInterface<VideoControlInterface>(SalVideo);
			if (i) i->parametersChanged();
		}
	}
	return result;
}

// -----------------------------------------------------------------------------

void MediaSession::requestNotifyNextVideoFrameDecoded () {
	L_D();
	VideoControlInterface *i = d->getStreamsGroup().lookupMainStreamInterface<VideoControlInterface>(SalVideo);
	if (i) i->requestNotifyNextVideoFrameDecoded();
}


LinphoneStatus MediaSession::takePreviewSnapshot (const string& file) {
	L_D();
	VideoControlInterface *i = d->getStreamsGroup().lookupMainStreamInterface<VideoControlInterface>(SalVideo);
	if (i) return i->takePreviewSnapshot(file);
	return -1;
}

LinphoneStatus MediaSession::takeVideoSnapshot (const string& file) {
	L_D();
	VideoControlInterface *i = d->getStreamsGroup().lookupMainStreamInterface<VideoControlInterface>(SalVideo);
	if (i) return i->takeVideoSnapshot(file);
	return -1;
}

void MediaSession::zoomVideo (float zoomFactor, float *cx, float *cy) {
	zoomVideo(zoomFactor, *cx, *cy);
}

void MediaSession::zoomVideo (float zoomFactor, float cx, float cy) {
	L_D();
	VideoControlInterface *i = d->getStreamsGroup().lookupMainStreamInterface<VideoControlInterface>(SalVideo);
	if (i) i->zoomVideo(zoomFactor, cx, cy);
}

// -----------------------------------------------------------------------------

bool MediaSession::cameraEnabled () const {
	L_D();
	VideoControlInterface *i = d->getStreamsGroup().lookupMainStreamInterface<VideoControlInterface>(SalVideo);
	if (i) return i->cameraEnabled();
	return false;
}

void MediaSession::enableCamera (bool value) {
	L_D();
	VideoControlInterface *i = d->getStreamsGroup().lookupMainStreamInterface<VideoControlInterface>(SalVideo);
	if (i) i->enableCamera(value);
}

bool MediaSession::echoCancellationEnabled () const {
	L_D();
	AudioControlInterface * i = d->getStreamsGroup().lookupMainStreamInterface<AudioControlInterface>(SalAudio);
	return i ? i->echoCancellationEnabled() : false;
}

void MediaSession::enableEchoCancellation (bool value) {
	L_D();
	AudioControlInterface * i = d->getStreamsGroup().lookupMainStreamInterface<AudioControlInterface>(SalAudio);
	if (i) i->enableEchoCancellation(value);
}

bool MediaSession::echoLimiterEnabled () const {
	lWarning() << "MediaSession::echoLimiterEnabled() unimplemented.";
	return false;
}

void MediaSession::enableEchoLimiter (bool value) {
	lWarning() << "MediaSession::enableEchoLimiter() unimplemented.";
}

bool MediaSession::getAllMuted () const {
	L_D();
	return d->getStreamsGroup().isMuted();
}

LinphoneCallStats * MediaSession::getAudioStats () const {
	return getStats(LinphoneStreamTypeAudio);
}

string MediaSession::getAuthenticationToken () const {
	L_D();
	return d->getStreamsGroup().getAuthenticationToken();
}

bool MediaSession::getAuthenticationTokenVerified () const {
	L_D();
	return d->getStreamsGroup().getAuthenticationTokenVerified();
}

float MediaSession::getAverageQuality () const {
	L_D();
	return d->getStreamsGroup().getAverageQuality();
}

MediaSessionParams * MediaSession::getCurrentParams () const {
	L_D();
	d->updateCurrentParams();
	return d->getCurrentParams();
}

float MediaSession::getCurrentQuality () const {
	L_D();
	return d->getStreamsGroup().getCurrentQuality();
}

const MediaSessionParams * MediaSession::getMediaParams () const {
	L_D();
	return d->getParams();
}

RtpTransport * MediaSession::getMetaRtcpTransport (int streamIndex) const {
	L_D();
	MS2Stream *s = dynamic_cast<MS2Stream*>(d->getStreamsGroup().getStream(streamIndex));
	if (!s){
		lError() << "MediaSession::getMetaRtcpTransport(): no stream with index " << streamIndex;
		return nullptr;
	}
	return s->getMetaRtpTransports().second;
}

RtpTransport * MediaSession::getMetaRtpTransport (int streamIndex) const {
	L_D();
	MS2Stream *s = dynamic_cast<MS2Stream*>(d->getStreamsGroup().getStream(streamIndex));
	if (!s){
		lError() << "MediaSession::getMetaRtcpTransport(): no stream with index " << streamIndex;
		return nullptr;
	}
	return s->getMetaRtpTransports().first;
}

float MediaSession::getMicrophoneVolumeGain () const {
	L_D();
	AudioControlInterface *iface = d->getStreamsGroup().lookupMainStreamInterface<AudioControlInterface>(SalAudio);
	if (iface){
		return iface->getMicGain();
	} else {
		lError() << "Could not get record volume: no audio stream";
		return -1.0f;
	}
}

void MediaSession::setMicrophoneVolumeGain (float value) {
	L_D();
	AudioControlInterface *iface = d->getStreamsGroup().lookupMainStreamInterface<AudioControlInterface>(SalAudio);
	if (iface)
		iface->setMicGain(value);
	else
		lError() << "Could not set record volume: no audio stream";
}

float MediaSession::getSpeakerVolumeGain () const {
	L_D();
	AudioControlInterface *iface = d->getStreamsGroup().lookupMainStreamInterface<AudioControlInterface>(SalAudio);
	if (iface)
		return iface->getSpeakerGain();
	else {
		lError() << "Could not get playback volume: no audio stream";
		return -1.0f;
	}
}

void MediaSession::setSpeakerVolumeGain (float value) {
	L_D();
	AudioControlInterface *iface = d->getStreamsGroup().lookupMainStreamInterface<AudioControlInterface>(SalAudio);
	if (iface)
		iface->setSpeakerGain(value);
	else
		lError() << "Could not set playback volume: no audio stream";
}

void * MediaSession::getNativeVideoWindowId () const {
	L_D();
	auto iface = d->getStreamsGroup().lookupMainStreamInterface<VideoControlInterface>(SalVideo);
	if (iface) {
		iface->getNativeWindowId();
	}
	return nullptr;
}

void MediaSession::setNativeVideoWindowId (void *id) {
	L_D();
	auto iface = d->getStreamsGroup().lookupMainStreamInterface<VideoControlInterface>(SalVideo);
	if (iface) {
		iface->setNativeWindowId(id);
	}
}

void MediaSession::setNativePreviewWindowId(void *id){
	L_D();
	auto iface = d->getStreamsGroup().lookupMainStreamInterface<VideoControlInterface>(SalVideo);
	if (iface) {
		iface->setNativePreviewWindowId(id);
	}
}

void * MediaSession::getNativePreviewVideoWindowId () const{
	L_D();
	auto iface = d->getStreamsGroup().lookupMainStreamInterface<VideoControlInterface>(SalVideo);
	if (iface) {
		iface->getNativePreviewWindowId();
	}
	return nullptr;
}

const CallSessionParams * MediaSession::getParams () const {
	L_D();
	return d->params;
}

float MediaSession::getPlayVolume () const {
	L_D();
	AudioControlInterface *iface = d->getStreamsGroup().lookupMainStreamInterface<AudioControlInterface>(SalAudio);
	if (iface) return iface->getPlayVolume();
	return LINPHONE_VOLUME_DB_LOWEST;
}

float MediaSession::getRecordVolume () const {
	L_D();

	if (d->state == CallSession::State::StreamsRunning){
		AudioControlInterface *iface = d->getStreamsGroup().lookupMainStreamInterface<AudioControlInterface>(SalAudio);
		if (iface) return iface->getRecordVolume();
	}
	return LINPHONE_VOLUME_DB_LOWEST;
}

const MediaSessionParams * MediaSession::getRemoteParams () {
	L_D();
	if (d->op){
		SalMediaDescription *md = d->op->getRemoteMediaDescription();
		MediaSessionParams * params = nullptr;
		if (md) {
			SalStreamDescription *sd;
			params = new MediaSessionParams();

			if (d->mainAudioStreamIndex != -1 && d->mainAudioStreamIndex < md->nb_streams){
				sd = &md->streams[d->mainAudioStreamIndex];
				params->enableAudio(sal_stream_description_enabled(sd));
				params->setMediaEncryption(sal_stream_description_has_srtp(sd) ? LinphoneMediaEncryptionSRTP : LinphoneMediaEncryptionNone);
				params->getPrivate()->setCustomSdpMediaAttributes(LinphoneStreamTypeAudio, md->streams[d->mainAudioStreamIndex].custom_sdp_attributes);
			}else params->enableAudio(false);

			if (d->mainVideoStreamIndex != -1 && d->mainVideoStreamIndex < md->nb_streams){
				sd = &md->streams[d->mainVideoStreamIndex];
				params->enableVideo(sal_stream_description_enabled(sd));
				params->setMediaEncryption(sal_stream_description_has_srtp(sd) ? LinphoneMediaEncryptionSRTP : LinphoneMediaEncryptionNone);
				params->getPrivate()->setCustomSdpMediaAttributes(LinphoneStreamTypeVideo, md->streams[d->mainVideoStreamIndex].custom_sdp_attributes);
			}else params->enableVideo(false);

			if (d->mainTextStreamIndex != -1 && d->mainTextStreamIndex < md->nb_streams){
				sd = &md->streams[d->mainTextStreamIndex];
				params->enableRealtimeText(sal_stream_description_enabled(sd));
				params->setMediaEncryption(sal_stream_description_has_srtp(sd) ? LinphoneMediaEncryptionSRTP : LinphoneMediaEncryptionNone);
				params->getPrivate()->setCustomSdpMediaAttributes(LinphoneStreamTypeText, md->streams[d->mainTextStreamIndex].custom_sdp_attributes);
			}else params->enableRealtimeText(false);

			if (!params->videoEnabled()) {
				if ((md->bandwidth > 0) && (md->bandwidth <= linphone_core_get_edge_bw(getCore()->getCCore())))
					params->enableLowBandwidth(true);
			}
			if (md->name[0] != '\0')
				params->setSessionName(md->name);
			params->getPrivate()->setCustomSdpAttributes(md->custom_sdp_attributes);
			params->enableRtpBundle(md->bundles != nullptr);
		}
		const SalCustomHeader *ch = d->op->getRecvCustomHeaders();
		if (ch) {
			if (!params) params = new MediaSessionParams();
			params->getPrivate()->setCustomHeaders(ch);
		}
		const list<Content> &additionnalContents = d->op->getAdditionalRemoteBodies();
		for (auto& content : additionnalContents){
			if (!params) params = new MediaSessionParams();
			params->addCustomContent(content);
		}
		d->setRemoteParams(params);
		return params;
	}
	return nullptr;
}

LinphoneCallStats * MediaSession::getStats (LinphoneStreamType type) const {
	L_D();
	if (type == LinphoneStreamTypeUnknown)
		return nullptr;
	LinphoneCallStats *stats = nullptr;
	LinphoneCallStats *statsCopy = nullptr;
	Stream *s = d->getStream(type);
	if (s && (stats = s->getStats())) {
		statsCopy = (LinphoneCallStats*) belle_sip_object_clone((belle_sip_object_t*)stats);
	}
	return statsCopy;
}

int MediaSession::getStreamCount () const {
	L_D();
	return (int)d->getStreamsGroup().size();
}

MSFormatType MediaSession::getStreamType (int streamIndex) const {
	L_D();
	Stream *s = d->getStreamsGroup().getStream(streamIndex);
	if (s){
		switch(s->getType()){
			case SalAudio:
				return MSAudio;
			case SalVideo:
				return MSVideo;
			case SalText:
				return MSText;
			case SalOther:
			break;
		}
	}
	return MSUnknownMedia;
}

LinphoneCallStats * MediaSession::getTextStats () const {
	return getStats(LinphoneStreamTypeText);
}

LinphoneCallStats * MediaSession::getVideoStats () const {
	return getStats(LinphoneStreamTypeVideo);
}

bool MediaSession::mediaInProgress () const {
	L_D();
	for(auto &stream : d->getStreamsGroup().getStreams()){
		LinphoneCallStats *stats = stream->getStats();
		if (stats && linphone_call_stats_get_ice_state(stats) == LinphoneIceStateInProgress){
			return true;
		}
	}
	return false;
}

void MediaSession::setAudioRoute (LinphoneAudioRoute route) {
	L_D();
	AudioControlInterface *i = d->getStreamsGroup().lookupMainStreamInterface<AudioControlInterface>(SalAudio);
	if (i) i->setRoute(route);
}

void MediaSession::setAuthenticationTokenVerified (bool value) {
	L_D();
	d->getStreamsGroup().setAuthTokenVerified(value);
	if (!value) {
		char *peerDeviceId = nullptr;
		auto encryptionEngine = getCore()->getEncryptionEngine();
		if (encryptionEngine) { //inform lime that zrtp no longuer guaranty the trust
			const SalAddress *remoteAddress = d->getOp()->getRemoteContactAddress();
			peerDeviceId = sal_address_as_string_uri_only(remoteAddress);
			encryptionEngine->authenticationRejected(peerDeviceId);
			ms_free(peerDeviceId);
		}
	}
	d->propagateEncryptionChanged();
}

void MediaSession::setParams (const MediaSessionParams *msp) {
	L_D();

	switch(d->state){
		case CallSession::State::OutgoingInit:
		case CallSession::State::IncomingReceived:
			d->setParams(msp ? new MediaSessionParams(*msp) : nullptr);
			// Update the local media description.
			d->makeLocalMediaDescription(d->state == CallSession::State::OutgoingInit ?
				!getCore()->getCCore()->sip_conf.sdp_200_ack : false);
		break;
		default:
			lError() << "MediaSession::setParams(): Invalid state " << Utils::toString(d->state);
		break;
	}
}

<<<<<<< HEAD
void MediaSession::setInputAudioDevice(AudioDevice *audioDevice) {
	L_D();
	AudioControlInterface *i = d->getStreamsGroup().lookupMainStreamInterface<AudioControlInterface>(SalAudio);
	if (i) i->setInputDevice(audioDevice);
=======
StreamsGroup & MediaSession::getStreamsGroup()const{
	L_D();
	return d->getStreamsGroup();
>>>>>>> a6e1ba15
}

void MediaSession::setOutputAudioDevice(AudioDevice *audioDevice) {
	L_D();
	AudioControlInterface *i = d->getStreamsGroup().lookupMainStreamInterface<AudioControlInterface>(SalAudio);
	d->setCurrentOutputAudioDevice(audioDevice);
	if (i) i->setOutputDevice(audioDevice);
}

StreamsGroup & MediaSession::getStreamsGroup()const{
	L_D();
	return d->getStreamsGroup();
}

AudioDevice* MediaSession::getInputAudioDevice() const {
	L_D();
	AudioControlInterface *i = d->getStreamsGroup().lookupMainStreamInterface<AudioControlInterface>(SalAudio);
	if (i) return i->getInputDevice();
	return nullptr;
}

AudioDevice* MediaSession::getOutputAudioDevice() const {
	L_D();
	AudioControlInterface *i = d->getStreamsGroup().lookupMainStreamInterface<AudioControlInterface>(SalAudio);
	if (i) return i->getOutputDevice();
	return nullptr;
}

LINPHONE_END_NAMESPACE<|MERGE_RESOLUTION|>--- conflicted
+++ resolved
@@ -307,7 +307,6 @@
 	if (lp_config_get_int(linphone_core_get_config(q->getCore()->getCCore()), "sip", "inactive_video_on_pause", 0))
 		newParams.setVideoDirection(LinphoneMediaDirectionInactive);
 	acceptUpdate(&newParams, CallSession::State::PausedByRemote, "Call paused by remote");
-
 }
 
 void MediaSessionPrivate::remoteRinging () {
@@ -1753,10 +1752,8 @@
 	setState(CallSession::State::Pausing, "Pausing call");
 	makeLocalMediaDescription(true);
 	op->update(subject.c_str(), false);
-
 	if (listener)
 		listener->onResetCurrentSession(q->getSharedFromThis());
-
 	stopStreams();
 	pausedByApp = false;
 	return 0;
@@ -1777,7 +1774,6 @@
 }
 
 LinphoneStatus MediaSessionPrivate::startAcceptUpdate (CallSession::State nextState, const string &stateInfo) {
-
 	op->accept();
 	SalMediaDescription *md = op->getFinalMediaDescription();
 	if (md && !sal_media_description_empty(md))
@@ -1879,7 +1875,7 @@
 			break;
 	}
 	SalMediaDescription *md = resultDesc;
-	
+
 	if (md) {
 		getCurrentParams()->enableAvpf(hasAvpf(md));
 		if (getCurrentParams()->avpfEnabled())
@@ -1956,13 +1952,8 @@
 	if (getStreamsGroup().prepare()){
 		callAcceptanceDefered = true;
 		return; /* Deferred until completion of ICE gathering */
-<<<<<<< HEAD
 	} else {
 		updateLocalMediaDescriptionFromIce(op->getRemoteMediaDescription() == nullptr);
-=======
-	}else{
-		updateLocalMediaDescriptionFromIce();
->>>>>>> a6e1ba15
 	}
 	startAccept();
 }
@@ -2004,11 +1995,7 @@
 
 	if (getStreamsGroup().prepare())
 		return 0; /* Deferred until completion of ICE gathering */
-<<<<<<< HEAD
 	updateLocalMediaDescriptionFromIce(op->getRemoteMediaDescription() == nullptr);
-=======
-	updateLocalMediaDescriptionFromIce();
->>>>>>> a6e1ba15
 	startAcceptUpdate(nextState, stateInfo);
 
 	return 0;
@@ -2880,16 +2867,10 @@
 	}
 }
 
-<<<<<<< HEAD
 void MediaSession::setInputAudioDevice(AudioDevice *audioDevice) {
 	L_D();
 	AudioControlInterface *i = d->getStreamsGroup().lookupMainStreamInterface<AudioControlInterface>(SalAudio);
 	if (i) i->setInputDevice(audioDevice);
-=======
-StreamsGroup & MediaSession::getStreamsGroup()const{
-	L_D();
-	return d->getStreamsGroup();
->>>>>>> a6e1ba15
 }
 
 void MediaSession::setOutputAudioDevice(AudioDevice *audioDevice) {
