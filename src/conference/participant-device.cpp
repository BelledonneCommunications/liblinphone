--- conflicted
+++ resolved
@@ -17,10 +17,7 @@
  * Foundation, Inc., 51 Franklin Street, Fifth Floor, Boston, MA 02110-1301, USA.
  */
 
-<<<<<<< HEAD
 #include "chat/encryption/encryption-engine.h"
-=======
->>>>>>> f7a6c72b
 #include "object/object-p.h"
 #include "participant-device.h"
 #include "participant-p.h"
@@ -34,11 +31,8 @@
 
 LINPHONE_BEGIN_NAMESPACE
 
-<<<<<<< HEAD
 class Core;
 
-=======
->>>>>>> f7a6c72b
 class ParticipantDevicePrivate : public ObjectPrivate {
 private:
 	L_DECLARE_PUBLIC(Participant);
