--- conflicted
+++ resolved
@@ -194,11 +194,8 @@
 			        << " (address " << *dAddress << ") which is requesting to join " << *this;
 		}
 		device->setState(deviceState, false);
-<<<<<<< HEAD
-=======
 		// By default send a NOTIFY to inform the other clients that has been added
 		device->setSendAddedNotify(true);
->>>>>>> 4a3375e6
 		return device;
 	} else {
 		lDebug() << "Participant with address " << *remoteAddress << " has already a device with session " << session;
@@ -210,9 +207,6 @@
 	const std::shared_ptr<Address> &remoteAddress = call->getRemoteAddress();
 	auto p = findParticipant(remoteAddress);
 	if (p) {
-<<<<<<< HEAD
-		return (createParticipantDevice(p, call) != nullptr);
-=======
 		auto device = createParticipantDevice(p, call);
 		bool added = (device != nullptr);
 		if (added) {
@@ -240,7 +234,6 @@
 				notifyParticipantDeviceJoiningRequest(creationTime, false, p, device);
 			}
 		}
->>>>>>> 4a3375e6
 	}
 }
 
@@ -335,7 +328,6 @@
 			toAddr = Address::create(op->getTo());
 		}
 	}
-<<<<<<< HEAD
 
 	if (toAddr && toAddr->isValid()) {
 		participant->setPreserveSession(!toAddr->hasUriParam(Conference::ConfIdParameter));
@@ -350,27 +342,9 @@
 		participant->setAdmin(value);
 	}
 
-	createParticipantDevice(participant, call);
-
-=======
-
-	if (toAddr && toAddr->isValid()) {
-		participant->setPreserveSession(!toAddr->hasUriParam(Conference::ConfIdParameter));
-	} else {
-		participant->setPreserveSession(true);
-	}
-
-	// Pass admin information on if it is available in the contact address
-	std::shared_ptr<Address> remoteContactAddress = Address::create(call->getRemoteContact());
-	if (remoteContactAddress->hasParam(Conference::AdminParameter)) {
-		bool value = Utils::stob(remoteContactAddress->getParamValue(Conference::AdminParameter));
-		participant->setAdmin(value);
-	}
-
 	auto device = createParticipantDevice(participant, call);
 	device->setSendAddedNotify(false);
 
->>>>>>> 4a3375e6
 	return participant;
 }
 
@@ -389,10 +363,6 @@
 		lWarning() << "Participant with address " << *remoteAddress << " is already part of " << *this;
 		success = false;
 	}
-<<<<<<< HEAD
-
-=======
->>>>>>> 4a3375e6
 	return success;
 }
 
@@ -410,10 +380,6 @@
 	lInfo() << "Participant with address " << *participantAddress << " has been added to " << *this;
 	time_t creationTime = time(nullptr);
 	notifyParticipantAdded(creationTime, false, participant);
-<<<<<<< HEAD
-
-=======
->>>>>>> 4a3375e6
 	return true;
 }
 
