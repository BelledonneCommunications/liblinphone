--- conflicted
+++ resolved
@@ -42,39 +42,6 @@
 	SalBodyHandler *sbh = sal_body_handler_from_content(cContent);
 
 	list<Content> contents;
-<<<<<<< HEAD
-	for (const belle_sip_list_t *parts = belle_sip_multipart_body_handler_get_parts(mpbh); parts; parts = parts->next) {
-		belle_sip_body_handler_t *part = BELLE_SIP_BODY_HANDLER(parts->data);
-		const belle_sip_list_t *partHeaders = belle_sip_body_handler_get_headers(part);
-		belle_sip_header_content_type_t *partContentType = nullptr;
-		Content content;
-		for (belle_sip_list_t *it = (belle_sip_list_t *)partHeaders; it; it = it->next) {
-			belle_sip_header_t *header = BELLE_SIP_HEADER(it->data);
-			if (strcasecmp("Content-Type", belle_sip_header_get_name(header)) == 0) {
-				partContentType = BELLE_SIP_HEADER_CONTENT_TYPE(header);
-				content.setContentType(ContentType(
-					belle_sip_header_content_type_get_type(partContentType),
-					belle_sip_header_content_type_get_subtype(partContentType)
-				));
-				continue;
-			}
-			// TODO manage all headers
-			if (strcasecmp("Content-Id", belle_sip_header_get_name(header)) == 0) {
-				belle_sip_header_t *partHeaderContentId = BELLE_SIP_HEADER(header);
-				content.addHeader("Content-Id", belle_sip_header_get_unparsed_value(partHeaderContentId));
-				continue;
-			}
-			if (strcasecmp("Content-Description", belle_sip_header_get_name(header)) == 0) {
-				belle_sip_header_t *partHeaderContentDesc = nullptr;
-				partHeaderContentDesc = BELLE_SIP_HEADER(header);
-				content.addHeader("Content-Description", belle_sip_header_get_unparsed_value(partHeaderContentDesc));
-				continue;
-			}
-		}
-
-		content.setBody((const char *)belle_sip_memory_body_handler_get_buffer(BELLE_SIP_MEMORY_BODY_HANDLER(part)));
-		contents.push_back(content);
-=======
 	for (const belle_sip_list_t *parts = sal_body_handler_get_parts(sbh); parts; parts = parts->next) {
 		SalBodyHandler *part = (SalBodyHandler *)parts->data;
 		LinphoneContent *cContent = linphone_content_from_sal_body_handler(part, false);
@@ -83,7 +50,6 @@
 			cppContent->setContentDisposition(content.getContentDisposition());
 		contents.push_back(*cppContent);
 		linphone_content_unref(cContent);
->>>>>>> 89212ecc
 	}
 
 	sal_body_handler_unref(sbh);
@@ -107,19 +73,10 @@
 		belle_sip_multipart_body_handler_add_part(mpbh, BELLE_SIP_BODY_HANDLER(sbh));
 	}
 
-<<<<<<< HEAD
-	char *desc = belle_sip_object_to_string(mpbh);
-	Content content;
-	content.setBody(desc);
-
-	belle_sip_free(desc);
-	belle_sip_object_unref(mpbh);
-=======
 	SalBodyHandler *sbh = (SalBodyHandler *)mpbh;
 	sal_body_handler_set_type(sbh, ContentType::Multipart.getType().c_str());
 	sal_body_handler_set_subtype(sbh, ContentType::Multipart.getSubType().c_str());
 	sal_body_handler_set_content_type_parameter(sbh, "boundary", boundary.c_str());
->>>>>>> 89212ecc
 
 	LinphoneContent *cContent = linphone_content_from_sal_body_handler(sbh);
 	belle_sip_object_unref(mpbh);
