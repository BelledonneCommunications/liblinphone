/*
 * content.cpp
 * Copyright (C) 2010-2018 Belledonne Communications SARL
 *
 * This program is free software; you can redistribute it and/or
 * modify it under the terms of the GNU General Public License
 * as published by the Free Software Foundation; either version 2
 * of the License, or (at your option) any later version.
 *
 * This program is distributed in the hope that it will be useful,
 * but WITHOUT ANY WARRANTY; without even the implied warranty of
 * MERCHANTABILITY or FITNESS FOR A PARTICULAR PURPOSE.  See the
 * GNU General Public License for more details.
 *
 * You should have received a copy of the GNU General Public License
 * along with this program; if not, write to the Free Software
 * Foundation, Inc., 51 Franklin Street, Fifth Floor, Boston, MA 02110-1301, USA.
 */

// TODO: Remove me later.
#include "linphone/core.h"

#include "linphone/utils/algorithm.h"
#include "linphone/utils/utils.h"

#include "content-p.h"
#include "content-type.h"

// =============================================================================

using namespace std;

LINPHONE_BEGIN_NAMESPACE

// -----------------------------------------------------------------------------

Content::Content () : ClonableObject(*new ContentPrivate) {}

Content::Content (const Content &other) : ClonableObject(*new ContentPrivate), AppDataContainer(other) {
	L_D();
	d->body = other.getBody();
	d->contentType = other.getContentType();
	d->contentDisposition = other.getContentDisposition();
	d->contentEncoding = other.getContentEncoding();
	d->headers = other.getHeaders();
}

Content::Content (Content &&other) : ClonableObject(*new ContentPrivate), AppDataContainer(move(other)) {
	L_D();
	ContentPrivate *dOther = other.getPrivate();
	d->body = move(dOther->body);
	d->contentType = move(dOther->contentType);
	d->contentDisposition = move(dOther->contentDisposition);
	d->contentEncoding = move(dOther->contentEncoding);
	d->headers = move(dOther->headers);
}

Content::Content (ContentPrivate &p) : ClonableObject(p) {}

Content::~Content () {
	L_D();
	/*
	 * Fills the body with zeros before releasing since it may contain
	 * private data like cipher keys or decoded messages.
	 */
	d->body.assign(d->body.size(), 0);
}

Content &Content::operator= (const Content &other) {
	L_D();
	if (this != &other) {
		AppDataContainer::operator=(other);
		d->body = other.getBody();
		d->contentType = other.getContentType();
		d->contentDisposition = other.getContentDisposition();
		d->contentEncoding = other.getContentEncoding();
		d->headers = other.getHeaders();
	}
	return *this;
}

Content &Content::operator= (Content &&other) {
	L_D();
	AppDataContainer::operator=(move(other));
	ContentPrivate *dOther = other.getPrivate();
	d->body = move(dOther->body);
	d->contentType = move(dOther->contentType);
	d->contentDisposition = move(dOther->contentDisposition);
	d->contentEncoding = move(dOther->contentEncoding);
	d->headers = move(dOther->headers);
	return *this;
}

bool Content::operator== (const Content &other) const {
	L_D();
	return d->contentType == other.getContentType() &&
		d->body == other.getBody() &&
		d->contentDisposition == other.getContentDisposition() &&
		d->contentEncoding == other.getContentEncoding() &&
		d->headers == other.getHeaders();
}

const ContentType &Content::getContentType () const {
	L_D();
	return d->contentType;
}

void Content::setContentType (const ContentType &contentType) {
	L_D();
	d->contentType = contentType;
}

const ContentDisposition &Content::getContentDisposition () const {
	L_D();
	return d->contentDisposition;
}

void Content::setContentDisposition (const ContentDisposition &contentDisposition) {
	L_D();
	d->contentDisposition = contentDisposition;
}

const string &Content::getContentEncoding () const {
	L_D();
	return d->contentEncoding;
}

void Content::setContentEncoding (const string &contentEncoding) {
	L_D();
	d->contentEncoding = contentEncoding;
}

const vector<char> &Content::getBody () const {
	L_D();
	return d->body;
}

string Content::getBodyAsString () const {
	L_D();
	return Utils::utf8ToLocale(string(d->body.begin(), d->body.end()));
}

string Content::getBodyAsUtf8String () const {
	L_D();
	return string(d->body.begin(), d->body.end());
}

void Content::setBody (const vector<char> &body) {
	L_D();
	d->body = body;
}

void Content::setBody (vector<char> &&body) {
	L_D();
	d->body = move(body);
}

void Content::setBody (const string &body) {
	L_D();
	string toUtf8 = Utils::localeToUtf8(body);
	d->body = vector<char>(toUtf8.cbegin(), toUtf8.cend());
}

void Content::setBody (const void *buffer, size_t size) {
	L_D();
	const char *start = static_cast<const char *>(buffer);
	d->body = vector<char>(start, start + size);
}

void Content::setBodyFromUtf8 (const string &body) {
	L_D();
	d->body = vector<char>(body.cbegin(), body.cend());
}

size_t Content::getSize () const {
	L_D();
	return d->body.size();
}

bool Content::isEmpty () const {
	return getSize() == 0;
}

bool Content::isValid () const {
	L_D();
	return d->contentType.isValid() || (d->contentType.isEmpty() && d->body.empty());
}

bool Content::isFile () const {
	return false;
}

<<<<<<< HEAD
bool Content::isFileTransfer () const {
	return false;
=======
void Content::addHeader (const string &headerName, const string &headerValue) {
	L_D();
	removeHeader(headerName);
	d->headers.push_back(make_pair(headerName, headerValue));
}

const list<pair<string, string>> &Content::getHeaders () const {
	L_D();
	return d->headers;
}

void Content::removeHeader (const string &headerName) {
	L_D();
	auto it = findHeader(headerName);
	if (it != d->headers.cend())
		d->headers.remove(*it);
}

list<pair<string, string>>::const_iterator Content::findHeader (const string &headerName) const {
	L_D();
	return findIf(d->headers, [&headerName](const pair<string, string> &pair) {
		return pair.first == headerName;
	});
}

LinphoneContent *Content::toLinphoneContent () const {
	LinphoneContent *content = linphone_core_create_content(nullptr);
	linphone_content_set_type(content, getContentType().getType().c_str());
	linphone_content_set_subtype(content, getContentType().getSubType().c_str());
	return content;
>>>>>>> dc4f2a15
}

LINPHONE_END_NAMESPACE<|MERGE_RESOLUTION|>--- conflicted
+++ resolved
@@ -190,10 +190,10 @@
 	return false;
 }
 
-<<<<<<< HEAD
 bool Content::isFileTransfer () const {
 	return false;
-=======
+}
+
 void Content::addHeader (const string &headerName, const string &headerValue) {
 	L_D();
 	removeHeader(headerName);
@@ -219,12 +219,4 @@
 	});
 }
 
-LinphoneContent *Content::toLinphoneContent () const {
-	LinphoneContent *content = linphone_core_create_content(nullptr);
-	linphone_content_set_type(content, getContentType().getType().c_str());
-	linphone_content_set_subtype(content, getContentType().getSubType().c_str());
-	return content;
->>>>>>> dc4f2a15
-}
-
 LINPHONE_END_NAMESPACE