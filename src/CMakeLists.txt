--- conflicted
+++ resolved
@@ -419,11 +419,7 @@
 			FRAMEWORK TRUE
 			MACOSX_FRAMEWORK_IDENTIFIER org.linphone.linphone
 			MACOSX_FRAMEWORK_INFO_PLIST Info.plist.in
-<<<<<<< HEAD
-			RESOURCE "../share/cpim_grammar"
-=======
 			RESOURCE ${LINPHONE_RESOURCES}
->>>>>>> 2857b8fc
 		)
 	endif()
 	if(BELCARD_FOUND)
