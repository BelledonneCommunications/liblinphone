--- conflicted
+++ resolved
@@ -20,14 +20,11 @@
 #ifndef _L_SAL_MESSAGE_OP_INTERFACE_H_
 #define _L_SAL_MESSAGE_OP_INTERFACE_H_
 
-<<<<<<< HEAD
 #include "sal/op.h"
-=======
 #include <ctime>
 
 #include "content/content.h"
 #include "content/content-type.h"
->>>>>>> 89212ecc
 
 LINPHONE_BEGIN_NAMESPACE
 
@@ -35,13 +32,6 @@
 public:
 	virtual ~SalMessageOpInterface() = default;
 
-<<<<<<< HEAD
-	virtual int send_message(const Content &content) = 0;
-	virtual int reply(SalReason reason) = 0;
-
-protected:
-	void prepare_message_request(belle_sip_request_t *req, const Content &content);
-=======
 	virtual int sendMessage (const Content &content) = 0;
 	virtual int reply (SalReason reason) = 0;
 
@@ -80,7 +70,6 @@
 		}
 	}
 
->>>>>>> 89212ecc
 };
 
 LINPHONE_END_NAMESPACE
