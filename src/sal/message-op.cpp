--- conflicted
+++ resolved
@@ -77,24 +77,6 @@
 	mType=Type::Message;
 }
 
-<<<<<<< HEAD
-void SalMessageOpInterface::prepare_message_request(belle_sip_request_t *req, const Content &content) {
-	time_t curtime = ms_time(NULL);
-	belle_sip_message_add_header(BELLE_SIP_MESSAGE(req),BELLE_SIP_HEADER(belle_sip_header_date_create_from_time(&curtime)));
-	if (content.isValid()) {
-		SalOp::set_custom_body(BELLE_SIP_MESSAGE(req), content);
-	}
-}
-
-int SalMessageOp::send_message(const Content &content) {
-	fill_cbs();
-	this->dir = Dir::Outgoing;
-	belle_sip_request_t *req = build_request("MESSAGE");
-	if (!req)
-		return -1;
-	prepare_message_request(req, content);
-	return send_request(req);
-=======
 int SalMessageOp::sendMessage (const Content &content) {
 	   fillCallbacks();
 	mDir = Dir::Outgoing;
@@ -103,7 +85,6 @@
 		return -1;
 	prepareMessageRequest(req, content);
 	return sendRequest(req);
->>>>>>> 89212ecc
 }
 
 LINPHONE_END_NAMESPACE