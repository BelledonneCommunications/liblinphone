--- conflicted
+++ resolved
@@ -64,13 +64,8 @@
 	void setSdpHandling (SalOpSDPHandling handling);
 
 	// Implementation of SalMessageOpInterface
-<<<<<<< HEAD
-	int send_message(const Content &content) override;
-	int reply(SalReason reason) override {return SalOp::reply_message(reason);}
-=======
 	int sendMessage (const Content &content) override;
 	int reply (SalReason reason) override { return SalOp::replyMessage(reason); }
->>>>>>> 89212ecc
 
 private:
 	virtual void fillCallbacks () override;
@@ -105,18 +100,10 @@
 	static std::vector<char> marshalMediaDescription (belle_sdp_session_description_t *sessionDesc, belle_sip_error_code &error);
 
 	// belle_sip_message handlers
-<<<<<<< HEAD
-	static int set_sdp(belle_sip_message_t *msg,belle_sdp_session_description_t* session_desc);
-	static int set_sdp_from_desc(belle_sip_message_t *msg, const SalMediaDescription *desc);
-	static void process_io_error_cb(void *user_ctx, const belle_sip_io_error_event_t *event);
-	static Content extract_body(belle_sip_message_t *message);
-=======
-	static int setCustomBody (belle_sip_message_t *message, const Content &body);
 	static int setSdp (belle_sip_message_t *message, belle_sdp_session_description_t *sessionDesc);
 	static int setSdpFromDesc (belle_sip_message_t *message, const SalMediaDescription *desc);
 	static void processIoErrorCb (void *userCtx, const belle_sip_io_error_event_t *event);
 	static Content extractBody (belle_sip_message_t *message);
->>>>>>> 89212ecc
 
 	// Callbacks
 	static int vfuRetryCb (void *userCtx, unsigned int events);
