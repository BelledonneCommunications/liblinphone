--- conflicted
+++ resolved
@@ -29,13 +29,8 @@
 public:
 	SalMessageOp (Sal *sal) : SalOp(sal) {}
 
-<<<<<<< HEAD
-	int send_message(const Content &content) override;
-	int reply(SalReason reason) override {return SalOp::reply_message(reason);}
-=======
 	int sendMessage (const Content &content) override;
 	int reply (SalReason reason) override { return SalOp::replyMessage(reason); }
->>>>>>> 89212ecc
 
 private:
 	virtual void fillCallbacks () override;
