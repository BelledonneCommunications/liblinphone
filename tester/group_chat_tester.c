/*
 * Copyright (c) 2010-2019 Belledonne Communications SARL.
 *
 * This file is part of Liblinphone.
 *
 * This program is free software: you can redistribute it and/or modify
 * it under the terms of the GNU General Public License as published by
 * the Free Software Foundation, either version 3 of the License, or
 * (at your option) any later version.
 *
 * This program is distributed in the hope that it will be useful,
 * but WITHOUT ANY WARRANTY; without even the implied warranty of
 * MERCHANTABILITY or FITNESS FOR A PARTICULAR PURPOSE.  See the
 * GNU General Public License for more details.
 *
 * You should have received a copy of the GNU General Public License
 * along with this program. If not, see <http://www.gnu.org/licenses/>.
 */

#include "linphone/core.h"
#include "linphone/api/c-types.h"
#include "linphone/api/c-chat-room-params.h"
#include "tester_utils.h"
#include "linphone/wrapper_utils.h"
#include "liblinphone_tester.h"
#include "bctoolbox/crypto.h"

#if __clang__ || ((__GNUC__ == 4 && __GNUC_MINOR__ >= 6) || __GNUC__ > 4)
#pragma GCC diagnostic push
#endif
#ifdef _MSC_VER
#pragma warning(disable : 4996)
#endif

const char * sFactoryUri = "sip:conference-factory@conf.example.org";

static void chat_room_is_composing_received (LinphoneChatRoom *cr, const LinphoneAddress *remoteAddr, bool_t isComposing) {
	LinphoneCore *core = linphone_chat_room_get_core(cr);
	LinphoneCoreManager *manager = (LinphoneCoreManager *)linphone_core_get_user_data(core);
	if (isComposing)
		manager->stat.number_of_LinphoneIsComposingActiveReceived++;
	else
		manager->stat.number_of_LinphoneIsComposingIdleReceived++;
}

static void undecryptable_message_received (LinphoneChatRoom *room, LinphoneChatMessage *msg) {
	get_stats(linphone_chat_room_get_core(room))->number_of_LinphoneMessageUndecryptable++;
}

static void chat_room_participant_added (LinphoneChatRoom *cr, const LinphoneEventLog *event_log) {
	LinphoneCore *core = linphone_chat_room_get_core(cr);
	LinphoneCoreManager *manager = (LinphoneCoreManager *)linphone_core_get_user_data(core);
	manager->stat.number_of_participants_added++;
}

static void chat_room_participant_admin_status_changed (LinphoneChatRoom *cr, const LinphoneEventLog *event_log) {
	LinphoneCore *core = linphone_chat_room_get_core(cr);
	LinphoneCoreManager *manager = (LinphoneCoreManager *)linphone_core_get_user_data(core);
	manager->stat.number_of_participant_admin_statuses_changed++;
}

static void chat_room_participant_removed (LinphoneChatRoom *cr, const LinphoneEventLog *event_log) {
	LinphoneCore *core = linphone_chat_room_get_core(cr);
	LinphoneCoreManager *manager = (LinphoneCoreManager *)linphone_core_get_user_data(core);
	manager->stat.number_of_participants_removed++;
}

static void chat_room_participant_device_added (LinphoneChatRoom *cr, const LinphoneEventLog *event_log) {
	LinphoneCore *core = linphone_chat_room_get_core(cr);
	LinphoneCoreManager *manager = (LinphoneCoreManager *)linphone_core_get_user_data(core);
	manager->stat.number_of_participant_devices_added++;
}

static void chat_room_participant_device_removed (LinphoneChatRoom *cr, const LinphoneEventLog *event_log) {
	LinphoneCore *core = linphone_chat_room_get_core(cr);
	LinphoneCoreManager *manager = (LinphoneCoreManager *)linphone_core_get_user_data(core);
	manager->stat.number_of_participant_devices_removed++;
}


static void chat_room_state_changed (LinphoneChatRoom *cr, LinphoneChatRoomState newState) {
	LinphoneCore *core = linphone_chat_room_get_core(cr);
	LinphoneCoreManager *manager = (LinphoneCoreManager *)linphone_core_get_user_data(core);
	const LinphoneAddress *addr = linphone_chat_room_get_conference_address(cr);

	if (addr) {
		char *addr_str = linphone_address_as_string(addr);
		ms_message("ChatRoom [%s] state changed: %d", addr_str, newState);
		bctbx_free(addr_str);
	}
	switch (newState) {
		case LinphoneChatRoomStateNone:
			break;
		case LinphoneChatRoomStateInstantiated:
			manager->stat.number_of_LinphoneConferenceStateInstantiated++;
			break;
		case LinphoneChatRoomStateCreationPending:
			manager->stat.number_of_LinphoneConferenceStateCreationPending++;
			break;
		case LinphoneChatRoomStateCreated:
			manager->stat.number_of_LinphoneConferenceStateCreated++;
			break;
		case LinphoneChatRoomStateCreationFailed:
			manager->stat.number_of_LinphoneConferenceStateCreationFailed++;
			break;
		case LinphoneChatRoomStateTerminationPending:
			manager->stat.number_of_LinphoneConferenceStateTerminationPending++;
			break;
		case LinphoneChatRoomStateTerminated:
			manager->stat.number_of_LinphoneConferenceStateTerminated++;
			break;
		case LinphoneChatRoomStateTerminationFailed:
			manager->stat.number_of_LinphoneConferenceStateTerminationFailed++;
			break;
		case LinphoneChatRoomStateDeleted:
			manager->stat.number_of_LinphoneConferenceStateDeleted++;
			break;
		default:
			ms_error("Invalid ChatRoom state for Chatroom [%s] EndOfEnum is used ONLY as a guard", linphone_address_as_string(addr));
			break;
	}
}

static void chat_room_security_event (LinphoneChatRoom *cr, const LinphoneEventLog *event_log) {
	LinphoneCore *core = linphone_chat_room_get_core(cr);
	LinphoneCoreManager *manager = (LinphoneCoreManager *)linphone_core_get_user_data(core);

	switch (linphone_event_log_get_security_event_type(event_log)) {
		case LinphoneSecurityEventTypeNone:
			break;
		case LinphoneSecurityEventTypeSecurityLevelDowngraded:
			manager->stat.number_of_SecurityLevelDowngraded++;
			break;
		case LinphoneSecurityEventTypeParticipantMaxDeviceCountExceeded:
			manager->stat.number_of_ParticipantMaxDeviceCountExceeded++;
			break;
		case LinphoneSecurityEventTypeEncryptionIdentityKeyChanged:
			manager->stat.number_of_EncryptionIdentityKeyChanged++;
			break;
		case LinphoneSecurityEventTypeManInTheMiddleDetected:
			manager->stat.number_of_ManInTheMiddleDetected++;
			break;
	}
}

static void chat_room_subject_changed (LinphoneChatRoom *cr, const LinphoneEventLog *event_log) {
	LinphoneCore *core = linphone_chat_room_get_core(cr);
	LinphoneCoreManager *manager = (LinphoneCoreManager *)linphone_core_get_user_data(core);
	manager->stat.number_of_subject_changed++;
}

static void chat_room_conference_joined (LinphoneChatRoom *cr, const LinphoneEventLog *event_log) {
	LinphoneCore *core = linphone_chat_room_get_core(cr);
	LinphoneCoreManager *manager = (LinphoneCoreManager *)linphone_core_get_user_data(core);
	manager->stat.number_of_LinphoneChatRoomConferenceJoined++;
}

static void chat_room_message_ephemeral_started (LinphoneChatRoom *cr, const LinphoneEventLog *event_log) {
	LinphoneCore *core = linphone_chat_room_get_core(cr);
	LinphoneCoreManager *manager = (LinphoneCoreManager *)linphone_core_get_user_data(core);
	manager->stat.number_of_LinphoneChatRoomEphemeralTimerStarted++;
}

static void chat_room_message_ephemeral_deleted (LinphoneChatRoom *cr, const LinphoneEventLog *event_log) {
	LinphoneCore *core = linphone_chat_room_get_core(cr);
	LinphoneCoreManager *manager = (LinphoneCoreManager *)linphone_core_get_user_data(core);
	manager->stat.number_of_LinphoneChatRoomEphemeralDeleted++;
}

void core_chat_room_state_changed (LinphoneCore *core, LinphoneChatRoom *cr, LinphoneChatRoomState state) {
	if (state == LinphoneChatRoomStateInstantiated) {
		LinphoneChatRoomCbs *cbs = linphone_factory_create_chat_room_cbs(linphone_factory_get());
		linphone_chat_room_cbs_set_is_composing_received(cbs, chat_room_is_composing_received);
		linphone_chat_room_cbs_set_participant_added(cbs, chat_room_participant_added);
		linphone_chat_room_cbs_set_participant_admin_status_changed(cbs, chat_room_participant_admin_status_changed);
		linphone_chat_room_cbs_set_participant_removed(cbs, chat_room_participant_removed);
		linphone_chat_room_cbs_set_state_changed(cbs, chat_room_state_changed);
		linphone_chat_room_cbs_set_security_event(cbs, chat_room_security_event);
		linphone_chat_room_cbs_set_subject_changed(cbs, chat_room_subject_changed);
		linphone_chat_room_cbs_set_participant_device_added(cbs, chat_room_participant_device_added);
		linphone_chat_room_cbs_set_participant_device_removed(cbs, chat_room_participant_device_removed);
		linphone_chat_room_cbs_set_undecryptable_message_received(cbs, undecryptable_message_received);
		linphone_chat_room_cbs_set_conference_joined(cbs, chat_room_conference_joined);
		linphone_chat_room_cbs_set_ephemeral_message_timer_started(cbs, chat_room_message_ephemeral_started);
		linphone_chat_room_cbs_set_ephemeral_message_deleted(cbs, chat_room_message_ephemeral_deleted);

		linphone_chat_room_add_callbacks(cr, cbs);
		linphone_chat_room_cbs_unref(cbs);
	}
}

void core_chat_room_subject_changed (LinphoneCore *core, LinphoneChatRoom *cr) {
	LinphoneCoreManager *manager = (LinphoneCoreManager *)linphone_core_get_user_data(core);
	manager->stat.number_of_core_chat_room_subject_changed++;
}

void configure_core_for_conference (LinphoneCore *core, const char* username, const LinphoneAddress *factoryAddr, bool_t server) {
	const char *identity = linphone_core_get_identity(core);
	LinphoneAddress *addr = linphone_address_new(identity);
	linphone_address_set_username(addr, (username) ? username : linphone_address_get_username(addr));// What's the point if !username?
	char *newIdentity = linphone_address_as_string_uri_only(addr);
	linphone_address_unref(addr);
	linphone_core_set_primary_contact(core, newIdentity);
	bctbx_free(newIdentity);
	linphone_core_enable_conference_server(core, server);
	char *factoryUri = linphone_address_as_string(factoryAddr);
	LinphoneProxyConfig *proxy = linphone_core_get_default_proxy_config(core);
	linphone_proxy_config_set_conference_factory_uri(proxy, factoryUri);
	bctbx_free(factoryUri);
}

void _configure_core_for_conference (LinphoneCoreManager *lcm, LinphoneAddress *factoryAddr) {
	configure_core_for_conference(lcm->lc, NULL, factoryAddr, FALSE);
}

void configure_core_for_callbacks(LinphoneCoreManager *lcm, LinphoneCoreCbs *cbs) {
	// Remove is-composing callback from the core, we use our own on the chat room
	linphone_core_cbs_set_is_composing_received(lcm->cbs, NULL);
	linphone_core_add_callbacks(lcm->lc, cbs);
	linphone_core_set_user_data(lcm->lc, lcm);
}

void _start_core(LinphoneCoreManager *lcm) {
	linphone_core_manager_start(lcm, TRUE);
}

LinphoneChatMessage *_send_message_ephemeral(LinphoneChatRoom *chatRoom, const char *message, bool_t isEphemeral) {
	LinphoneChatMessage *msg = linphone_chat_room_create_message_from_utf8(chatRoom, message);
	LinphoneChatMessageCbs *msgCbs = linphone_chat_message_get_callbacks(msg);
	linphone_chat_message_cbs_set_msg_state_changed(msgCbs, liblinphone_tester_chat_message_msg_state_changed);
	if (isEphemeral) {
		linphone_chat_message_cbs_set_ephemeral_message_timer_started(msgCbs, liblinphone_tester_chat_message_ephemeral_timer_started);
		linphone_chat_message_cbs_set_ephemeral_message_deleted(msgCbs, liblinphone_tester_chat_message_ephemeral_deleted);
	}
	linphone_chat_message_send(msg);
	return msg;
}

LinphoneChatMessage *_send_message(LinphoneChatRoom *chatRoom, const char *message) {
	return _send_message_ephemeral(chatRoom, message, FALSE);
}

static void fill_content_buffer(LinphoneContent *content, const char *sendFilePath) {
	FILE *file_to_send = NULL;
	size_t file_size;

	file_to_send = fopen(sendFilePath, "rb");
	BC_ASSERT_PTR_NOT_NULL(file_to_send);

	fseek(file_to_send, 0, SEEK_END);
	file_size = ftell(file_to_send);
	fseek(file_to_send, 0, SEEK_SET);

	uint8_t *buf = ms_malloc(file_size);
	size_t read = fread(buf, sizeof(uint8_t), file_size, file_to_send);

	BC_ASSERT_EQUAL((int)read, (int)file_size, int, "%d");
	linphone_content_set_buffer(content, buf, file_size);
	linphone_content_set_size(content, file_size); /*total size to be transfered*/
	fclose(file_to_send);
}

void _send_file_plus_text(LinphoneChatRoom* cr, const char *sendFilepath, const char *sendFilepath2, const char *text, bool_t use_buffer) {
	LinphoneChatMessage *msg;

	LinphoneChatMessageCbs *cbs;
	LinphoneContent *content = linphone_core_create_content(linphone_chat_room_get_core(cr));
	belle_sip_object_set_name(BELLE_SIP_OBJECT(content), "sintel trailer content");
	linphone_content_set_type(content,"video");
	linphone_content_set_subtype(content,"mkv");
	linphone_content_set_name(content,"sintel_trailer_opus_h264.mkv");
	if (use_buffer) {
		fill_content_buffer(content, sendFilepath);
	} else {
		linphone_content_set_file_path(content, sendFilepath);
	}

	msg = linphone_chat_room_create_empty_message(cr);
	linphone_chat_message_add_file_content(msg, content);
	linphone_content_unref(content);

	if (text)
		linphone_chat_message_add_utf8_text_content(msg, text);

	if (sendFilepath2) {
		LinphoneContent *content2 = linphone_core_create_content(linphone_chat_room_get_core(cr));
		belle_sip_object_set_name(BELLE_SIP_OBJECT(content2), "ahbahouaismaisbon content");
		linphone_content_set_type(content2,"audio");
		linphone_content_set_subtype(content2,"wav");
		linphone_content_set_name(content2,"ahbahouaismaisbon.wav");
		if (use_buffer) {
			fill_content_buffer(content2, sendFilepath2);
		} else {
			linphone_content_set_file_path(content2, sendFilepath2);
		}
		linphone_chat_message_add_file_content(msg, content2);
		linphone_content_unref(content2);
	}

	cbs = linphone_factory_create_chat_message_cbs(linphone_factory_get());
	linphone_chat_message_cbs_set_file_transfer_send_chunk(cbs, tester_file_transfer_send_2);
	linphone_chat_message_cbs_set_msg_state_changed(cbs, liblinphone_tester_chat_message_msg_state_changed);
	linphone_chat_message_cbs_set_file_transfer_progress_indication(cbs, file_transfer_progress_indication);
	linphone_chat_message_add_callbacks(msg, cbs);
	linphone_chat_message_cbs_unref(cbs);
	linphone_chat_message_send(msg);
	linphone_chat_message_unref(msg);
}

void _send_file(LinphoneChatRoom* cr, const char *sendFilepath, const char *sendFilepath2, bool_t use_buffer) {
	_send_file_plus_text(cr, sendFilepath, sendFilepath2, NULL, use_buffer);
}

void _receive_file_plus_text(bctbx_list_t *coresList, LinphoneCoreManager *lcm, stats *receiverStats, const char *receive_filepath, const char *sendFilepath, const char *sendFilepath2, const char *text, bool_t use_buffer) {
	if (BC_ASSERT_TRUE(wait_for_list(coresList, &lcm->stat.number_of_LinphoneMessageReceivedWithFile, receiverStats->number_of_LinphoneMessageReceivedWithFile + 1, 10000))) {
		LinphoneChatMessageCbs *cbs;
		LinphoneChatMessage *msg = lcm->stat.last_received_chat_message;
		const char *downloaded_file = NULL;
		if (!use_buffer) {
			downloaded_file = receive_filepath;
		}

		if (text) {
			BC_ASSERT_TRUE(linphone_chat_message_has_text_content(msg));
			BC_ASSERT_STRING_EQUAL(linphone_chat_message_get_utf8_text(msg), text);
		}

		cbs = linphone_chat_message_get_callbacks(msg);
		linphone_chat_message_cbs_set_msg_state_changed(cbs, liblinphone_tester_chat_message_msg_state_changed);
		linphone_chat_message_cbs_set_file_transfer_recv(cbs, file_transfer_received);
		linphone_chat_message_cbs_set_file_transfer_progress_indication(cbs, file_transfer_progress_indication);

		BC_ASSERT_PTR_NOT_NULL(linphone_chat_message_get_external_body_url(msg));
		LinphoneContent *fileTransferContent = linphone_chat_message_get_file_transfer_information(msg);
		BC_ASSERT_TRUE(linphone_content_is_file_transfer(fileTransferContent));
		if (!use_buffer) {
			linphone_content_set_file_path(fileTransferContent, downloaded_file);
		}
		linphone_chat_message_download_content(msg, fileTransferContent);
		BC_ASSERT_EQUAL(linphone_chat_message_get_state(msg), LinphoneChatMessageStateFileTransferInProgress, int, "%d");

		if (BC_ASSERT_TRUE(wait_for_list(coresList, &lcm->stat.number_of_LinphoneMessageFileTransferDone,receiverStats->number_of_LinphoneMessageFileTransferDone + 1, 20000))) {
			if (use_buffer) {
				//file_transfer_received function store file name into file_transfer_filepath
				downloaded_file = bctbx_strdup(linphone_chat_message_get_file_transfer_filepath(msg));
			}

			compare_files(sendFilepath, downloaded_file);
		}

		if (sendFilepath2) {
			remove(downloaded_file);
			LinphoneContent *fileTransferContent2 = linphone_chat_message_get_file_transfer_information(msg);
			BC_ASSERT_TRUE(linphone_content_is_file_transfer(fileTransferContent2));
			if (!use_buffer) {
				linphone_content_set_file_path(fileTransferContent2, downloaded_file);
			}
			linphone_chat_message_download_content(msg, fileTransferContent2);
			BC_ASSERT_EQUAL(linphone_chat_message_get_state(msg), LinphoneChatMessageStateFileTransferInProgress, int, "%d");

			if (BC_ASSERT_TRUE(wait_for_list(coresList, &lcm->stat.number_of_LinphoneMessageFileTransferDone,receiverStats->number_of_LinphoneMessageFileTransferDone + 2, 20000))) {
				if (use_buffer) {
					//file_transfer_received function store file name into file_transfer_filepath
					downloaded_file = bctbx_strdup(linphone_chat_message_get_file_transfer_filepath(msg));
				}
				compare_files(sendFilepath2, downloaded_file);
			}
		}
	}
}

void _receive_file(bctbx_list_t *coresList, LinphoneCoreManager *lcm, stats *receiverStats, const char *receive_filepath, const char *sendFilepath, const char *sendFilepath2, bool_t use_buffer) {
	_receive_file_plus_text(coresList, lcm, receiverStats, receive_filepath, sendFilepath, sendFilepath2, NULL, use_buffer);
}

// Configure list of core manager for conference and add the listener
static bctbx_list_t * _init_core_for_conference_with_factory_uri(bctbx_list_t *coreManagerList, const char* factoryUri, const char *groupchat_version) {
	LinphoneAddress *factoryAddr = linphone_address_new(factoryUri);
	bctbx_list_for_each2(coreManagerList, (void (*)(void *, void *))_configure_core_for_conference, (void *) factoryAddr);
	linphone_address_unref(factoryAddr);

	if (groupchat_version){
		bctbx_list_t *it;
		char *spec = bctbx_strdup_printf("groupchat/%s", groupchat_version);
		for (it = coreManagerList; it != NULL; it = it->next){
			LinphoneCoreManager *mgr = (LinphoneCoreManager *)it->data;
			linphone_core_remove_linphone_spec(mgr->lc, "groupchat");
			linphone_core_add_linphone_spec(mgr->lc, spec);
		}
		bctbx_free(spec);
	}
	
	LinphoneCoreCbs *cbs = linphone_factory_create_core_cbs(linphone_factory_get());
	linphone_core_cbs_set_chat_room_state_changed(cbs, core_chat_room_state_changed);
	linphone_core_cbs_set_chat_room_subject_changed(cbs, core_chat_room_subject_changed);
	bctbx_list_for_each2(coreManagerList, (void (*)(void *, void *))configure_core_for_callbacks, (void *) cbs);
	linphone_core_cbs_unref(cbs);

	bctbx_list_t *coresList = NULL;
	bctbx_list_t *item = coreManagerList;
	for (item = coreManagerList; item; item = bctbx_list_next(item))
		coresList = bctbx_list_append(coresList, ((LinphoneCoreManager *)(bctbx_list_get_data(item)))->lc);
	return coresList;
}

bctbx_list_t * init_core_for_conference_with_factory_uri(bctbx_list_t *coreManagerList, const char* factoryUri) {
	return _init_core_for_conference_with_factory_uri(coreManagerList, factoryUri, NULL);
}

bctbx_list_t * init_core_for_conference(bctbx_list_t *coreManagerList) {
	return init_core_for_conference_with_factory_uri(coreManagerList, sFactoryUri);
}

bctbx_list_t * init_core_for_conference_with_groupchat_version(bctbx_list_t *coreManagerList, const char *groupchat_version) {
	return _init_core_for_conference_with_factory_uri(coreManagerList, sFactoryUri, groupchat_version);
}
 
void start_core_for_conference(bctbx_list_t *coreManagerList) {
	bctbx_list_for_each(coreManagerList, (void (*)(void *))_start_core);
}

static LinphoneChatRoom * check_has_chat_room_client_side(bctbx_list_t *lcs, LinphoneCoreManager *lcm, stats *initialStats, const LinphoneAddress *confAddr, const char* subject, int participantNumber, bool_t isAdmin) {
    char *deviceIdentity = linphone_core_get_device_identity(lcm->lc);
    LinphoneAddress *localAddr = linphone_address_new(deviceIdentity);
    bctbx_free(deviceIdentity);
    LinphoneChatRoom *chatRoom = linphone_core_find_chat_room(lcm->lc, confAddr, localAddr);
    linphone_address_unref(localAddr);
    BC_ASSERT_PTR_NOT_NULL(chatRoom);
    if (chatRoom) {
        BC_ASSERT_EQUAL(linphone_chat_room_get_nb_participants(chatRoom), participantNumber, int, "%d");
        LinphoneParticipant *participant = linphone_chat_room_get_me(chatRoom);
        BC_ASSERT_PTR_NOT_NULL(participant);
        if (!(linphone_chat_room_get_capabilities(chatRoom) & LinphoneChatRoomCapabilitiesOneToOne))
            BC_ASSERT(isAdmin == linphone_participant_is_admin(participant));
        BC_ASSERT_STRING_EQUAL(linphone_chat_room_get_subject(chatRoom), subject);

        if (linphone_chat_room_get_capabilities(chatRoom) & LinphoneChatRoomCapabilitiesBasic) {
            BC_ASSERT_FALSE(linphone_chat_room_can_handle_participants(chatRoom));
        } else {
            BC_ASSERT_TRUE(linphone_chat_room_can_handle_participants(chatRoom));
        }
    }
    return chatRoom;
}

LinphoneChatRoom * check_creation_chat_room_client_side(bctbx_list_t *lcs, LinphoneCoreManager *lcm, stats *initialStats, const LinphoneAddress *confAddr, const char* subject, int participantNumber, bool_t isAdmin) {
	BC_ASSERT_TRUE(wait_for_list(lcs, &lcm->stat.number_of_LinphoneConferenceStateCreationPending, initialStats->number_of_LinphoneConferenceStateCreationPending + 1, 10000));
	BC_ASSERT_TRUE(wait_for_list(lcs, &lcm->stat.number_of_LinphoneConferenceStateCreated, initialStats->number_of_LinphoneConferenceStateCreated + 1, 10000));
	BC_ASSERT_TRUE(wait_for_list(lcs, &lcm->stat.number_of_LinphoneChatRoomConferenceJoined, initialStats->number_of_LinphoneChatRoomConferenceJoined + 1, 5000));
	return check_has_chat_room_client_side(lcs, lcm, initialStats, confAddr, subject, participantNumber, isAdmin);
}

LinphoneChatRoom * create_chat_room_client_side_with_expected_number_of_participants(bctbx_list_t *lcs, LinphoneCoreManager *lcm, stats *initialStats, bctbx_list_t *participantsAddresses, const char* initialSubject, int expectedParticipantSize, bool_t encrypted) {
	int participantsAddressesSize = (int)bctbx_list_size(participantsAddresses);
	LinphoneChatRoomParams *params = linphone_core_create_default_chat_room_params(lcm->lc);

	linphone_chat_room_params_enable_encryption(params, encrypted);
	linphone_chat_room_params_set_backend(params, LinphoneChatRoomBackendFlexisipChat);
	linphone_chat_room_params_enable_group(params, participantsAddressesSize > 1 ? TRUE : FALSE);
	LinphoneChatRoom *chatRoom = linphone_core_create_chat_room_2(lcm->lc, params, initialSubject, participantsAddresses);
	linphone_chat_room_params_unref(params);

	if (!chatRoom) return NULL;

	BC_ASSERT_TRUE(wait_for_list(lcs, &lcm->stat.number_of_LinphoneConferenceStateInstantiated, initialStats->number_of_LinphoneConferenceStateInstantiated + 1, 100));
	if (encrypted) {
		BC_ASSERT_EQUAL(linphone_chat_room_get_security_level(chatRoom), LinphoneChatRoomSecurityLevelEncrypted, LinphoneChatRoomSecurityLevel, "%i");
		BC_ASSERT_TRUE(linphone_chat_room_get_capabilities(chatRoom) & LinphoneChatRoomCapabilitiesEncrypted);
	}

	// Check that the chat room is correctly created on Marie's side and that the participants are added
	BC_ASSERT_TRUE(wait_for_list(lcs, &lcm->stat.number_of_LinphoneConferenceStateCreationPending, initialStats->number_of_LinphoneConferenceStateCreationPending + 1, 5000));
	BC_ASSERT_TRUE(wait_for_list(lcs, &lcm->stat.number_of_LinphoneConferenceStateCreated, initialStats->number_of_LinphoneConferenceStateCreated + 1, 5000));
	BC_ASSERT_TRUE(wait_for_list(lcs, &lcm->stat.number_of_LinphoneChatRoomConferenceJoined, initialStats->number_of_LinphoneChatRoomConferenceJoined + 1, 5000));
	BC_ASSERT_EQUAL(linphone_chat_room_get_nb_participants(chatRoom),
		(expectedParticipantSize >= 0) ? expectedParticipantSize : participantsAddressesSize, int, "%d");
	LinphoneParticipant *participant = linphone_chat_room_get_me(chatRoom);
	BC_ASSERT_PTR_NOT_NULL(participant);
	if (participant)
		BC_ASSERT_TRUE(linphone_participant_is_admin(participant));
	BC_ASSERT_STRING_EQUAL(linphone_chat_room_get_subject(chatRoom), initialSubject);

	if (linphone_chat_room_get_capabilities(chatRoom) & LinphoneChatRoomCapabilitiesBasic) {
		BC_ASSERT_FALSE(linphone_chat_room_can_handle_participants(chatRoom));
	} else {
		BC_ASSERT_TRUE(linphone_chat_room_can_handle_participants(chatRoom));
	}

	bctbx_list_free_with_data(participantsAddresses, (bctbx_list_free_func)linphone_address_unref);
	participantsAddresses = NULL;

	return chatRoom;
}

LinphoneChatRoom *create_chat_room_with_params(bctbx_list_t *lcs, LinphoneCoreManager *lcm, stats *initialStats, bctbx_list_t *participantsAddresses, const char* initialSubject, LinphoneChatRoomParams *params) {
	int participantsAddressesSize = (int)bctbx_list_size(participantsAddresses);

	if (!params) return NULL;

	LinphoneChatRoom *chatRoom = linphone_core_create_chat_room_2(lcm->lc, params, initialSubject, participantsAddresses);

	if (!chatRoom) return NULL;

	if (linphone_chat_room_params_encryption_enabled(params))
		BC_ASSERT_TRUE(linphone_chat_room_get_capabilities(chatRoom) & LinphoneChatRoomCapabilitiesEncrypted);

	BC_ASSERT_TRUE(wait_for_list(lcs, &lcm->stat.number_of_LinphoneConferenceStateInstantiated, initialStats->number_of_LinphoneConferenceStateInstantiated + 1, 100));

	if (linphone_chat_room_params_get_backend(params) == LinphoneChatRoomBackendFlexisipChat) {
		// Check that the chat room is correctly created on Marie's side and that the participants are added
		BC_ASSERT_TRUE(wait_for_list(lcs, &lcm->stat.number_of_LinphoneConferenceStateCreationPending, initialStats->number_of_LinphoneConferenceStateCreationPending + 1, 10000));
		BC_ASSERT_TRUE(wait_for_list(lcs, &lcm->stat.number_of_LinphoneConferenceStateCreated, initialStats->number_of_LinphoneConferenceStateCreated + 1, 10000));
		BC_ASSERT_TRUE(wait_for_list(lcs, &lcm->stat.number_of_LinphoneChatRoomConferenceJoined, initialStats->number_of_LinphoneChatRoomConferenceJoined + 1, 5000));
		BC_ASSERT_EQUAL(linphone_chat_room_get_nb_participants(chatRoom), participantsAddressesSize, int, "%d");
		LinphoneParticipant *participant = linphone_chat_room_get_me(chatRoom);
		BC_ASSERT_PTR_NOT_NULL(participant);
		if (participant)
			BC_ASSERT_TRUE(linphone_participant_is_admin(participant));
		BC_ASSERT_STRING_EQUAL(linphone_chat_room_get_subject(chatRoom), initialSubject);
	}
	return chatRoom;
}

LinphoneChatRoom * create_chat_room_client_side(bctbx_list_t *lcs, LinphoneCoreManager *lcm, stats *initialStats, bctbx_list_t *participantsAddresses, const char* initialSubject, bool_t encrypted) {
	return create_chat_room_client_side_with_expected_number_of_participants(lcs, lcm, initialStats, participantsAddresses, initialSubject, (int) bctbx_list_size(participantsAddresses), encrypted);
}

static void group_chat_room_params (void) {
	LinphoneCoreManager *marie = linphone_core_manager_create("marie_rc");
	LinphoneCoreManager *pauline = linphone_core_manager_create("pauline_rc");
	LinphoneCoreManager *chloe = linphone_core_manager_create("chloe_rc");
	bctbx_list_t *coresManagerList = bctbx_list_append(NULL, marie);
	coresManagerList = bctbx_list_append(coresManagerList, pauline);
	coresManagerList = bctbx_list_append(coresManagerList, chloe);
	bctbx_list_t *participantsAddresses = NULL;
	bctbx_list_t *coresList = init_core_for_conference(coresManagerList);
	LinphoneChatRoom *marieCr = NULL;

	start_core_for_conference(coresManagerList);

	participantsAddresses = bctbx_list_append(participantsAddresses, linphone_address_new(linphone_core_get_identity(pauline->lc)));

	LinphoneChatRoomParams *params = linphone_core_create_default_chat_room_params(marie->lc);

	//Should create	a basic chatroom
	linphone_chat_room_params_enable_encryption(params, FALSE);
	linphone_chat_room_params_set_backend(params, LinphoneChatRoomBackendBasic);
	linphone_chat_room_params_enable_group(params, FALSE);
	marieCr = linphone_core_create_chat_room_2(marie->lc, params, "Basic chat room subject", participantsAddresses);
	BC_ASSERT_PTR_NOT_NULL(marieCr);
	if (marieCr) {
		BC_ASSERT_PTR_NOT_NULL(linphone_chat_room_get_current_params(marieCr));
		BC_ASSERT_TRUE(linphone_chat_room_get_capabilities(marieCr) & LinphoneChatRoomCapabilitiesBasic);

		linphone_core_manager_delete_chat_room(marie, marieCr, coresList);
	}

	//Should create	a one-to-one flexisip chat
	linphone_chat_room_params_set_backend(params, LinphoneChatRoomBackendFlexisipChat);
	linphone_chat_room_params_enable_group(params, FALSE);
	marieCr = linphone_core_create_chat_room_2(marie->lc, params, "One to one client group chat room subject", participantsAddresses);
	BC_ASSERT_PTR_NOT_NULL(marieCr);
	if (marieCr) {
		BC_ASSERT_TRUE(linphone_chat_room_get_capabilities(marieCr) & LinphoneChatRoomCapabilitiesConference);
		BC_ASSERT_TRUE(linphone_chat_room_get_capabilities(marieCr) & LinphoneChatRoomCapabilitiesOneToOne);

		linphone_core_manager_delete_chat_room(marie, marieCr, coresList);
	}

	//Should create	a group flexisip chat
	linphone_chat_room_params_set_backend(params, LinphoneChatRoomBackendFlexisipChat);
	linphone_chat_room_params_enable_group(params, TRUE);
	participantsAddresses = bctbx_list_append(participantsAddresses, linphone_address_new(linphone_core_get_identity(chloe->lc)));
	marieCr = linphone_core_create_chat_room_2(marie->lc, params, "Group chat room subject", participantsAddresses);
	BC_ASSERT_PTR_NOT_NULL(marieCr);
	if (marieCr) {
		BC_ASSERT_TRUE(linphone_chat_room_get_capabilities(marieCr) & LinphoneChatRoomCapabilitiesConference);
		BC_ASSERT_FALSE(linphone_chat_room_get_capabilities(marieCr) & LinphoneChatRoomCapabilitiesOneToOne);

		linphone_core_manager_delete_chat_room(marie, marieCr, coresList);
	}

	//Should create	an encrypted group flexisip chat
	linphone_chat_room_params_set_backend(params, LinphoneChatRoomBackendFlexisipChat);
	linphone_chat_room_params_enable_group(params, TRUE);
	linphone_chat_room_params_enable_encryption(params, TRUE);
	//Check that enabling encryption also defines a valid encryptionBackend
	BC_ASSERT_EQUAL(linphone_chat_room_params_get_encryption_backend(params), LinphoneChatRoomEncryptionBackendLime, int, "%d");
	marieCr = linphone_core_create_chat_room_2(marie->lc, params, "Encrypted group chat room subject", participantsAddresses);
	BC_ASSERT_PTR_NOT_NULL(marieCr);
	if (marieCr) {
		BC_ASSERT_TRUE(linphone_chat_room_get_capabilities(marieCr) & LinphoneChatRoomCapabilitiesConference);
		BC_ASSERT_TRUE(linphone_chat_room_get_capabilities(marieCr) & LinphoneChatRoomCapabilitiesEncrypted);
		BC_ASSERT_FALSE(linphone_chat_room_get_capabilities(marieCr) & LinphoneChatRoomCapabilitiesOneToOne);

		linphone_core_manager_delete_chat_room(marie, marieCr, coresList);
	}

	//Should return NULL because params are invalid
	linphone_chat_room_params_enable_group(params, TRUE);
	linphone_chat_room_params_set_backend(params, LinphoneChatRoomBackendBasic);  //Group + basic backend = invalid
	BC_ASSERT_FALSE(linphone_chat_room_params_is_valid(params));
	marieCr = linphone_core_create_chat_room_2(marie->lc, params, "Invalid chat room subject", NULL);
	BC_ASSERT_PTR_NULL(marieCr);

	//Should set FlexisipChat as backend if encryption is enabled.
	linphone_chat_room_params_set_backend(params, LinphoneChatRoomBackendBasic);
	linphone_chat_room_params_enable_encryption(params, TRUE);
	BC_ASSERT_EQUAL(linphone_chat_room_params_get_backend(params), LinphoneChatRoomBackendFlexisipChat, int, "%d");

	//Cleanup
	linphone_chat_room_params_unref(params);
	bctbx_list_free_with_data(participantsAddresses, (bctbx_list_free_func)linphone_address_unref);
	bctbx_list_free(coresList);
	bctbx_list_free(coresManagerList);
	linphone_core_manager_destroy(marie);
	linphone_core_manager_destroy(pauline);
	linphone_core_manager_destroy(chloe);
}

static void group_chat_room_creation_with_given_identity(void) {
	LinphoneCoreManager *marie = linphone_core_manager_create("marie_dual_proxy_rc");
	LinphoneCoreManager *pauline = linphone_core_manager_create("pauline_rc");
	bctbx_list_t *coresManagerList = NULL;
	bctbx_list_t *participantsAddresses = NULL;
	coresManagerList = bctbx_list_append(coresManagerList, marie);
	coresManagerList = bctbx_list_append(coresManagerList, pauline);
	bctbx_list_t *coresList = init_core_for_conference(coresManagerList);

	start_core_for_conference(coresManagerList);

	participantsAddresses = bctbx_list_append(participantsAddresses, linphone_address_new(linphone_core_get_identity(pauline->lc)));
	stats initialMarieStats = marie->stat;

	BC_ASSERT_EQUAL((int)bctbx_list_size(linphone_core_get_proxy_config_list(marie->lc)), 2, int, "%d");

	LinphoneProxyConfig *proxy = linphone_core_get_default_proxy_config(marie->lc);
	LinphoneProxyConfig *secondProxy = linphone_core_get_proxy_config_list(marie->lc)->next->data;
	LinphoneAddress *marieAddr = linphone_address_new(linphone_proxy_config_get_identity(proxy));
	LinphoneAddress *marieSecondAddr = linphone_address_new(linphone_proxy_config_get_identity(secondProxy));

	LinphoneChatRoomParams *params = linphone_core_create_default_chat_room_params(marie->lc);
	LinphoneChatRoom *marieCr = linphone_core_create_chat_room(marie->lc, params, marieAddr, "first chat room", participantsAddresses);
	BC_ASSERT_PTR_NOT_NULL(marieCr);

	BC_ASSERT_TRUE(wait_for_list(coresList, &marie->stat.number_of_LinphoneConferenceStateCreated, initialMarieStats.number_of_LinphoneConferenceStateCreated + 1, 5000));

	const LinphoneAddress *localAddr = linphone_chat_room_get_local_address(marieCr);
	BC_ASSERT_TRUE(linphone_address_weak_equal(localAddr, marieAddr));

	LinphoneChatRoom *secondMarieCr = linphone_core_create_chat_room(marie->lc, params, marieSecondAddr, "second chat room", participantsAddresses);

	BC_ASSERT_TRUE(wait_for_list(coresList, &marie->stat.number_of_LinphoneConferenceStateCreated, initialMarieStats.number_of_LinphoneConferenceStateCreated + 1, 5000));

	localAddr = linphone_chat_room_get_local_address(secondMarieCr);
	BC_ASSERT_TRUE(linphone_address_weak_equal(localAddr, marieSecondAddr));

	// Clean db from chat room
	linphone_core_manager_delete_chat_room(marie, marieCr, coresList);
	linphone_core_manager_delete_chat_room(marie, secondMarieCr, coresList);

	bctbx_list_free_with_data(participantsAddresses, (bctbx_list_free_func)linphone_address_unref);
	linphone_address_unref(marieAddr);
	linphone_address_unref(marieSecondAddr);
	linphone_chat_room_params_unref(params);
	bctbx_list_free(coresList);
	bctbx_list_free(coresManagerList);
	linphone_core_manager_destroy(marie);
	linphone_core_manager_destroy(pauline);
}

static void group_chat_room_creation_server (void) {
	LinphoneCoreManager *marie = linphone_core_manager_create("marie_rc");
	LinphoneCoreManager *pauline = linphone_core_manager_create("pauline_rc");
	LinphoneCoreManager *laure = linphone_core_manager_create("laure_tcp_rc");
	LinphoneCoreManager *chloe = linphone_core_manager_create("chloe_rc");
	bctbx_list_t *coresManagerList = NULL;
	bctbx_list_t *participantsAddresses = NULL;
	int dummy = 0;
	coresManagerList = bctbx_list_append(coresManagerList, marie);
	coresManagerList = bctbx_list_append(coresManagerList, pauline);
	coresManagerList = bctbx_list_append(coresManagerList, laure);
	coresManagerList = bctbx_list_append(coresManagerList, chloe);
	bctbx_list_t *coresList = init_core_for_conference(coresManagerList);

	start_core_for_conference(coresManagerList);

	participantsAddresses = bctbx_list_append(participantsAddresses, linphone_address_new(linphone_core_get_identity(pauline->lc)));
	participantsAddresses = bctbx_list_append(participantsAddresses, linphone_address_new(linphone_core_get_identity(laure->lc)));
	stats initialMarieStats = marie->stat;
	stats initialPaulineStats = pauline->stat;
	stats initialLaureStats = laure->stat;
	stats initialChloeStats = chloe->stat;

	// Marie creates a new group chat room
	const char *initialSubject = "Colleagues";
	LinphoneChatRoom *marieCr = create_chat_room_client_side(coresList, marie, &initialMarieStats, participantsAddresses, initialSubject, FALSE);
	const LinphoneAddress *confAddr = linphone_chat_room_get_conference_address(marieCr);

	// Check that the chat room is correctly created on Pauline's side and that the participants are added
	LinphoneChatRoom *paulineCr = check_creation_chat_room_client_side(coresList, pauline, &initialPaulineStats, confAddr, initialSubject, 2, FALSE);

	// Check that the chat room is correctly created on Laure's side and that the participants are added
	LinphoneChatRoom *laureCr = check_creation_chat_room_client_side(coresList, laure, &initialLaureStats, confAddr, initialSubject, 2, FALSE);

	// Pauline tries to change the subject but is not admin so it fails
	const char *newSubject = "Let's go drink a beer";
	linphone_chat_room_set_subject(paulineCr, newSubject);
	wait_for_list(coresList, &dummy, 1, 1000);
	BC_ASSERT_STRING_EQUAL(linphone_chat_room_get_subject(marieCr), initialSubject);
	BC_ASSERT_STRING_EQUAL(linphone_chat_room_get_subject(paulineCr), initialSubject);
	BC_ASSERT_STRING_EQUAL(linphone_chat_room_get_subject(laureCr), initialSubject);

	// Marie now changes the subject
	linphone_chat_room_set_subject(marieCr, newSubject);
	BC_ASSERT_TRUE(wait_for_list(coresList, &marie->stat.number_of_subject_changed, initialMarieStats.number_of_subject_changed + 1, 5000));
	BC_ASSERT_TRUE(wait_for_list(coresList, &pauline->stat.number_of_subject_changed, initialPaulineStats.number_of_subject_changed + 1, 5000));
	BC_ASSERT_TRUE(wait_for_list(coresList, &laure->stat.number_of_subject_changed, initialLaureStats.number_of_subject_changed + 1, 5000));
	BC_ASSERT_STRING_EQUAL(linphone_chat_room_get_subject(marieCr), newSubject);
	BC_ASSERT_STRING_EQUAL(linphone_chat_room_get_subject(paulineCr), newSubject);
	BC_ASSERT_STRING_EQUAL(linphone_chat_room_get_subject(laureCr), newSubject);

	// Marie designates Pauline as admin
	LinphoneAddress *paulineAddr = linphone_address_new(linphone_core_get_identity(pauline->lc));
	LinphoneParticipant *paulineParticipant = linphone_chat_room_find_participant(marieCr, paulineAddr);
	linphone_address_unref(paulineAddr);
	BC_ASSERT_PTR_NOT_NULL(paulineParticipant);
	paulineParticipant = linphone_participant_ref(paulineParticipant);
	linphone_chat_room_set_participant_admin_status(marieCr, paulineParticipant, TRUE);
	BC_ASSERT_TRUE(wait_for_list(coresList, &marie->stat.number_of_participant_admin_statuses_changed, initialMarieStats.number_of_participant_admin_statuses_changed + 1, 5000));
	BC_ASSERT_TRUE(wait_for_list(coresList, &pauline->stat.number_of_participant_admin_statuses_changed, initialPaulineStats.number_of_participant_admin_statuses_changed + 1, 5000));
	BC_ASSERT_TRUE(wait_for_list(coresList, &laure->stat.number_of_participant_admin_statuses_changed, initialLaureStats.number_of_participant_admin_statuses_changed + 1, 5000));
	BC_ASSERT_TRUE(linphone_participant_is_admin(paulineParticipant));
	linphone_participant_unref(paulineParticipant);

	// Pauline adds Chloe to the chat room
	participantsAddresses = NULL;
	participantsAddresses = bctbx_list_append(participantsAddresses, linphone_address_new(linphone_core_get_identity(chloe->lc)));
	linphone_chat_room_add_participants(paulineCr, participantsAddresses);
	bctbx_list_free_with_data(participantsAddresses, (bctbx_list_free_func)linphone_address_unref);
	participantsAddresses = NULL;

	// Check that the chat room is correctly created on Chloe's side and that she was added everywhere
	LinphoneChatRoom *chloeCr = check_creation_chat_room_client_side(coresList, chloe, &initialChloeStats, confAddr, newSubject, 3, FALSE);
	BC_ASSERT_TRUE(wait_for_list(coresList, &marie->stat.number_of_participants_added, initialMarieStats.number_of_participants_added + 1, 5000));
	BC_ASSERT_TRUE(wait_for_list(coresList, &pauline->stat.number_of_participants_added, initialPaulineStats.number_of_participants_added + 1, 5000));
	BC_ASSERT_TRUE(wait_for_list(coresList, &laure->stat.number_of_participants_added, initialLaureStats.number_of_participants_added + 1, 5000));
	BC_ASSERT_EQUAL(linphone_chat_room_get_nb_participants(marieCr), 3, int, "%d");
	BC_ASSERT_EQUAL(linphone_chat_room_get_nb_participants(paulineCr), 3, int, "%d");
	BC_ASSERT_EQUAL(linphone_chat_room_get_nb_participants(laureCr), 3, int, "%d");

	// Pauline revokes the admin status of Marie
	LinphoneAddress *marieAddr = linphone_address_new(linphone_core_get_identity(marie->lc));
	LinphoneParticipant *marieParticipant = linphone_chat_room_find_participant(paulineCr, marieAddr);
	linphone_address_unref(marieAddr);
	BC_ASSERT_PTR_NOT_NULL(marieParticipant);
	marieParticipant = linphone_participant_ref(marieParticipant);
	linphone_chat_room_set_participant_admin_status(paulineCr, marieParticipant, FALSE);
	BC_ASSERT_TRUE(wait_for_list(coresList, &pauline->stat.number_of_participant_admin_statuses_changed, initialPaulineStats.number_of_participant_admin_statuses_changed + 2, 5000));
	BC_ASSERT_FALSE(linphone_participant_is_admin(marieParticipant));

	// Marie tries to change the subject again but is not admin, so it is not changed
	linphone_chat_room_set_subject(marieCr, initialSubject);
	wait_for_list(coresList, &dummy, 1, 1000);

	// Chloe begins composing a message
	BC_ASSERT_PTR_NOT_NULL(chloeCr);
	linphone_chat_room_compose(chloeCr);
	BC_ASSERT_TRUE(wait_for_list(coresList, &marie->stat.number_of_LinphoneIsComposingActiveReceived, initialMarieStats.number_of_LinphoneIsComposingActiveReceived + 1, 5000));
	BC_ASSERT_TRUE(wait_for_list(coresList, &pauline->stat.number_of_LinphoneIsComposingActiveReceived, initialPaulineStats.number_of_LinphoneIsComposingActiveReceived + 1, 5000));
	BC_ASSERT_TRUE(wait_for_list(coresList, &laure->stat.number_of_LinphoneIsComposingActiveReceived, initialLaureStats.number_of_LinphoneIsComposingActiveReceived + 1, 5000));
	const char *chloeTextMessage = "Hello";
	LinphoneChatMessage *chloeMessage = _send_message(chloeCr, chloeTextMessage);
	BC_ASSERT_TRUE(wait_for_list(coresList, &chloe->stat.number_of_LinphoneMessageDelivered, initialChloeStats.number_of_LinphoneMessageDelivered + 1, 5000));
	BC_ASSERT_TRUE(wait_for_list(coresList, &marie->stat.number_of_LinphoneMessageReceived, initialMarieStats.number_of_LinphoneMessageReceived + 1, 5000));
	BC_ASSERT_TRUE(wait_for_list(coresList, &pauline->stat.number_of_LinphoneMessageReceived, initialPaulineStats.number_of_LinphoneMessageReceived + 1, 5000));
	BC_ASSERT_TRUE(wait_for_list(coresList, &laure->stat.number_of_LinphoneMessageReceived, initialLaureStats.number_of_LinphoneMessageReceived + 1, 5000));
	BC_ASSERT_TRUE(wait_for_list(coresList, &marie->stat.number_of_LinphoneIsComposingIdleReceived, initialMarieStats.number_of_LinphoneIsComposingIdleReceived + 1, 5000));
	BC_ASSERT_TRUE(wait_for_list(coresList, &pauline->stat.number_of_LinphoneIsComposingIdleReceived, initialPaulineStats.number_of_LinphoneIsComposingIdleReceived + 1, 5000));
	BC_ASSERT_TRUE(wait_for_list(coresList, &laure->stat.number_of_LinphoneIsComposingIdleReceived, initialLaureStats.number_of_LinphoneIsComposingIdleReceived + 1, 5000));

	LinphoneAddress *chloeAddr;
	if (BC_ASSERT_PTR_NOT_NULL(marie->stat.last_received_chat_message)) {
		BC_ASSERT_STRING_EQUAL(linphone_chat_message_get_text(marie->stat.last_received_chat_message), chloeTextMessage);
		linphone_chat_message_unref(chloeMessage);
		chloeAddr = linphone_address_new(linphone_core_get_identity(chloe->lc));
		BC_ASSERT_TRUE(linphone_address_weak_equal(chloeAddr, linphone_chat_message_get_from_address(marie->stat.last_received_chat_message)));
		linphone_address_unref(chloeAddr);
	}

	// Pauline removes Laure from the chat room
	LinphoneAddress *laureAddr = linphone_address_new(linphone_core_get_identity(laure->lc));
	LinphoneParticipant *laureParticipant = linphone_chat_room_find_participant(paulineCr, laureAddr);
	linphone_address_unref(laureAddr);
	BC_ASSERT_PTR_NOT_NULL(laureParticipant);
	laureParticipant = linphone_participant_ref(laureParticipant);
	linphone_chat_room_remove_participant(paulineCr, laureParticipant);
	BC_ASSERT_STRING_EQUAL(linphone_chat_room_get_subject(marieCr), newSubject);
	BC_ASSERT_TRUE(wait_for_list(coresList, &laure->stat.number_of_LinphoneConferenceStateTerminated, initialLaureStats.number_of_LinphoneConferenceStateTerminated + 1, 5000));
	BC_ASSERT_TRUE(wait_for_list(coresList, &chloe->stat.number_of_participants_removed, initialChloeStats.number_of_participants_removed + 1, 5000));
	BC_ASSERT_TRUE(wait_for_list(coresList, &marie->stat.number_of_participants_removed, initialMarieStats.number_of_participants_removed + 1, 5000));
	BC_ASSERT_TRUE(wait_for_list(coresList, &pauline->stat.number_of_participants_removed, initialPaulineStats.number_of_participants_removed + 1, 5000));
	linphone_participant_unref(laureParticipant);

	// Pauline removes Marie and Chloe from the chat room
	marieAddr = linphone_address_new(linphone_core_get_identity(marie->lc));
	marieParticipant = linphone_chat_room_find_participant(paulineCr, marieAddr);
	linphone_address_unref(marieAddr);
	BC_ASSERT_PTR_NOT_NULL(marieParticipant);
	chloeAddr = linphone_address_new(linphone_core_get_identity(chloe->lc));
	LinphoneParticipant *chloeParticipant = linphone_chat_room_find_participant(paulineCr, chloeAddr);
	linphone_address_unref(chloeAddr);
	BC_ASSERT_PTR_NOT_NULL(chloeParticipant);
	chloeParticipant = linphone_participant_ref(chloeParticipant);
	bctbx_list_t *participantsToRemove = NULL;
	initialPaulineStats = pauline->stat;
	participantsToRemove = bctbx_list_append(participantsToRemove, marieParticipant);
	participantsToRemove = bctbx_list_append(participantsToRemove, chloeParticipant);
	linphone_chat_room_remove_participants(paulineCr, participantsToRemove);
	bctbx_list_free_with_data(participantsToRemove, (bctbx_list_free_func)linphone_participant_unref);
	BC_ASSERT_TRUE(wait_for_list(coresList, &marie->stat.number_of_LinphoneConferenceStateTerminated, initialMarieStats.number_of_LinphoneConferenceStateTerminated + 1, 5000));
	BC_ASSERT_TRUE(wait_for_list(coresList, &chloe->stat.number_of_LinphoneConferenceStateTerminated, initialChloeStats.number_of_LinphoneConferenceStateTerminated + 1, 5000));
	BC_ASSERT_TRUE(wait_for_list(coresList, &pauline->stat.number_of_participants_removed, initialPaulineStats.number_of_participants_removed + 2, 5000));
	BC_ASSERT_EQUAL(linphone_chat_room_get_nb_participants(paulineCr), 0, int, "%d");

	// Pauline leaves the chat room
	wait_for_list(coresList, &dummy, 1, 1000);
	linphone_chat_room_leave(paulineCr);
	BC_ASSERT_TRUE(wait_for_list(coresList, &pauline->stat.number_of_LinphoneConferenceStateTerminationPending, initialPaulineStats.number_of_LinphoneConferenceStateTerminationPending + 1, 100));
	BC_ASSERT_TRUE(wait_for_list(coresList, &pauline->stat.number_of_LinphoneConferenceStateTerminated, initialPaulineStats.number_of_LinphoneConferenceStateTerminated + 1, 5000));

	// Clean db from chat room
	linphone_core_manager_delete_chat_room(marie, marieCr, coresList);
	linphone_core_manager_delete_chat_room(laure, laureCr, coresList);
	linphone_core_manager_delete_chat_room(pauline, paulineCr, coresList);
	linphone_core_manager_delete_chat_room(chloe, chloeCr, coresList);

	BC_ASSERT_EQUAL(linphone_core_get_call_history_size(marie->lc), 0, int,"%i");
	BC_ASSERT_EQUAL(linphone_core_get_call_history_size(laure->lc), 0, int,"%i");
	BC_ASSERT_EQUAL(linphone_core_get_call_history_size(pauline->lc), 0, int,"%i");
	BC_ASSERT_EQUAL(linphone_core_get_call_history_size(chloe->lc), 0, int,"%i");

	bctbx_list_free(coresList);
	bctbx_list_free(coresManagerList);
	linphone_core_manager_destroy(marie);
	linphone_core_manager_destroy(pauline);
	linphone_core_manager_destroy(laure);
	linphone_core_manager_destroy(chloe);
}

static void group_chat_room_add_participant (void) {
	LinphoneCoreManager *marie = linphone_core_manager_create("marie_rc");
	LinphoneCoreManager *pauline = linphone_core_manager_create("pauline_rc");
	LinphoneCoreManager *laure = linphone_core_manager_create("laure_tcp_rc");
	LinphoneCoreManager *chloe = linphone_core_manager_create("chloe_rc");
	bctbx_list_t *coresManagerList = NULL;
	bctbx_list_t *participantsAddresses = NULL;
	coresManagerList = bctbx_list_append(coresManagerList, marie);
	coresManagerList = bctbx_list_append(coresManagerList, pauline);
	coresManagerList = bctbx_list_append(coresManagerList, laure);
	coresManagerList = bctbx_list_append(coresManagerList, chloe);
	bctbx_list_t *coresList = init_core_for_conference(coresManagerList);
	linphone_core_remove_linphone_spec(chloe->lc, "groupchat");

	start_core_for_conference(coresManagerList);
	participantsAddresses = bctbx_list_append(participantsAddresses, linphone_address_new(linphone_core_get_identity(marie->lc)));
	participantsAddresses = bctbx_list_append(participantsAddresses, linphone_address_new(linphone_core_get_identity(laure->lc)));
	stats initialMarieStats = marie->stat;
	stats initialPaulineStats = pauline->stat;
	stats initialLaureStats = laure->stat;
	stats initialChloeStats = chloe->stat;

	// Pauline creates a new group chat room
	const char *initialSubject = "Colleagues";
	LinphoneChatRoom *paulineCr = create_chat_room_client_side(coresList, pauline, &initialPaulineStats, participantsAddresses, initialSubject, FALSE);
	LinphoneAddress *confAddr = linphone_address_clone(linphone_chat_room_get_conference_address(paulineCr));

	// Check that the chat room is correctly created on Pauline's side and that the participants are added
	LinphoneChatRoom *marieCr = check_creation_chat_room_client_side(coresList, marie, &initialMarieStats, confAddr, initialSubject, 2, FALSE);

	// Check that the chat room is correctly created on Laure's side and that the participants are added
	LinphoneChatRoom *laureCr = check_creation_chat_room_client_side(coresList, laure, &initialLaureStats, confAddr, initialSubject, 2, FALSE);

	// To simulate dialog removal for Pauline
	linphone_core_set_network_reachable(pauline->lc, FALSE);
	LinphoneAddress *paulineAddr = linphone_address_clone(linphone_chat_room_get_peer_address(paulineCr));
	coresList = bctbx_list_remove(coresList, pauline->lc);
	linphone_core_manager_reinit(pauline);
	bctbx_list_t *tmpCoresManagerList = bctbx_list_append(NULL, pauline);
	bctbx_list_t *tmpCoresList = init_core_for_conference(tmpCoresManagerList);
	bctbx_list_free(tmpCoresManagerList);
	coresList = bctbx_list_concat(coresList, tmpCoresList);
	linphone_core_manager_start(pauline, TRUE);
	paulineCr = linphone_core_search_chat_room(pauline->lc, NULL, NULL, paulineAddr, NULL);
	linphone_address_unref(paulineAddr);

	// Pauline adds Chloe to the chat room
	participantsAddresses = NULL;
	participantsAddresses = bctbx_list_append(participantsAddresses, linphone_address_new(linphone_core_get_identity(chloe->lc)));
	linphone_chat_room_add_participants(paulineCr, participantsAddresses);
	bctbx_list_free_with_data(participantsAddresses, (bctbx_list_free_func)linphone_address_unref);
	participantsAddresses = NULL;

	// Refused by server because group chat disabled for Chloe
	BC_ASSERT_FALSE(wait_for_list(coresList, &marie->stat.number_of_participants_added, initialMarieStats.number_of_participants_added + 1, 3000));
	BC_ASSERT_FALSE(wait_for_list(coresList, &pauline->stat.number_of_participants_added, initialPaulineStats.number_of_participants_added + 1, 3000));
	BC_ASSERT_FALSE(wait_for_list(coresList, &laure->stat.number_of_participants_added, initialLaureStats.number_of_participants_added + 1, 3000));
	BC_ASSERT_EQUAL(linphone_chat_room_get_nb_participants(marieCr), 2, int, "%d");
	BC_ASSERT_EQUAL(linphone_chat_room_get_nb_participants(paulineCr), 2, int, "%d");
	BC_ASSERT_EQUAL(linphone_chat_room_get_nb_participants(laureCr), 2, int, "%d");

	// Try to search for a participant that is not in the chatroom
	LinphoneAddress *fakeAddr = linphone_address_new("sip:toto@sip.example.org");
	LinphoneParticipant *fakeParticipant = linphone_chat_room_find_participant(marieCr, fakeAddr);
	linphone_address_unref(fakeAddr);
	BC_ASSERT_PTR_NULL(fakeParticipant);

	// Pauline begins composing a message
	linphone_chat_room_compose(paulineCr);
	BC_ASSERT_TRUE(wait_for_list(coresList, &marie->stat.number_of_LinphoneIsComposingActiveReceived, initialMarieStats.number_of_LinphoneIsComposingActiveReceived + 1, 5000));
	BC_ASSERT_TRUE(wait_for_list(coresList, &laure->stat.number_of_LinphoneIsComposingActiveReceived, initialPaulineStats.number_of_LinphoneIsComposingActiveReceived + 1, 5000));

	// Now, Chloe is upgrading to group chat client
	linphone_core_set_network_reachable(chloe->lc, FALSE);
	coresList = bctbx_list_remove(coresList, chloe->lc);
	linphone_core_manager_reinit(chloe);
	tmpCoresManagerList = bctbx_list_append(NULL, chloe);
	tmpCoresList = init_core_for_conference(tmpCoresManagerList);
	bctbx_list_free(tmpCoresManagerList);
	coresList = bctbx_list_concat(coresList, tmpCoresList);
	linphone_core_manager_start(chloe, TRUE);

	// Pauline adds Chloe to the chat room
	participantsAddresses = NULL;
	participantsAddresses = bctbx_list_append(participantsAddresses, linphone_address_new(linphone_core_get_identity(chloe->lc)));
	linphone_chat_room_add_participants(paulineCr, participantsAddresses);
	bctbx_list_free_with_data(participantsAddresses, (bctbx_list_free_func)linphone_address_unref);
	participantsAddresses = NULL;

	// Check that the chat room is correctly created on Chloe's side and that she was added everywhere
	LinphoneChatRoom *chloeCr = check_creation_chat_room_client_side(coresList, chloe, &initialChloeStats, confAddr, initialSubject, 3, FALSE);
	BC_ASSERT_TRUE(wait_for_list(coresList, &marie->stat.number_of_participants_added, initialMarieStats.number_of_participants_added + 1, 5000));
	BC_ASSERT_TRUE(wait_for_list(coresList, &pauline->stat.number_of_participants_added, initialPaulineStats.number_of_participants_added + 1, 5000));
	BC_ASSERT_TRUE(wait_for_list(coresList, &laure->stat.number_of_participants_added, initialLaureStats.number_of_participants_added + 1, 5000));
	BC_ASSERT_EQUAL(linphone_chat_room_get_nb_participants(marieCr), 3, int, "%d");
	BC_ASSERT_EQUAL(linphone_chat_room_get_nb_participants(paulineCr), 3, int, "%d");
	BC_ASSERT_EQUAL(linphone_chat_room_get_nb_participants(laureCr), 3, int, "%d");

	// Clean db from chat room
	linphone_core_manager_delete_chat_room(marie, marieCr, coresList);
	linphone_core_manager_delete_chat_room(laure, laureCr, coresList);
	linphone_core_manager_delete_chat_room(pauline, paulineCr, coresList);
	linphone_core_manager_delete_chat_room(chloe, chloeCr, coresList);

	BC_ASSERT_EQUAL(linphone_core_get_call_history_size(marie->lc), 0, int,"%i");
	BC_ASSERT_EQUAL(linphone_core_get_call_history_size(laure->lc), 0, int,"%i");
	BC_ASSERT_EQUAL(linphone_core_get_call_history_size(pauline->lc), 0, int,"%i");
	BC_ASSERT_EQUAL(linphone_core_get_call_history_size(chloe->lc), 0, int,"%i");

	linphone_address_unref(confAddr);
	bctbx_list_free(coresList);
	bctbx_list_free(coresManagerList);
	linphone_core_manager_destroy(marie);
	linphone_core_manager_destroy(pauline);
	linphone_core_manager_destroy(laure);
	linphone_core_manager_destroy(chloe);
}

static int im_encryption_engine_process_incoming_message_cb(LinphoneImEncryptionEngine *engine, LinphoneChatRoom *room, LinphoneChatMessage *msg) {
	if (linphone_chat_message_get_content_type(msg)) {
		if (strcmp(linphone_chat_message_get_content_type(msg), "cipher/b64") == 0) {
			size_t b64Size = 0;
			unsigned char *output;
			const char * msg_str = linphone_chat_message_get_text(msg);
			bctbx_base64_decode(NULL, &b64Size, (unsigned char *)msg_str, strlen(msg_str));
			output = (unsigned char *)ms_malloc(b64Size+1),
			bctbx_base64_decode(output, &b64Size, (unsigned char *)msg_str, strlen(msg_str));
			output[b64Size] = '\0';
			linphone_chat_message_set_text(msg, (char *)output);
			ms_free(output);
			linphone_chat_message_set_content_type(msg, "message/cpim");
			return 0;
		} else if (strcmp(linphone_chat_message_get_content_type(msg), "application/im-iscomposing+xml") == 0) {
			return -1; // Not encrypted, nothing to do
		} else {
			return 488; // Not acceptable
		}
	}
	return 500;
}

static int im_encryption_engine_process_outgoing_message_cb(LinphoneImEncryptionEngine *engine, LinphoneChatRoom *room, LinphoneChatMessage *msg) {
	if (strcmp(linphone_chat_message_get_content_type(msg),"message/cpim") == 0) {
		size_t b64Size = 0;
		unsigned char *output;
		const char * msg_str = linphone_chat_message_get_text(msg);
		bctbx_base64_encode(NULL, &b64Size, (unsigned char *)msg_str, strlen(msg_str));
		output = (unsigned char *)ms_malloc0(b64Size+1);
		bctbx_base64_encode(output, &b64Size, (unsigned char *)msg_str, strlen(msg_str));
		output[b64Size] = '\0';
		linphone_chat_message_set_text(msg,(const char*)output);
		ms_free(output);
		linphone_chat_message_set_content_type(msg, "cipher/b64");
		return 0;
	}
	return -1;
}

static void group_chat_room_message (bool_t encrypt, bool_t sal_error) {
	LinphoneCoreManager *marie = linphone_core_manager_create("marie_rc");
	LinphoneCoreManager *pauline = linphone_core_manager_create("pauline_rc");
	LinphoneCoreManager *chloe = linphone_core_manager_create("chloe_rc");
	bctbx_list_t *coresManagerList = NULL;
	bctbx_list_t *participantsAddresses = NULL;
	coresManagerList = bctbx_list_append(coresManagerList, marie);
	coresManagerList = bctbx_list_append(coresManagerList, pauline);
	coresManagerList = bctbx_list_append(coresManagerList, chloe);
	bctbx_list_t *coresList = init_core_for_conference(coresManagerList);
	start_core_for_conference(coresManagerList);
	participantsAddresses = bctbx_list_append(participantsAddresses, linphone_address_new(linphone_core_get_identity(pauline->lc)));
	participantsAddresses = bctbx_list_append(participantsAddresses, linphone_address_new(linphone_core_get_identity(chloe->lc)));
	stats initialMarieStats = marie->stat;
	stats initialPaulineStats = pauline->stat;
	stats initialChloeStats = chloe->stat;
	LinphoneImEncryptionEngine *marie_imee = linphone_im_encryption_engine_new();
	LinphoneImEncryptionEngineCbs *marie_cbs = linphone_im_encryption_engine_get_callbacks(marie_imee);
	LinphoneImEncryptionEngine *pauline_imee = linphone_im_encryption_engine_new();
	LinphoneImEncryptionEngineCbs *pauline_cbs = linphone_im_encryption_engine_get_callbacks(pauline_imee);
	LinphoneImEncryptionEngine *chloe_imee = linphone_im_encryption_engine_new();
	LinphoneImEncryptionEngineCbs *chloe_cbs = linphone_im_encryption_engine_get_callbacks(chloe_imee);

	if (encrypt) {
		linphone_im_encryption_engine_cbs_set_process_outgoing_message(marie_cbs, im_encryption_engine_process_outgoing_message_cb);
		linphone_im_encryption_engine_cbs_set_process_outgoing_message(pauline_cbs, im_encryption_engine_process_outgoing_message_cb);
		linphone_im_encryption_engine_cbs_set_process_outgoing_message(chloe_cbs, im_encryption_engine_process_outgoing_message_cb);

		linphone_im_encryption_engine_cbs_set_process_incoming_message(marie_cbs, im_encryption_engine_process_incoming_message_cb);
		linphone_im_encryption_engine_cbs_set_process_incoming_message(pauline_cbs, im_encryption_engine_process_incoming_message_cb);
		linphone_im_encryption_engine_cbs_set_process_incoming_message(chloe_cbs, im_encryption_engine_process_incoming_message_cb);

		linphone_core_set_im_encryption_engine(marie->lc, marie_imee);
		linphone_core_set_im_encryption_engine(pauline->lc, pauline_imee);
		linphone_core_set_im_encryption_engine(chloe->lc, chloe_imee);
	}

	// Marie creates a new group chat room
	const char *initialSubject = "Colleagues";
	LinphoneChatRoom *marieCr = create_chat_room_client_side(coresList, marie, &initialMarieStats, participantsAddresses, initialSubject, FALSE);
	const LinphoneAddress *confAddr = linphone_chat_room_get_conference_address(marieCr);

	// Check that the chat room is correctly created on Pauline's side and that the participants are added
	LinphoneChatRoom *paulineCr = check_creation_chat_room_client_side(coresList, pauline, &initialPaulineStats, confAddr, initialSubject, 2, FALSE);

	// Check that the chat room is correctly created on Chloe's side and that the participants are added
	LinphoneChatRoom *chloeCr = check_creation_chat_room_client_side(coresList, chloe, &initialChloeStats, confAddr, initialSubject, 2, FALSE);

	// Chloe begins composing a message
	linphone_chat_room_compose(chloeCr);
	BC_ASSERT_TRUE(wait_for_list(coresList, &marie->stat.number_of_LinphoneIsComposingActiveReceived, initialMarieStats.number_of_LinphoneIsComposingActiveReceived + 1, 5000));
	BC_ASSERT_TRUE(wait_for_list(coresList, &pauline->stat.number_of_LinphoneIsComposingActiveReceived, initialPaulineStats.number_of_LinphoneIsComposingActiveReceived + 1, 5000));
	const char *chloeTextMessage = "Hello";
	LinphoneChatMessage *chloeMessage = _send_message(chloeCr, chloeTextMessage);
	const char* messageId = linphone_chat_message_get_message_id(chloeMessage);
	BC_ASSERT_TRUE(wait_for_list(coresList, &marie->stat.number_of_LinphoneMessageReceived, initialMarieStats.number_of_LinphoneMessageReceived + 1, 5000));
	BC_ASSERT_TRUE(wait_for_list(coresList, &pauline->stat.number_of_LinphoneMessageReceived, initialPaulineStats.number_of_LinphoneMessageReceived + 1, 5000));
	BC_ASSERT_TRUE(wait_for_list(coresList, &marie->stat.number_of_LinphoneIsComposingIdleReceived, initialMarieStats.number_of_LinphoneIsComposingIdleReceived + 1, 5000));
	BC_ASSERT_TRUE(wait_for_list(coresList, &pauline->stat.number_of_LinphoneIsComposingIdleReceived, initialPaulineStats.number_of_LinphoneIsComposingIdleReceived + 1, 5000));
	LinphoneChatMessage *marieLastMsg = marie->stat.last_received_chat_message;
	if (!BC_ASSERT_PTR_NOT_NULL(marieLastMsg))
		goto end;

        BC_ASSERT_STRING_EQUAL(linphone_chat_message_get_text(marieLastMsg), chloeTextMessage);
	LinphoneChatMessage *foundMessage = linphone_chat_room_find_message(chloeCr, messageId);
        linphone_chat_message_unref(chloeMessage);// Unref here because of messageId using
	BC_ASSERT_PTR_NOT_NULL(foundMessage);
	BC_ASSERT_PTR_NOT_NULL(linphone_chat_message_get_text(foundMessage));
	linphone_chat_message_unref(foundMessage);

	LinphoneAddress *chloeAddr = linphone_address_new(linphone_core_get_identity(chloe->lc));

	BC_ASSERT_TRUE(linphone_address_weak_equal(chloeAddr, linphone_chat_message_get_from_address(marieLastMsg)));
	linphone_address_unref(chloeAddr);

	// Pauline begins composing a messagewith some accents
	linphone_chat_room_compose(paulineCr);
	BC_ASSERT_TRUE(wait_for_list(coresList, &marie->stat.number_of_LinphoneIsComposingActiveReceived, initialMarieStats.number_of_LinphoneIsComposingActiveReceived + 1, 5000));
	BC_ASSERT_TRUE(wait_for_list(coresList, &chloe->stat.number_of_LinphoneIsComposingActiveReceived, initialChloeStats.number_of_LinphoneIsComposingActiveReceived + 1, 5000));
	const char *paulineTextMessage = "Héllö Dàrling";
	LinphoneChatMessage *paulineMessage = _send_message(paulineCr, paulineTextMessage);
	BC_ASSERT_TRUE(wait_for_list(coresList, &marie->stat.number_of_LinphoneMessageReceived, initialMarieStats.number_of_LinphoneMessageReceived + 1, 5000));
	BC_ASSERT_TRUE(wait_for_list(coresList, &chloe->stat.number_of_LinphoneMessageReceived, initialChloeStats.number_of_LinphoneMessageReceived + 1, 5000));
	BC_ASSERT_TRUE(wait_for_list(coresList, &marie->stat.number_of_LinphoneIsComposingIdleReceived, initialMarieStats.number_of_LinphoneIsComposingIdleReceived + 1, 5000));
	BC_ASSERT_TRUE(wait_for_list(coresList, &chloe->stat.number_of_LinphoneIsComposingIdleReceived, initialChloeStats.number_of_LinphoneIsComposingIdleReceived + 1, 5000));
	marieLastMsg = marie->stat.last_received_chat_message;
	if (!BC_ASSERT_PTR_NOT_NULL(marieLastMsg))
		goto end;

	BC_ASSERT_STRING_EQUAL(linphone_chat_message_get_utf8_text(marieLastMsg), paulineTextMessage);
	linphone_chat_message_unref(paulineMessage);
	LinphoneAddress *paulineAddr = linphone_address_new(linphone_core_get_identity(pauline->lc));

	BC_ASSERT_TRUE(linphone_address_weak_equal(paulineAddr, linphone_chat_message_get_from_address(marieLastMsg)));
	linphone_address_unref(paulineAddr);

	if (sal_error) {
		sal_set_send_error(linphone_core_get_sal(marie->lc), -1);
		LinphoneChatMessage* msg = _send_message(marieCr, "Bli bli bli");
		char *message_id = ms_strdup(linphone_chat_message_get_message_id(msg));
		BC_ASSERT_STRING_NOT_EQUAL(message_id, "");

		wait_for_list(coresList, NULL, 0, 1000);

		sal_set_send_error(linphone_core_get_sal(marie->lc), 0);
		linphone_chat_message_send(msg);
		const char *message_id_2 = linphone_chat_message_get_message_id(msg);
		BC_ASSERT_STRING_NOT_EQUAL(message_id_2, "");
		BC_ASSERT_STRING_EQUAL(message_id, message_id_2);
		ms_free(message_id);

		wait_for_list(coresList, NULL, 0, 1000);

		linphone_core_refresh_registers(marie->lc);
		BC_ASSERT_TRUE(wait_for_list(coresList, &marie->stat.number_of_LinphoneRegistrationOk, initialMarieStats.number_of_LinphoneRegistrationOk + 1, 10000));

		linphone_chat_message_unref(msg);
	}

end:
	// Clean db from chat room
	linphone_core_manager_delete_chat_room(marie, marieCr, coresList);
	linphone_core_manager_delete_chat_room(chloe, chloeCr, coresList);
	linphone_core_manager_delete_chat_room(pauline, paulineCr, coresList);

	linphone_im_encryption_engine_unref(marie_imee);
	linphone_im_encryption_engine_unref(pauline_imee);
	linphone_im_encryption_engine_unref(chloe_imee);
	bctbx_list_free(coresList);
	bctbx_list_free(coresManagerList);
	linphone_core_manager_destroy(marie);
	linphone_core_manager_destroy(pauline);
	linphone_core_manager_destroy(chloe);
}

static void group_chat_room_send_message(void) {
	group_chat_room_message(FALSE, FALSE);
}

static void group_chat_room_send_message_encrypted(void) {
	group_chat_room_message(TRUE, FALSE);
}

static void group_chat_room_send_message_with_error(void) {
	group_chat_room_message(FALSE, TRUE);
}

static void group_chat_room_invite_multi_register_account (void) {
	LinphoneCoreManager *marie = linphone_core_manager_create("marie_rc");
	LinphoneCoreManager *pauline1 = linphone_core_manager_create("pauline_rc");
	LinphoneCoreManager *pauline2 = linphone_core_manager_create("pauline_rc");
	LinphoneCoreManager *laure = linphone_core_manager_create("laure_tcp_rc");
	bctbx_list_t *coresManagerList = NULL;
	bctbx_list_t *participantsAddresses = NULL;
	coresManagerList = bctbx_list_append(coresManagerList, marie);
	coresManagerList = bctbx_list_append(coresManagerList, pauline1);
	coresManagerList = bctbx_list_append(coresManagerList, pauline2);
	coresManagerList = bctbx_list_append(coresManagerList, laure);
	bctbx_list_t *coresList = init_core_for_conference(coresManagerList);
	start_core_for_conference(coresManagerList);
	participantsAddresses = bctbx_list_append(participantsAddresses, linphone_address_new(linphone_core_get_identity(pauline1->lc)));
	participantsAddresses = bctbx_list_append(participantsAddresses, linphone_address_new(linphone_core_get_identity(laure->lc)));
	stats initialMarieStats = marie->stat;
	stats initialPauline1Stats = pauline1->stat;
	stats initialPauline2Stats = pauline2->stat;
	stats initialLaureStats = laure->stat;

	// Marie creates a new group chat room
	const char *initialSubject = "Colleagues";
	LinphoneChatRoom *marieCr = create_chat_room_client_side(coresList, marie, &initialMarieStats, participantsAddresses, initialSubject, FALSE);

	const LinphoneAddress *confAddr = linphone_chat_room_get_conference_address(marieCr);

	// Check that the chat room is correctly created on Pauline1's side and that the participants are added
	LinphoneChatRoom *paulineCr = check_creation_chat_room_client_side(coresList, pauline1, &initialPauline1Stats, confAddr, initialSubject, 2, FALSE);

	// Check that the chat room is correctly created on Pauline2's side and that the participants are added
	LinphoneChatRoom *paulineCr2 = check_creation_chat_room_client_side(coresList, pauline2, &initialPauline2Stats, confAddr, initialSubject, 2, FALSE);

	// Check that the chat room is correctly created on Laure's side and that the participants are added
	LinphoneChatRoom *laureCr = check_creation_chat_room_client_side(coresList, laure, &initialLaureStats, confAddr, initialSubject, 2, FALSE);

	// Clean db from chat room
	linphone_core_manager_delete_chat_room(marie, marieCr, coresList);
	linphone_core_manager_delete_chat_room(laure, laureCr, coresList);
	linphone_core_manager_delete_chat_room(pauline1, paulineCr, coresList);
	linphone_core_delete_chat_room(pauline2->lc, paulineCr2);

	bctbx_list_free(coresList);
	bctbx_list_free(coresManagerList);
	linphone_core_manager_destroy(marie);
	linphone_core_manager_destroy(pauline1);
	linphone_core_manager_destroy(pauline2);
	linphone_core_manager_destroy(laure);
}

static void group_chat_room_add_admin (void) {
	LinphoneCoreManager *marie = linphone_core_manager_create("marie_rc");
	LinphoneCoreManager *pauline = linphone_core_manager_create("pauline_rc");
	LinphoneCoreManager *laure = linphone_core_manager_create("laure_tcp_rc");
	bctbx_list_t *coresManagerList = NULL;
	bctbx_list_t *participantsAddresses = NULL;
	coresManagerList = bctbx_list_append(coresManagerList, marie);
	coresManagerList = bctbx_list_append(coresManagerList, pauline);
	coresManagerList = bctbx_list_append(coresManagerList, laure);
	bctbx_list_t *coresList = init_core_for_conference(coresManagerList);
	start_core_for_conference(coresManagerList);
	participantsAddresses = bctbx_list_append(participantsAddresses, linphone_address_new(linphone_core_get_identity(pauline->lc)));
	participantsAddresses = bctbx_list_append(participantsAddresses, linphone_address_new(linphone_core_get_identity(laure->lc)));
	stats initialMarieStats = marie->stat;
	stats initialPaulineStats = pauline->stat;
	stats initialLaureStats = laure->stat;

	// Marie creates a new group chat room
	const char *initialSubject = "Colleagues";
	LinphoneChatRoom *marieCr = create_chat_room_client_side(coresList, marie, &initialMarieStats, participantsAddresses, initialSubject, FALSE);

	const LinphoneAddress *confAddr = linphone_chat_room_get_conference_address(marieCr);

	// Check that the chat room is correctly created on Pauline's side and that the participants are added
	LinphoneChatRoom *paulineCr = check_creation_chat_room_client_side(coresList, pauline, &initialPaulineStats, confAddr, initialSubject, 2, FALSE);

	// Check that the chat room is correctly created on Laure's side and that the participants are added
	LinphoneChatRoom *laureCr = check_creation_chat_room_client_side(coresList, laure, &initialLaureStats, confAddr, initialSubject, 2, FALSE);
	if(!BC_ASSERT_PTR_NOT_NULL(marieCr) || !BC_ASSERT_PTR_NOT_NULL(paulineCr) || !BC_ASSERT_PTR_NOT_NULL(laureCr)) goto end;
	// Marie designates Pauline as admin
	LinphoneAddress *paulineAddr = linphone_address_new(linphone_core_get_identity(pauline->lc));
	LinphoneParticipant *paulineParticipant = linphone_chat_room_find_participant(marieCr, paulineAddr);
	linphone_address_unref(paulineAddr);
	BC_ASSERT_PTR_NOT_NULL(paulineParticipant);
	linphone_chat_room_set_participant_admin_status(marieCr, paulineParticipant, TRUE);
	BC_ASSERT_TRUE(wait_for_list(coresList, &marie->stat.number_of_participant_admin_statuses_changed, initialMarieStats.number_of_participant_admin_statuses_changed + 1, 5000));
	BC_ASSERT_TRUE(wait_for_list(coresList, &pauline->stat.number_of_participant_admin_statuses_changed, initialPaulineStats.number_of_participant_admin_statuses_changed + 1, 5000));
	BC_ASSERT_TRUE(wait_for_list(coresList, &laure->stat.number_of_participant_admin_statuses_changed, initialLaureStats.number_of_participant_admin_statuses_changed + 1, 5000));
	BC_ASSERT_TRUE(linphone_participant_is_admin(paulineParticipant));
end:
	// Clean db from chat room
	linphone_core_manager_delete_chat_room(marie, marieCr, coresList);
	linphone_core_manager_delete_chat_room(laure, laureCr, coresList);
	linphone_core_manager_delete_chat_room(pauline, paulineCr, coresList);

	bctbx_list_free(coresList);
	bctbx_list_free(coresManagerList);
	linphone_core_manager_destroy(marie);
	linphone_core_manager_destroy(pauline);
	linphone_core_manager_destroy(laure);
}

static void group_chat_room_add_admin_lately_notified (void) {
	LinphoneCoreManager *marie = linphone_core_manager_create("marie_rc");
	LinphoneCoreManager *pauline = linphone_core_manager_create("pauline_rc");
	LinphoneCoreManager *laure = linphone_core_manager_create("laure_tcp_rc");
	bctbx_list_t *coresManagerList = NULL;
	bctbx_list_t *participantsAddresses = NULL;
	coresManagerList = bctbx_list_append(coresManagerList, marie);
	coresManagerList = bctbx_list_append(coresManagerList, pauline);
	coresManagerList = bctbx_list_append(coresManagerList, laure);
	bctbx_list_t *coresList = init_core_for_conference(coresManagerList);
	start_core_for_conference(coresManagerList);
	participantsAddresses = bctbx_list_append(participantsAddresses, linphone_address_new(linphone_core_get_identity(pauline->lc)));
	participantsAddresses = bctbx_list_append(participantsAddresses, linphone_address_new(linphone_core_get_identity(laure->lc)));
	stats initialMarieStats = marie->stat;
	stats initialPaulineStats = pauline->stat;
	stats initialLaureStats = laure->stat;

	// Marie creates a new group chat room
	const char *initialSubject = "Colleagues";
	LinphoneChatRoom *marieCr = create_chat_room_client_side(coresList, marie, &initialMarieStats, participantsAddresses, initialSubject, FALSE);

	const LinphoneAddress *confAddr = linphone_chat_room_get_conference_address(marieCr);

	// Check that the chat room is correctly created on Pauline's side and that the participants are added
	LinphoneChatRoom *paulineCr = check_creation_chat_room_client_side(coresList, pauline, &initialPaulineStats, confAddr, initialSubject, 2, FALSE);

	// Check that the chat room is correctly created on Laure's side and that the participants are added
	LinphoneChatRoom *laureCr = check_creation_chat_room_client_side(coresList, laure, &initialLaureStats, confAddr, initialSubject, 2, FALSE);

	if(!BC_ASSERT_PTR_NOT_NULL(marieCr) || !BC_ASSERT_PTR_NOT_NULL(paulineCr) || !BC_ASSERT_PTR_NOT_NULL(laureCr)) goto end;
	// Simulate pauline has disappeared
	linphone_core_set_network_reachable(pauline->lc, FALSE);

	// Marie designates Pauline as admin
	LinphoneAddress *paulineAddr = linphone_address_new(linphone_core_get_identity(pauline->lc));
	LinphoneParticipant *paulineParticipant = linphone_chat_room_find_participant(marieCr, paulineAddr);
	linphone_address_unref(paulineAddr);
	BC_ASSERT_PTR_NOT_NULL(paulineParticipant);
	linphone_chat_room_set_participant_admin_status(marieCr, paulineParticipant, TRUE);
	BC_ASSERT_TRUE(wait_for_list(coresList, &marie->stat.number_of_participant_admin_statuses_changed, initialMarieStats.number_of_participant_admin_statuses_changed + 1, 5000));
	BC_ASSERT_TRUE(wait_for_list(coresList, &laure->stat.number_of_participant_admin_statuses_changed, initialLaureStats.number_of_participant_admin_statuses_changed + 1, 5000));

	// Make sure pauline is not notified
	BC_ASSERT_FALSE(wait_for_list(coresList, &pauline->stat.number_of_participant_admin_statuses_changed, initialPaulineStats.number_of_participant_admin_statuses_changed + 1, 3000));
	linphone_core_set_network_reachable(pauline->lc, TRUE);
	BC_ASSERT_TRUE(wait_for_list(coresList, &pauline->stat.number_of_participant_admin_statuses_changed, initialPaulineStats.number_of_participant_admin_statuses_changed + 1, 5000));
	BC_ASSERT_TRUE(linphone_participant_is_admin(paulineParticipant));
end:
	// Clean db from chat room
	linphone_core_manager_delete_chat_room(marie, marieCr, coresList);
	linphone_core_manager_delete_chat_room(laure, laureCr, coresList);
	linphone_core_manager_delete_chat_room(pauline, paulineCr, coresList);

	bctbx_list_free(coresList);
	bctbx_list_free(coresManagerList);
	linphone_core_manager_destroy(marie);
	linphone_core_manager_destroy(pauline);
	linphone_core_manager_destroy(laure);
}



static void group_chat_room_add_admin_non_admin (void) {
	LinphoneCoreManager *marie = linphone_core_manager_create("marie_rc");
	LinphoneCoreManager *pauline = linphone_core_manager_create("pauline_rc");
	LinphoneCoreManager *laure = linphone_core_manager_create("laure_tcp_rc");
	bctbx_list_t *coresManagerList = NULL;
	bctbx_list_t *participantsAddresses = NULL;
	coresManagerList = bctbx_list_append(coresManagerList, marie);
	coresManagerList = bctbx_list_append(coresManagerList, pauline);
	coresManagerList = bctbx_list_append(coresManagerList, laure);
	bctbx_list_t *coresList = init_core_for_conference(coresManagerList);
	start_core_for_conference(coresManagerList);
	participantsAddresses = bctbx_list_append(participantsAddresses, linphone_address_new(linphone_core_get_identity(pauline->lc)));
	participantsAddresses = bctbx_list_append(participantsAddresses, linphone_address_new(linphone_core_get_identity(laure->lc)));
	stats initialMarieStats = marie->stat;
	stats initialPaulineStats = pauline->stat;
	stats initialLaureStats = laure->stat;

	// Marie creates a new group chat room
	const char *initialSubject = "Colleagues";
	LinphoneChatRoom *marieCr = create_chat_room_client_side(coresList, marie, &initialMarieStats, participantsAddresses, initialSubject, FALSE);

	const LinphoneAddress *confAddr = linphone_chat_room_get_conference_address(marieCr);

	// Check that the chat room is correctly created on Pauline's side and that the participants are added
	LinphoneChatRoom *paulineCr = check_creation_chat_room_client_side(coresList, pauline, &initialPaulineStats, confAddr, initialSubject, 2, FALSE);

	// Check that the chat room is correctly created on Laure's side and that the participants are added
	LinphoneChatRoom *laureCr = check_creation_chat_room_client_side(coresList, laure, &initialLaureStats, confAddr, initialSubject, 2, FALSE);

	if(!BC_ASSERT_PTR_NOT_NULL(marieCr) || !BC_ASSERT_PTR_NOT_NULL(paulineCr) || !BC_ASSERT_PTR_NOT_NULL(laureCr)) goto end;

	// Pauline designates Laure as admin
	LinphoneAddress *laureAddr = linphone_address_new(linphone_core_get_identity(laure->lc));
	LinphoneParticipant *laureParticipant = linphone_chat_room_find_participant(paulineCr, laureAddr);
	linphone_address_unref(laureAddr);
	BC_ASSERT_PTR_NOT_NULL(laureParticipant);
	linphone_chat_room_set_participant_admin_status(paulineCr, laureParticipant, TRUE);
	BC_ASSERT_FALSE(linphone_participant_is_admin(laureParticipant));
end:
	// Clean db from chat room
	linphone_core_manager_delete_chat_room(marie, marieCr, coresList);
	linphone_core_manager_delete_chat_room(laure, laureCr, coresList);
	linphone_core_manager_delete_chat_room(pauline, paulineCr, coresList);

	bctbx_list_free(coresList);
	bctbx_list_free(coresManagerList);
	linphone_core_manager_destroy(marie);
	linphone_core_manager_destroy(pauline);
	linphone_core_manager_destroy(laure);
}

static void group_chat_room_remove_admin (void) {
	LinphoneCoreManager *marie = linphone_core_manager_create("marie_rc");
	LinphoneCoreManager *pauline = linphone_core_manager_create("pauline_rc");
	LinphoneCoreManager *laure = linphone_core_manager_create("laure_tcp_rc");
	bctbx_list_t *coresManagerList = NULL;
	bctbx_list_t *participantsAddresses = NULL;
	coresManagerList = bctbx_list_append(coresManagerList, marie);
	coresManagerList = bctbx_list_append(coresManagerList, pauline);
	coresManagerList = bctbx_list_append(coresManagerList, laure);
	bctbx_list_t *coresList = init_core_for_conference(coresManagerList);
	start_core_for_conference(coresManagerList);
	participantsAddresses = bctbx_list_append(participantsAddresses, linphone_address_new(linphone_core_get_identity(pauline->lc)));
	participantsAddresses = bctbx_list_append(participantsAddresses, linphone_address_new(linphone_core_get_identity(laure->lc)));
	stats initialMarieStats = marie->stat;
	stats initialPaulineStats = pauline->stat;
	stats initialLaureStats = laure->stat;

	// Marie creates a new group chat room
	const char *initialSubject = "Colleagues";
	LinphoneChatRoom *marieCr = create_chat_room_client_side(coresList, marie, &initialMarieStats, participantsAddresses, initialSubject, FALSE);

	const LinphoneAddress *confAddr = linphone_chat_room_get_conference_address(marieCr);

	// Check that the chat room is correctly created on Pauline's side and that the participants are added
	LinphoneChatRoom *paulineCr = check_creation_chat_room_client_side(coresList, pauline, &initialPaulineStats, confAddr, initialSubject, 2, FALSE);

	// Check that the chat room is correctly created on Laure's side and that the participants are added
	LinphoneChatRoom *laureCr = check_creation_chat_room_client_side(coresList, laure, &initialLaureStats, confAddr, initialSubject, 2, FALSE);

	if(!BC_ASSERT_PTR_NOT_NULL(marieCr) || !BC_ASSERT_PTR_NOT_NULL(paulineCr) || !BC_ASSERT_PTR_NOT_NULL(laureCr)) goto end;
	// Marie designates Pauline as admin
	LinphoneAddress *paulineAddr = linphone_address_new(linphone_core_get_identity(pauline->lc));
	LinphoneParticipant *paulineParticipant = linphone_chat_room_find_participant(marieCr, paulineAddr);
	linphone_address_unref(paulineAddr);
	BC_ASSERT_PTR_NOT_NULL(paulineParticipant);
	linphone_chat_room_set_participant_admin_status(marieCr, paulineParticipant, TRUE);
	BC_ASSERT_TRUE(wait_for_list(coresList, &marie->stat.number_of_participant_admin_statuses_changed, initialMarieStats.number_of_participant_admin_statuses_changed + 1, 5000));
	BC_ASSERT_TRUE(wait_for_list(coresList, &pauline->stat.number_of_participant_admin_statuses_changed, initialPaulineStats.number_of_participant_admin_statuses_changed + 1, 5000));
	BC_ASSERT_TRUE(wait_for_list(coresList, &laure->stat.number_of_participant_admin_statuses_changed, initialLaureStats.number_of_participant_admin_statuses_changed + 1, 5000));
	BC_ASSERT_TRUE(linphone_participant_is_admin(paulineParticipant));

	// Pauline revokes the admin status of Marie
	LinphoneAddress *marieAddr = linphone_address_new(linphone_core_get_identity(marie->lc));
	LinphoneParticipant *marieParticipant = linphone_chat_room_find_participant(paulineCr, marieAddr);
	linphone_address_unref(marieAddr);
	BC_ASSERT_PTR_NOT_NULL(marieParticipant);
	linphone_chat_room_set_participant_admin_status(paulineCr, marieParticipant, FALSE);
	BC_ASSERT_TRUE(wait_for_list(coresList, &marie->stat.number_of_participant_admin_statuses_changed, initialMarieStats.number_of_participant_admin_statuses_changed + 2, 5000));
	BC_ASSERT_TRUE(wait_for_list(coresList, &pauline->stat.number_of_participant_admin_statuses_changed, initialPaulineStats.number_of_participant_admin_statuses_changed + 2, 5000));
	BC_ASSERT_TRUE(wait_for_list(coresList, &laure->stat.number_of_participant_admin_statuses_changed, initialLaureStats.number_of_participant_admin_statuses_changed + 2, 5000));
	BC_ASSERT_FALSE(linphone_participant_is_admin(marieParticipant));

end:
	// Clean db from chat room
	linphone_core_manager_delete_chat_room(marie, marieCr, coresList);
	linphone_core_manager_delete_chat_room(laure, laureCr, coresList);
	linphone_core_manager_delete_chat_room(pauline, paulineCr, coresList);

	bctbx_list_free(coresList);
	bctbx_list_free(coresManagerList);
	linphone_core_manager_destroy(marie);
	linphone_core_manager_destroy(pauline);
	linphone_core_manager_destroy(laure);
}

static void group_chat_room_admin_creator_leaves_the_room (void) {
	LinphoneCoreManager *marie = linphone_core_manager_create("marie_rc");
	LinphoneCoreManager *pauline = linphone_core_manager_create("pauline_rc");
	LinphoneCoreManager *laure = linphone_core_manager_create("laure_tcp_rc");
	bctbx_list_t *coresManagerList = NULL;
	bctbx_list_t *participantsAddresses = NULL;
	coresManagerList = bctbx_list_append(coresManagerList, marie);
	coresManagerList = bctbx_list_append(coresManagerList, pauline);
	coresManagerList = bctbx_list_append(coresManagerList, laure);
	bctbx_list_t *coresList = init_core_for_conference(coresManagerList);
	start_core_for_conference(coresManagerList);
	participantsAddresses = bctbx_list_append(participantsAddresses, linphone_address_new(linphone_core_get_identity(pauline->lc)));
	participantsAddresses = bctbx_list_append(participantsAddresses, linphone_address_new(linphone_core_get_identity(laure->lc)));
	stats initialMarieStats = marie->stat;
	stats initialPaulineStats = pauline->stat;
	stats initialLaureStats = laure->stat;

	// Marie creates a new group chat room
	const char *initialSubject = "Colleagues";
	LinphoneChatRoom *marieCr = create_chat_room_client_side(coresList, marie, &initialMarieStats, participantsAddresses, initialSubject, FALSE);

	const LinphoneAddress *confAddr = linphone_chat_room_get_conference_address(marieCr);

	// Check that the chat room is correctly created on Pauline's side and that the participants are added
	LinphoneChatRoom *paulineCr = check_creation_chat_room_client_side(coresList, pauline, &initialPaulineStats, confAddr, initialSubject, 2, FALSE);

	// Check that the chat room is correctly created on Laure's side and that the participants are added
	LinphoneChatRoom *laureCr = check_creation_chat_room_client_side(coresList, laure, &initialLaureStats, confAddr, initialSubject, 2, FALSE);

	if(!BC_ASSERT_PTR_NOT_NULL(marieCr) || !BC_ASSERT_PTR_NOT_NULL(paulineCr) || !BC_ASSERT_PTR_NOT_NULL(laureCr)) goto end;
	// Marie leaves the room
	linphone_chat_room_leave(marieCr);
	BC_ASSERT_TRUE(wait_for_list(coresList, &marie->stat.number_of_LinphoneConferenceStateTerminated, initialMarieStats.number_of_LinphoneConferenceStateTerminated + 1, 5000));
	BC_ASSERT_TRUE(wait_for_list(coresList, &pauline->stat.number_of_participants_removed, initialPaulineStats.number_of_participants_removed + 1, 5000));
	BC_ASSERT_TRUE(wait_for_list(coresList, &laure->stat.number_of_participants_removed, initialLaureStats.number_of_participants_removed + 1, 5000));
	
	/* FIXME: the number of admin status changed shoud be 1. But the conference server notifies first that marie looses its admin status,
	 * before being deleted from the chatroom. This is indeed useless to notify this.
	 * Once fixed in the conference server, the counter shall be set back to +1. */
	BC_ASSERT_TRUE(wait_for_list(coresList, &pauline->stat.number_of_participant_admin_statuses_changed, initialPaulineStats.number_of_participant_admin_statuses_changed + 2, 5000));
	BC_ASSERT_TRUE(wait_for_list(coresList, &laure->stat.number_of_participant_admin_statuses_changed, initialLaureStats.number_of_participant_admin_statuses_changed + 2, 5000));
	BC_ASSERT_TRUE(linphone_participant_is_admin(linphone_chat_room_get_me(laureCr)));

end:
	// Clean db from chat room
	linphone_core_manager_delete_chat_room(marie, marieCr, coresList);
	linphone_core_manager_delete_chat_room(laure, laureCr, coresList);
	linphone_core_manager_delete_chat_room(pauline, paulineCr, coresList);

	bctbx_list_free(coresList);
	bctbx_list_free(coresManagerList);
	linphone_core_manager_destroy(marie);
	linphone_core_manager_destroy(pauline);
	linphone_core_manager_destroy(laure);
}

static void group_chat_room_change_subject (void) {
	LinphoneCoreManager *marie = linphone_core_manager_create("marie_rc");
	LinphoneCoreManager *pauline = linphone_core_manager_create("pauline_rc");
	LinphoneCoreManager *laure = linphone_core_manager_create("laure_tcp_rc");
	bctbx_list_t *coresManagerList = NULL;
	bctbx_list_t *participantsAddresses = NULL;
	coresManagerList = bctbx_list_append(coresManagerList, marie);
	coresManagerList = bctbx_list_append(coresManagerList, pauline);
	coresManagerList = bctbx_list_append(coresManagerList, laure);
	bctbx_list_t *coresList = init_core_for_conference(coresManagerList);
	start_core_for_conference(coresManagerList);
	participantsAddresses = bctbx_list_append(participantsAddresses, linphone_address_new(linphone_core_get_identity(pauline->lc)));
	participantsAddresses = bctbx_list_append(participantsAddresses, linphone_address_new(linphone_core_get_identity(laure->lc)));
	stats initialMarieStats = marie->stat;
	stats initialPaulineStats = pauline->stat;
	stats initialLaureStats = laure->stat;

	// Marie creates a new group chat room
	const char *initialSubject = "Colleagues";
	const char *newSubject = "New subject";
	LinphoneChatRoom *marieCr = create_chat_room_client_side(coresList, marie, &initialMarieStats, participantsAddresses, initialSubject, FALSE);

	const LinphoneAddress *confAddr = linphone_chat_room_get_conference_address(marieCr);

	// Check that the chat room is correctly created on Pauline's side and that the participants are added
	LinphoneChatRoom *paulineCr = check_creation_chat_room_client_side(coresList, pauline, &initialPaulineStats, confAddr, initialSubject, 2, FALSE);

	// Check that the chat room is correctly created on Laure's side and that the participants are added
	LinphoneChatRoom *laureCr = check_creation_chat_room_client_side(coresList, laure, &initialLaureStats, confAddr, initialSubject, 2, FALSE);

	if(!BC_ASSERT_PTR_NOT_NULL(marieCr) || !BC_ASSERT_PTR_NOT_NULL(paulineCr) || !BC_ASSERT_PTR_NOT_NULL(laureCr)) goto end;
	// Marie now changes the subject
	linphone_chat_room_set_subject(marieCr, newSubject);
	BC_ASSERT_TRUE(wait_for_list(coresList, &marie->stat.number_of_subject_changed, initialMarieStats.number_of_subject_changed + 1, 5000));
	BC_ASSERT_TRUE(wait_for_list(coresList, &pauline->stat.number_of_subject_changed, initialPaulineStats.number_of_subject_changed + 1, 5000));
	BC_ASSERT_TRUE(wait_for_list(coresList, &laure->stat.number_of_subject_changed, initialLaureStats.number_of_subject_changed + 1, 5000));
	BC_ASSERT_TRUE(wait_for_list(coresList, &marie->stat.number_of_core_chat_room_subject_changed, initialMarieStats.number_of_core_chat_room_subject_changed + 1, 5000));
	BC_ASSERT_TRUE(wait_for_list(coresList, &pauline->stat.number_of_core_chat_room_subject_changed, initialPaulineStats.number_of_core_chat_room_subject_changed + 1, 5000));
	BC_ASSERT_TRUE(wait_for_list(coresList, &laure->stat.number_of_core_chat_room_subject_changed, initialLaureStats.number_of_core_chat_room_subject_changed + 1, 5000));
	BC_ASSERT_STRING_EQUAL(linphone_chat_room_get_subject(marieCr), newSubject);
	BC_ASSERT_STRING_EQUAL(linphone_chat_room_get_subject(paulineCr), newSubject);
	BC_ASSERT_STRING_EQUAL(linphone_chat_room_get_subject(laureCr), newSubject);

	// Clean db from chat room
	linphone_core_manager_delete_chat_room(marie, marieCr, coresList);
	linphone_core_manager_delete_chat_room(laure, laureCr, coresList);
	linphone_core_manager_delete_chat_room(pauline, paulineCr, coresList);
end:
	bctbx_list_free(coresList);
	bctbx_list_free(coresManagerList);
	linphone_core_manager_destroy(marie);
	linphone_core_manager_destroy(pauline);
	linphone_core_manager_destroy(laure);
}

static void group_chat_room_change_subject_non_admin (void) {
	LinphoneCoreManager *marie = linphone_core_manager_create("marie_rc");
	LinphoneCoreManager *pauline = linphone_core_manager_create("pauline_rc");
	LinphoneCoreManager *laure = linphone_core_manager_create("laure_tcp_rc");
	bctbx_list_t *coresManagerList = NULL;
	bctbx_list_t *participantsAddresses = NULL;
	coresManagerList = bctbx_list_append(coresManagerList, marie);
	coresManagerList = bctbx_list_append(coresManagerList, pauline);
	coresManagerList = bctbx_list_append(coresManagerList, laure);
	bctbx_list_t *coresList = init_core_for_conference(coresManagerList);
	start_core_for_conference(coresManagerList);
	participantsAddresses = bctbx_list_append(participantsAddresses, linphone_address_new(linphone_core_get_identity(pauline->lc)));
	participantsAddresses = bctbx_list_append(participantsAddresses, linphone_address_new(linphone_core_get_identity(laure->lc)));
	stats initialMarieStats = marie->stat;
	stats initialPaulineStats = pauline->stat;
	stats initialLaureStats = laure->stat;

	// Marie creates a new group chat room
	const char *initialSubject = "Colleagues";
	const char *newSubject = "New subject";
	LinphoneChatRoom *marieCr = create_chat_room_client_side(coresList, marie, &initialMarieStats, participantsAddresses, initialSubject, FALSE);

	const LinphoneAddress *confAddr = linphone_chat_room_get_conference_address(marieCr);

	// Check that the chat room is correctly created on Pauline's side and that the participants are added
	LinphoneChatRoom *paulineCr = check_creation_chat_room_client_side(coresList, pauline, &initialPaulineStats, confAddr, initialSubject, 2, FALSE);

	// Check that the chat room is correctly created on Laure's side and that the participants are added
	LinphoneChatRoom *laureCr = check_creation_chat_room_client_side(coresList, laure, &initialLaureStats, confAddr, initialSubject, 2, FALSE);

	if(!BC_ASSERT_PTR_NOT_NULL(marieCr) || !BC_ASSERT_PTR_NOT_NULL(paulineCr) || !BC_ASSERT_PTR_NOT_NULL(laureCr)) goto end;
	// Marie now changes the subject
	linphone_chat_room_set_subject(paulineCr, newSubject);
	BC_ASSERT_TRUE(wait_for_list(coresList, &marie->stat.number_of_subject_changed, initialMarieStats.number_of_subject_changed, 5000));
	BC_ASSERT_TRUE(wait_for_list(coresList, &pauline->stat.number_of_subject_changed, initialPaulineStats.number_of_subject_changed, 5000));
	BC_ASSERT_TRUE(wait_for_list(coresList, &laure->stat.number_of_subject_changed, initialLaureStats.number_of_subject_changed, 5000));
	BC_ASSERT_STRING_EQUAL(linphone_chat_room_get_subject(marieCr), initialSubject);
	BC_ASSERT_STRING_EQUAL(linphone_chat_room_get_subject(paulineCr), initialSubject);
	BC_ASSERT_STRING_EQUAL(linphone_chat_room_get_subject(laureCr), initialSubject);

	// Clean db from chat room
	linphone_core_manager_delete_chat_room(marie, marieCr, coresList);
	linphone_core_manager_delete_chat_room(laure, laureCr, coresList);
	linphone_core_manager_delete_chat_room(pauline, paulineCr, coresList);
end:
	bctbx_list_free(coresList);
	bctbx_list_free(coresManagerList);
	linphone_core_manager_destroy(marie);
	linphone_core_manager_destroy(pauline);
	linphone_core_manager_destroy(laure);
}

static void group_chat_room_remove_participant_base (bool_t restart) {
	LinphoneCoreManager *marie = linphone_core_manager_create("marie_rc");
	LinphoneCoreManager *pauline = linphone_core_manager_create("pauline_rc");
	LinphoneCoreManager *laure = linphone_core_manager_create("laure_tcp_rc");
	bctbx_list_t *coresManagerList = NULL;
	bctbx_list_t *participantsAddresses = NULL;
	coresManagerList = bctbx_list_append(coresManagerList, marie);
	coresManagerList = bctbx_list_append(coresManagerList, pauline);
	coresManagerList = bctbx_list_append(coresManagerList, laure);
	bctbx_list_t *coresList = init_core_for_conference(coresManagerList);
	start_core_for_conference(coresManagerList);
	participantsAddresses = bctbx_list_append(participantsAddresses, linphone_address_new(linphone_core_get_identity(pauline->lc)));
	participantsAddresses = bctbx_list_append(participantsAddresses, linphone_address_new(linphone_core_get_identity(laure->lc)));
	stats initialMarieStats = marie->stat;
	stats initialPaulineStats = pauline->stat;
	stats initialLaureStats = laure->stat;

	// Marie creates a new group chat room
	const char *initialSubject = "Colleagues";
	LinphoneChatRoom *marieCr = create_chat_room_client_side(coresList, marie, &initialMarieStats, participantsAddresses, initialSubject, FALSE);

	LinphoneAddress *confAddr = linphone_address_clone(linphone_chat_room_get_conference_address(marieCr));

	// Check that the chat room is correctly created on Pauline's side and that the participants are added
	LinphoneChatRoom *paulineCr = check_creation_chat_room_client_side(coresList, pauline, &initialPaulineStats, confAddr, initialSubject, 2, FALSE);

	// Check that the chat room is correctly created on Laure's side and that the participants are added
	LinphoneChatRoom *laureCr = check_creation_chat_room_client_side(coresList, laure, &initialLaureStats, confAddr, initialSubject, 2, FALSE);

	if(!BC_ASSERT_PTR_NOT_NULL(marieCr) || !BC_ASSERT_PTR_NOT_NULL(paulineCr) || !BC_ASSERT_PTR_NOT_NULL(laureCr)) goto end;
	// Marie removes Laure from the chat room
	LinphoneAddress *laureAddr = linphone_address_new(linphone_core_get_identity(laure->lc));
	LinphoneParticipant *laureParticipant = linphone_chat_room_find_participant(marieCr, laureAddr);
	linphone_address_unref(laureAddr);
	BC_ASSERT_PTR_NOT_NULL(laureParticipant);
	linphone_chat_room_remove_participant(marieCr, laureParticipant);
	BC_ASSERT_TRUE(wait_for_list(coresList, &laure->stat.number_of_LinphoneConferenceStateTerminated, initialLaureStats.number_of_LinphoneConferenceStateTerminated + 1, 5000));
	BC_ASSERT_TRUE(wait_for_list(coresList, &marie->stat.number_of_participants_removed, initialMarieStats.number_of_participants_removed + 1, 5000));
	BC_ASSERT_TRUE(wait_for_list(coresList, &pauline->stat.number_of_participants_removed, initialPaulineStats.number_of_participants_removed + 1, 5000));
	BC_ASSERT_EQUAL(linphone_chat_room_get_nb_participants(marieCr), 1, int, "%d");

	if (restart == TRUE) {
		// Restart core for Marie
		coresList = bctbx_list_remove(coresList, marie->lc);
		linphone_core_manager_restart(marie, TRUE);
		bctbx_list_t *tmpCoresManagerList = bctbx_list_append(NULL, marie);
		init_core_for_conference(tmpCoresManagerList);
		bctbx_list_free(tmpCoresManagerList);
		coresList = bctbx_list_append(coresList, marie->lc);

		// Retrieve chat room
		LinphoneAddress *marieDeviceAddr =  linphone_address_clone(linphone_proxy_config_get_contact(linphone_core_get_default_proxy_config(marie->lc)));
		marieCr = linphone_core_search_chat_room(marie->lc, NULL, marieDeviceAddr, confAddr, NULL);
		linphone_address_unref(marieDeviceAddr);
		BC_ASSERT_PTR_NOT_NULL(marieCr);

	}

	// Check that participant removed event has been stored
	// Passing 0 as second argument because all events must be retrived
	int nbMarieParticipantRemoved = 0;
	bctbx_list_t * marieHistory = linphone_chat_room_get_history_events(marieCr, 0);
	for (bctbx_list_t *item = marieHistory; item; item = bctbx_list_next(item)) {
		LinphoneEventLog *event = (LinphoneEventLog *)bctbx_list_get_data(item);
		if (linphone_event_log_get_type(event) == LinphoneEventLogTypeConferenceParticipantRemoved) {
			nbMarieParticipantRemoved++;
			const LinphoneAddress * removedParticipantAddress = linphone_event_log_get_participant_address (event);
			BC_ASSERT_PTR_NOT_NULL(removedParticipantAddress);
		}
	}
	bctbx_list_free_with_data(marieHistory, (bctbx_list_free_func)linphone_event_log_unref);
	BC_ASSERT_EQUAL(nbMarieParticipantRemoved, 1, unsigned int, "%u");

	linphone_address_unref(confAddr);

	// Clean db from chat room
	linphone_core_delete_chat_room(marie->lc, marieCr);
	linphone_core_manager_delete_chat_room(laure, laureCr, coresList);
	linphone_core_manager_delete_chat_room(pauline, paulineCr, coresList);
end:
	bctbx_list_free(coresList);
	bctbx_list_free(coresManagerList);
	linphone_core_manager_destroy(marie);
	linphone_core_manager_destroy(pauline);
	linphone_core_manager_destroy(laure);
}

static void group_chat_room_remove_participant (void) {
	group_chat_room_remove_participant_base(FALSE);
}

static void group_chat_room_remove_participant_and_restart (void) {
	group_chat_room_remove_participant_base(TRUE);
}

static void group_chat_room_send_message_with_participant_removed (void) {
	LinphoneCoreManager *marie = linphone_core_manager_create("marie_rc");
	LinphoneCoreManager *pauline = linphone_core_manager_create("pauline_rc");
	LinphoneCoreManager *laure = linphone_core_manager_create("laure_tcp_rc");
	bctbx_list_t *coresManagerList = NULL;
	bctbx_list_t *participantsAddresses = NULL;
	coresManagerList = bctbx_list_append(coresManagerList, marie);
	coresManagerList = bctbx_list_append(coresManagerList, pauline);
	coresManagerList = bctbx_list_append(coresManagerList, laure);
	bctbx_list_t *coresList = init_core_for_conference(coresManagerList);
	start_core_for_conference(coresManagerList);
	participantsAddresses = bctbx_list_append(participantsAddresses, linphone_address_new(linphone_core_get_identity(pauline->lc)));
	participantsAddresses = bctbx_list_append(participantsAddresses, linphone_address_new(linphone_core_get_identity(laure->lc)));
	stats initialMarieStats = marie->stat;
	stats initialPaulineStats = pauline->stat;
	stats initialLaureStats = laure->stat;

	// Marie creates a new group chat room
	const char *initialSubject = "Colleagues";
	LinphoneChatRoom *marieCr = create_chat_room_client_side(coresList, marie, &initialMarieStats, participantsAddresses, initialSubject, FALSE);

	const LinphoneAddress *confAddr = linphone_chat_room_get_conference_address(marieCr);

	// Check that the chat room is correctly created on Pauline's side and that the participants are added
	LinphoneChatRoom *paulineCr = check_creation_chat_room_client_side(coresList, pauline, &initialPaulineStats, confAddr, initialSubject, 2, FALSE);

	// Check that the chat room is correctly created on Laure's side and that the participants are added
	LinphoneChatRoom *laureCr = check_creation_chat_room_client_side(coresList, laure, &initialLaureStats, confAddr, initialSubject, 2, FALSE);

	if(!BC_ASSERT_PTR_NOT_NULL(marieCr) || !BC_ASSERT_PTR_NOT_NULL(paulineCr) || !BC_ASSERT_PTR_NOT_NULL(laureCr)) goto end;
	// Marie removes Laure from the chat room
	LinphoneAddress *laureAddr = linphone_address_new(linphone_core_get_identity(laure->lc));
	LinphoneParticipant *laureParticipant = linphone_chat_room_find_participant(marieCr, laureAddr);
	linphone_address_unref(laureAddr);
	if(!BC_ASSERT_PTR_NOT_NULL(laureParticipant))
		goto end;

	linphone_chat_room_remove_participant(marieCr, laureParticipant);
	BC_ASSERT_TRUE(wait_for_list(coresList, &laure->stat.number_of_LinphoneConferenceStateTerminated, initialLaureStats.number_of_LinphoneConferenceStateTerminated + 1, 5000));
	BC_ASSERT_TRUE(wait_for_list(coresList, &marie->stat.number_of_participants_removed, initialMarieStats.number_of_participants_removed + 1, 5000));
	BC_ASSERT_TRUE(wait_for_list(coresList, &pauline->stat.number_of_participants_removed, initialPaulineStats.number_of_participants_removed + 1, 5000));

	// Laure try to send a message with the chat room where she was removed
	const char *laureTextMessage = "Hello";
	LinphoneChatMessage *laureMessage = _send_message(laureCr, laureTextMessage);
	linphone_chat_message_unref(laureMessage);

	BC_ASSERT_TRUE(wait_for_list(coresList, &laure->stat.number_of_LinphoneMessageReceived, initialMarieStats.number_of_LinphoneMessageDelivered, 5000));
	BC_ASSERT_TRUE(wait_for_list(coresList, &marie->stat.number_of_LinphoneMessageReceived, initialMarieStats.number_of_LinphoneMessageReceived, 5000));
	BC_ASSERT_TRUE(wait_for_list(coresList, &pauline->stat.number_of_LinphoneMessageReceived, initialPaulineStats.number_of_LinphoneMessageReceived, 5000));
	BC_ASSERT_TRUE(wait_for_list(coresList, &marie->stat.number_of_LinphoneIsComposingIdleReceived, initialMarieStats.number_of_LinphoneIsComposingIdleReceived, 5000));
	BC_ASSERT_TRUE(wait_for_list(coresList, &pauline->stat.number_of_LinphoneIsComposingIdleReceived, initialPaulineStats.number_of_LinphoneIsComposingIdleReceived, 5000));

end:
	// Clean db from chat room
	linphone_core_manager_delete_chat_room(marie, marieCr, coresList);
	linphone_core_manager_delete_chat_room(laure, laureCr, coresList);
	linphone_core_manager_delete_chat_room(pauline, paulineCr, coresList);

	bctbx_list_free(coresList);
	bctbx_list_free(coresManagerList);
	linphone_core_manager_destroy(marie);
	linphone_core_manager_destroy(pauline);
	linphone_core_manager_destroy(laure);
}

static void group_chat_room_leave (void) {
	LinphoneCoreManager *marie = linphone_core_manager_create("marie_rc");
	LinphoneCoreManager *pauline = linphone_core_manager_create("pauline_rc");
	LinphoneCoreManager *laure = linphone_core_manager_create("laure_tcp_rc");
	bctbx_list_t *coresManagerList = NULL;
	bctbx_list_t *participantsAddresses = NULL;
	coresManagerList = bctbx_list_append(coresManagerList, marie);
	coresManagerList = bctbx_list_append(coresManagerList, pauline);
	coresManagerList = bctbx_list_append(coresManagerList, laure);
	bctbx_list_t *coresList = init_core_for_conference(coresManagerList);
	start_core_for_conference(coresManagerList);
	participantsAddresses = bctbx_list_append(participantsAddresses, linphone_address_new(linphone_core_get_identity(pauline->lc)));
	participantsAddresses = bctbx_list_append(participantsAddresses, linphone_address_new(linphone_core_get_identity(laure->lc)));
	stats initialMarieStats = marie->stat;
	stats initialPaulineStats = pauline->stat;
	stats initialLaureStats = laure->stat;

	// Marie creates a new group chat room
	const char *initialSubject = "Colleagues";
	LinphoneChatRoom *marieCr = create_chat_room_client_side(coresList, marie, &initialMarieStats, participantsAddresses, initialSubject, FALSE);

	const LinphoneAddress *confAddr = linphone_chat_room_get_conference_address(marieCr);

	// Check that the chat room is correctly created on Pauline's side and that the participants are added
	LinphoneChatRoom *paulineCr = check_creation_chat_room_client_side(coresList, pauline, &initialPaulineStats, confAddr, initialSubject, 2, FALSE);

	// Check that the chat room is correctly created on Laure's side and that the participants are added
	LinphoneChatRoom *laureCr = check_creation_chat_room_client_side(coresList, laure, &initialLaureStats, confAddr, initialSubject, 2, FALSE);

	linphone_chat_room_leave(paulineCr);
	BC_ASSERT_TRUE(wait_for_list(coresList, &pauline->stat.number_of_LinphoneConferenceStateTerminated, initialPaulineStats.number_of_LinphoneConferenceStateTerminated + 1, 5000));
	BC_ASSERT_TRUE(wait_for_list(coresList, &marie->stat.number_of_participants_removed, initialMarieStats.number_of_participants_removed + 1, 5000));
	BC_ASSERT_TRUE(wait_for_list(coresList, &laure->stat.number_of_participants_removed, initialLaureStats.number_of_participants_removed + 1, 5000));

	// Clean db from chat room
	linphone_core_manager_delete_chat_room(marie, marieCr, coresList);
	linphone_core_manager_delete_chat_room(laure, laureCr, coresList);
	linphone_core_manager_delete_chat_room(pauline, paulineCr, coresList);

	bctbx_list_free(coresList);
	bctbx_list_free(coresManagerList);
	linphone_core_manager_destroy(marie);
	linphone_core_manager_destroy(pauline);
	linphone_core_manager_destroy(laure);
}

static void group_chat_room_delete_twice (void) {
    LinphoneCoreManager *marie = linphone_core_manager_create("marie_rc");
    LinphoneCoreManager *pauline = linphone_core_manager_create("pauline_rc");
    LinphoneCoreManager *laure = linphone_core_manager_create("laure_tcp_rc");
    bctbx_list_t *coresManagerList = NULL;
    bctbx_list_t *participantsAddresses = NULL;
    coresManagerList = bctbx_list_append(coresManagerList, marie);
    coresManagerList = bctbx_list_append(coresManagerList, pauline);
    coresManagerList = bctbx_list_append(coresManagerList, laure);
    bctbx_list_t *coresList = init_core_for_conference(coresManagerList);
    start_core_for_conference(coresManagerList);
    participantsAddresses = bctbx_list_append(participantsAddresses, linphone_address_new(linphone_core_get_identity(pauline->lc)));
    participantsAddresses = bctbx_list_append(participantsAddresses, linphone_address_new(linphone_core_get_identity(laure->lc)));
    stats initialMarieStats = marie->stat;
    stats initialPaulineStats = pauline->stat;
    stats initialLaureStats = laure->stat;

    // Marie creates a new group chat room
    const char *initialSubject = "Colleagues";
    LinphoneChatRoom *marieCr = create_chat_room_client_side(coresList, marie, &initialMarieStats, participantsAddresses, initialSubject, FALSE);

    const LinphoneAddress *confAddr = linphone_chat_room_get_conference_address(marieCr);

    // Check that the chat room is correctly created on Pauline's side and that the participants are added
    LinphoneChatRoom *paulineCr = check_creation_chat_room_client_side(coresList, pauline, &initialPaulineStats, confAddr, initialSubject, 2, FALSE);

    // Check that the chat room is correctly created on Laure's side and that the participants are added
    LinphoneChatRoom *laureCr = check_creation_chat_room_client_side(coresList, laure, &initialLaureStats, confAddr, initialSubject, 2, FALSE);

	if(!BC_ASSERT_PTR_NOT_NULL(marieCr) || !BC_ASSERT_PTR_NOT_NULL(paulineCr) || !BC_ASSERT_PTR_NOT_NULL(laureCr)) goto end;
    // Save db
    const char *uri = linphone_config_get_string(linphone_core_get_config(laure->lc), "storage", "uri", "");
    char *uriCopy = bc_tester_file("linphone_tester.db");
    BC_ASSERT_FALSE(liblinphone_tester_copy_file(uri, uriCopy));

    // Clean db from chat room
    linphone_core_manager_delete_chat_room(laure, laureCr, coresList);

    // Reset db
    laure->database_path = uriCopy;
    coresList = bctbx_list_remove(coresList, laure->lc);
    linphone_core_manager_reinit(laure);
    bctbx_list_t *tmpCoresManagerList = bctbx_list_append(NULL, laure);
    bctbx_list_t *tmpCoresList = init_core_for_conference(tmpCoresManagerList);
    bctbx_list_free(tmpCoresManagerList);
    coresList = bctbx_list_concat(coresList, tmpCoresList);
    linphone_core_manager_start(laure, TRUE);

    // Check that the chat room has correctly created on Laure's side and that the participants are added
    laureCr = check_has_chat_room_client_side(coresList, laure, &initialLaureStats, confAddr, initialSubject, 2, FALSE);
end:
    // Clean db from chat room again
    linphone_core_manager_delete_chat_room(laure, laureCr, coresList);
    linphone_core_manager_delete_chat_room(marie, marieCr, coresList);
    linphone_core_manager_delete_chat_room(pauline, paulineCr, coresList);

    bctbx_list_free(coresList);
    bctbx_list_free(coresManagerList);
    linphone_core_manager_destroy(marie);
    linphone_core_manager_destroy(pauline);
    linphone_core_manager_destroy(laure);
}

static void group_chat_room_come_back_after_disconnection (void) {
	LinphoneCoreManager *marie = linphone_core_manager_create("marie_rc");
	LinphoneCoreManager *pauline = linphone_core_manager_create("pauline_rc");
	LinphoneCoreManager *laure = linphone_core_manager_create("laure_tcp_rc");
	bctbx_list_t *coresManagerList = NULL;
	bctbx_list_t *participantsAddresses = NULL;
	int dummy = 0;
	coresManagerList = bctbx_list_append(coresManagerList, marie);
	coresManagerList = bctbx_list_append(coresManagerList, pauline);
	coresManagerList = bctbx_list_append(coresManagerList, laure);
	bctbx_list_t *coresList = init_core_for_conference(coresManagerList);
	start_core_for_conference(coresManagerList);
	participantsAddresses = bctbx_list_append(participantsAddresses, linphone_address_new(linphone_core_get_identity(pauline->lc)));
	participantsAddresses = bctbx_list_append(participantsAddresses, linphone_address_new(linphone_core_get_identity(laure->lc)));
	stats initialMarieStats = marie->stat;
	stats initialPaulineStats = pauline->stat;
	stats initialLaureStats = laure->stat;

	// Marie creates a new group chat room
	const char *initialSubject = "Colleagues";
	const char *newSubject = "New subject";
	LinphoneChatRoom *marieCr = create_chat_room_client_side(coresList, marie, &initialMarieStats, participantsAddresses, initialSubject, FALSE);

	const LinphoneAddress *confAddr = linphone_chat_room_get_conference_address(marieCr);

	// Check that the chat room is correctly created on Pauline's side and that the participants are added
	LinphoneChatRoom *paulineCr = check_creation_chat_room_client_side(coresList, pauline, &initialPaulineStats, confAddr, initialSubject, 2, FALSE);

	// Check that the chat room is correctly created on Laure's side and that the participants are added
	LinphoneChatRoom *laureCr = check_creation_chat_room_client_side(coresList, laure, &initialLaureStats, confAddr, initialSubject, 2, FALSE);

	if(!BC_ASSERT_PTR_NOT_NULL(marieCr) || !BC_ASSERT_PTR_NOT_NULL(paulineCr) || !BC_ASSERT_PTR_NOT_NULL(laureCr)) goto end;
	linphone_core_set_network_reachable(marie->lc, FALSE);

	wait_for_list(coresList, &dummy, 1, 1000);

	linphone_core_set_network_reachable(marie->lc, TRUE);

	wait_for_list(coresList, &dummy, 1, 1000);

	// Marie now changes the subject
	linphone_chat_room_set_subject(marieCr, newSubject);
	BC_ASSERT_TRUE(wait_for_list(coresList, &marie->stat.number_of_subject_changed, initialMarieStats.number_of_subject_changed + 1, 5000));
	BC_ASSERT_TRUE(wait_for_list(coresList, &pauline->stat.number_of_subject_changed, initialPaulineStats.number_of_subject_changed + 1, 5000));
	BC_ASSERT_TRUE(wait_for_list(coresList, &laure->stat.number_of_subject_changed, initialLaureStats.number_of_subject_changed + 1, 5000));
	BC_ASSERT_STRING_EQUAL(linphone_chat_room_get_subject(marieCr), newSubject);
	BC_ASSERT_STRING_EQUAL(linphone_chat_room_get_subject(paulineCr), newSubject);
	BC_ASSERT_STRING_EQUAL(linphone_chat_room_get_subject(laureCr), newSubject);
end:
	// Clean db from chat room
	linphone_core_manager_delete_chat_room(marie, marieCr, coresList);
	linphone_core_manager_delete_chat_room(laure, laureCr, coresList);
	linphone_core_manager_delete_chat_room(pauline, paulineCr, coresList);

	bctbx_list_free(coresList);
	bctbx_list_free(coresManagerList);
	linphone_core_manager_destroy(marie);
	linphone_core_manager_destroy(pauline);
	linphone_core_manager_destroy(laure);
}

static void group_chat_room_create_room_with_disconnected_friends_base (bool_t initial_message) {
	LinphoneCoreManager *marie = linphone_core_manager_create("marie_rc");
	LinphoneCoreManager *pauline = linphone_core_manager_create("pauline_rc");
	LinphoneCoreManager *laure = linphone_core_manager_create("laure_tcp_rc");
	bctbx_list_t *coresManagerList = NULL;
	bctbx_list_t *participantsAddresses = NULL;
	int dummy = 0;
	LinphoneChatRoom *paulineCr = NULL;
	LinphoneChatRoom *laureCr = NULL;

	coresManagerList = bctbx_list_append(coresManagerList, marie);
	coresManagerList = bctbx_list_append(coresManagerList, pauline);
	coresManagerList = bctbx_list_append(coresManagerList, laure);
	stats initialMarieStats = marie->stat;
	stats initialPaulineStats = pauline->stat;
	stats initialLaureStats = laure->stat;

	bctbx_list_t *coresList = init_core_for_conference(coresManagerList);
	start_core_for_conference(coresManagerList);

	wait_for_list(coresList, &dummy, 1, 2000);

	// Disconnect pauline and laure
	linphone_core_set_network_reachable(pauline->lc, FALSE);
	linphone_core_set_network_reachable(laure->lc, FALSE);

	wait_for_list(coresList, &dummy, 1, 2000);

	participantsAddresses = bctbx_list_append(participantsAddresses, linphone_address_new(linphone_core_get_identity(pauline->lc)));
	participantsAddresses = bctbx_list_append(participantsAddresses, linphone_address_new(linphone_core_get_identity(laure->lc)));

	// Marie creates a new group chat room
	const char *initialSubject = "Colleagues";
	LinphoneChatRoom *marieCr = create_chat_room_client_side(coresList, marie, &initialMarieStats, participantsAddresses, initialSubject, FALSE);

	const LinphoneAddress *confAddr = linphone_chat_room_get_conference_address(marieCr);

	if (initial_message) {
		LinphoneChatMessage *msg = linphone_chat_room_create_message_from_utf8(marieCr, "Salut");
		linphone_chat_message_send(msg);
		linphone_chat_message_unref(msg);
	}

	wait_for_list(coresList, &dummy, 1, 4000);

	// Reconnect Pauline and check that the chat room is correctly created on Pauline's side and that the participants are added
	linphone_core_set_network_reachable(pauline->lc, TRUE);
	paulineCr = check_creation_chat_room_client_side(coresList, pauline, &initialPaulineStats, confAddr, initialSubject, 2, FALSE);
	if (!BC_ASSERT_PTR_NOT_NULL(paulineCr))
			goto end;

	// Reconnect Laure and check that the chat room is correctly created on Laure's side and that the participants are added
	linphone_core_set_network_reachable(laure->lc, TRUE);
	laureCr = check_creation_chat_room_client_side(coresList, laure, &initialLaureStats, confAddr, initialSubject, 2, FALSE);
	if (!BC_ASSERT_PTR_NOT_NULL(laureCr))
		goto end;

	if (initial_message) {
		if (BC_ASSERT_TRUE(wait_for_list(coresList, &pauline->stat.number_of_LinphoneMessageReceived, 1, 5000))) {
			LinphoneChatMessage *msg = linphone_chat_room_get_last_message_in_history(paulineCr);
			if (BC_ASSERT_PTR_NOT_NULL(msg)) {
				BC_ASSERT_STRING_EQUAL(linphone_chat_message_get_text(msg), "Salut");
				linphone_chat_message_unref(msg);
			}
		}
		if (BC_ASSERT_TRUE(wait_for_list(coresList, &laure->stat.number_of_LinphoneMessageReceived, 1, 5000))) {
			LinphoneChatMessage *msg = linphone_chat_room_get_last_message_in_history(laureCr);
			if (BC_ASSERT_PTR_NOT_NULL(msg)) {
				BC_ASSERT_STRING_EQUAL(linphone_chat_message_get_text(msg), "Salut");
				linphone_chat_message_unref(msg);
			}
		}
	}

end:
	// Clean db from chat room
	if (marieCr) linphone_core_manager_delete_chat_room(marie, marieCr, coresList);
	if (laureCr) linphone_core_manager_delete_chat_room(laure, laureCr, coresList);
	if (paulineCr) linphone_core_manager_delete_chat_room(pauline, paulineCr, coresList);

	bctbx_list_free(coresList);
	bctbx_list_free(coresManagerList);
	linphone_core_manager_destroy(marie);
	linphone_core_manager_destroy(pauline);
	linphone_core_manager_destroy(laure);
}

static void group_chat_room_create_room_with_disconnected_friends (void) {
	group_chat_room_create_room_with_disconnected_friends_base(FALSE);
}

static void group_chat_room_create_room_with_disconnected_friends_and_initial_message (void) {
	group_chat_room_create_room_with_disconnected_friends_base(TRUE);
}

static void group_chat_room_reinvited_after_removed_base (bool_t offline_when_removed, bool_t offline_when_reinvited, bool_t restart_after_reinvited) {
	LinphoneCoreManager *marie = linphone_core_manager_create("marie_rc");
	LinphoneCoreManager *pauline = linphone_core_manager_create("pauline_rc");
	LinphoneCoreManager *laure = linphone_core_manager_create("laure_tcp_rc");
	bctbx_list_t *coresManagerList = NULL;
	bctbx_list_t *participantsAddresses = NULL;
	coresManagerList = bctbx_list_append(coresManagerList, marie);
	coresManagerList = bctbx_list_append(coresManagerList, pauline);
	coresManagerList = bctbx_list_append(coresManagerList, laure);
	bctbx_list_t *coresList = init_core_for_conference(coresManagerList);
	start_core_for_conference(coresManagerList);
	participantsAddresses = bctbx_list_append(participantsAddresses, linphone_address_new(linphone_core_get_identity(pauline->lc)));
	participantsAddresses = bctbx_list_append(participantsAddresses, linphone_address_new(linphone_core_get_identity(laure->lc)));
	stats initialMarieStats = marie->stat;
	stats initialPaulineStats = pauline->stat;
	stats initialLaureStats = laure->stat;
	char *savedLaureUuid = NULL;

	// Marie creates a new group chat room
	const char *initialSubject = "Colleagues";
	LinphoneChatRoom *marieCr = create_chat_room_client_side(coresList, marie, &initialMarieStats, participantsAddresses, initialSubject, FALSE);
	participantsAddresses = NULL;
	const LinphoneAddress *confAddr = linphone_chat_room_get_conference_address(marieCr);

	// Check that the chat room is correctly created on Pauline's side and that the participants are added
	LinphoneChatRoom *paulineCr = check_creation_chat_room_client_side(coresList, pauline, &initialPaulineStats, confAddr, initialSubject, 2, FALSE);
	LinphoneChatRoom *newLaureCr = NULL;

	// Check that the chat room is correctly created on Laure's side and that the participants are added
	LinphoneChatRoom *laureCr = check_creation_chat_room_client_side(coresList, laure, &initialLaureStats, confAddr, initialSubject, 2, FALSE);
	if(!BC_ASSERT_PTR_NOT_NULL(marieCr) || !BC_ASSERT_PTR_NOT_NULL(paulineCr) || !BC_ASSERT_PTR_NOT_NULL(laureCr)) goto end;

	LinphoneAddress *laureAddr = linphone_address_new(linphone_core_get_identity(laure->lc));
	if (offline_when_removed) {
		savedLaureUuid = bctbx_strdup(linphone_config_get_string(linphone_core_get_config(laure->lc), "misc", "uuid", NULL));
		coresList = bctbx_list_remove(coresList, laure->lc);
		coresManagerList = bctbx_list_remove(coresManagerList, laure);
		linphone_core_set_network_reachable(laure->lc, FALSE);
		linphone_core_manager_stop(laure);
	}

	// Marie removes Laure from the chat room
	LinphoneParticipant *laureParticipant = linphone_chat_room_find_participant(marieCr, laureAddr);
	BC_ASSERT_PTR_NOT_NULL(laureParticipant);
	linphone_chat_room_remove_participant(marieCr, laureParticipant);
	BC_ASSERT_TRUE(wait_for_list(coresList, &marie->stat.number_of_participants_removed, initialMarieStats.number_of_participants_removed + 1, 5000));
	BC_ASSERT_TRUE(wait_for_list(coresList, &pauline->stat.number_of_participants_removed, initialPaulineStats.number_of_participants_removed + 1, 5000));

	if (offline_when_removed && !offline_when_reinvited) {
		wait_for_list(coresList,0, 1, 20000); /* see large comment below, also applicable for BYE */
		linphone_core_manager_configure(laure);
		linphone_config_set_string(linphone_core_get_config(laure->lc), "misc", "uuid", savedLaureUuid);
		bctbx_free(savedLaureUuid);
		bctbx_list_t *tmpCoresManagerList = bctbx_list_append(NULL, laure);
		bctbx_list_t *tmpCoresList = init_core_for_conference(tmpCoresManagerList);
		bctbx_list_free(tmpCoresManagerList);
		linphone_core_manager_start(laure, TRUE);
		coresList = bctbx_list_concat(coresList, tmpCoresList);
		coresManagerList = bctbx_list_append(coresManagerList, laure);
	}
	if (!offline_when_reinvited)
		BC_ASSERT_TRUE(wait_for_list(coresList, &laure->stat.number_of_LinphoneConferenceStateTerminated, initialLaureStats.number_of_LinphoneConferenceStateTerminated + 1, 5000));

	wait_for_list(coresList,0, 1, 2000);
	initialLaureStats = laure->stat;

	// Marie adds Laure to the chat room
	participantsAddresses = bctbx_list_append(participantsAddresses, laureAddr);
	linphone_chat_room_add_participants(marieCr, participantsAddresses);
	bctbx_list_free_with_data(participantsAddresses, (bctbx_list_free_func)linphone_address_unref);
	participantsAddresses = NULL;
	BC_ASSERT_TRUE(wait_for_list(coresList, &marie->stat.number_of_participants_added, initialMarieStats.number_of_participants_added + 1, 5000));
	BC_ASSERT_TRUE(wait_for_list(coresList, &pauline->stat.number_of_participants_added, initialPaulineStats.number_of_participants_added + 1, 5000));
	if (offline_when_reinvited) {
		/*
		 * Hack: while we were offline the server sent an INVITE, that will get a 408 timeout after 20 seconds.
		 * During this time, the REGISTER from Laure won't trigger a new INVITE.
		 * FIXME: it should be handled at server side.
		 * However, since the case isn't very real-world probable, we can workaround it in the test by waiting this INVITE to timeout, and then REGISTER.
		 * */
		wait_for_list(coresList,0, 1, 20000);
		linphone_core_manager_configure(laure);
		linphone_config_set_string(linphone_core_get_config(laure->lc), "misc", "uuid", savedLaureUuid);
		bctbx_free(savedLaureUuid);
		bctbx_list_t *tmpCoresManagerList = bctbx_list_append(NULL, laure);
		bctbx_list_t *tmpCoresList = init_core_for_conference(tmpCoresManagerList);
		bctbx_list_free(tmpCoresManagerList);
		linphone_core_manager_start(laure, TRUE);
		coresList = bctbx_list_concat(coresList, tmpCoresList);
		coresManagerList = bctbx_list_append(coresManagerList, laure);
	}
	BC_ASSERT_TRUE(wait_for_list(coresList, &laure->stat.number_of_LinphoneConferenceStateCreated, initialLaureStats.number_of_LinphoneConferenceStateCreated + 1, 10000));
	BC_ASSERT_TRUE(wait_for_list(coresList, &laure->stat.number_of_LinphoneChatRoomConferenceJoined, initialLaureStats.number_of_LinphoneChatRoomConferenceJoined + 1, 5000));
	BC_ASSERT_EQUAL(linphone_chat_room_get_nb_participants(marieCr), 2, int, "%d");
	BC_ASSERT_EQUAL(linphone_chat_room_get_nb_participants(paulineCr), 2, int, "%d");
	char *laureIdentity = linphone_core_get_device_identity(laure->lc);
	laureAddr = linphone_address_new(laureIdentity);
	bctbx_free(laureIdentity);
	newLaureCr = linphone_core_find_chat_room(laure->lc, confAddr, laureAddr);
	linphone_address_unref(laureAddr);
	if (!offline_when_removed)
		BC_ASSERT_PTR_EQUAL(newLaureCr, laureCr);
	BC_ASSERT_EQUAL(linphone_chat_room_get_nb_participants(newLaureCr), 2, int, "%d");
	BC_ASSERT_STRING_EQUAL(linphone_chat_room_get_subject(newLaureCr), initialSubject);
	BC_ASSERT_FALSE(linphone_chat_room_has_been_left(newLaureCr));

	unsigned int nbLaureConferenceCreatedEventsBeforeRestart = 0;
	bctbx_list_t *laureHistory = linphone_chat_room_get_history_events(newLaureCr, 0);
	for (bctbx_list_t *item = laureHistory; item; item = bctbx_list_next(item)) {
		LinphoneEventLog *event = (LinphoneEventLog *)bctbx_list_get_data(item);
		if (linphone_event_log_get_type(event) == LinphoneEventLogTypeConferenceCreated)
			nbLaureConferenceCreatedEventsBeforeRestart++;
	}
	bctbx_list_free_with_data(laureHistory, (bctbx_list_free_func)linphone_event_log_unref);
	BC_ASSERT_EQUAL(nbLaureConferenceCreatedEventsBeforeRestart, 2, unsigned int, "%u");

	if (restart_after_reinvited) {
		coresList = bctbx_list_remove(coresList, laure->lc);
		linphone_core_manager_reinit(laure);
		bctbx_list_t *tmpCoresManagerList = bctbx_list_append(NULL, laure);
		bctbx_list_t *tmpCoresList = init_core_for_conference(tmpCoresManagerList);
		bctbx_list_free(tmpCoresManagerList);
		coresList = bctbx_list_concat(coresList, tmpCoresList);
		linphone_core_manager_start(laure, TRUE);
		laureIdentity = linphone_core_get_device_identity(laure->lc);
		laureAddr = linphone_address_new(laureIdentity);
		newLaureCr = linphone_core_find_chat_room(laure->lc, confAddr, laureAddr);
		linphone_address_unref(laureAddr);
		wait_for_list(coresList,0, 1, 2000);
		BC_ASSERT_FALSE(linphone_chat_room_has_been_left(newLaureCr));

		unsigned int nbLaureConferenceCreatedEventsAfterRestart = 0;
		bctbx_list_t *laureHistory = linphone_chat_room_get_history_events(newLaureCr, 0);
		for (bctbx_list_t *item = laureHistory; item; item = bctbx_list_next(item)) {
			LinphoneEventLog *event = (LinphoneEventLog *)bctbx_list_get_data(item);
			if (linphone_event_log_get_type(event) == LinphoneEventLogTypeConferenceCreated)
				nbLaureConferenceCreatedEventsAfterRestart++;
		}
		bctbx_list_free_with_data(laureHistory, (bctbx_list_free_func)linphone_event_log_unref);
		BC_ASSERT_EQUAL(nbLaureConferenceCreatedEventsAfterRestart, nbLaureConferenceCreatedEventsBeforeRestart, unsigned int, "%u");
	}
end:
	// Clean db from chat room
	linphone_core_manager_delete_chat_room(marie, marieCr, coresList);
	linphone_core_manager_delete_chat_room(laure, newLaureCr, coresList);
	linphone_core_manager_delete_chat_room(pauline, paulineCr, coresList);

	bctbx_list_free(coresList);
	bctbx_list_free(coresManagerList);
	linphone_core_manager_destroy(marie);
	linphone_core_manager_destroy(pauline);
	linphone_core_manager_destroy(laure);
}

static void group_chat_room_reinvited_after_removed (void) {
	group_chat_room_reinvited_after_removed_base(FALSE, FALSE, FALSE);
}

static void group_chat_room_reinvited_after_removed_2 (void) {
	group_chat_room_reinvited_after_removed_base(FALSE, FALSE, TRUE);
}

static void group_chat_room_reinvited_after_removed_while_offline (void) {
	group_chat_room_reinvited_after_removed_base(TRUE, FALSE, FALSE);
}

static void group_chat_room_reinvited_after_removed_while_offline_2 (void) {
	group_chat_room_reinvited_after_removed_base(TRUE, TRUE, FALSE);
}

static void group_chat_room_reinvited_after_removed_with_several_devices (void) {
	LinphoneCoreManager *marie1 = linphone_core_manager_create("marie_rc");
	LinphoneCoreManager *marie2 = linphone_core_manager_create("marie_rc");
	LinphoneCoreManager *pauline1 = linphone_core_manager_create("pauline_rc");
	LinphoneCoreManager *pauline2 = linphone_core_manager_create("pauline_rc");
	LinphoneCoreManager *laure = linphone_core_manager_create("laure_tcp_rc");
	bctbx_list_t *coresManagerList = NULL;
	bctbx_list_t *participantsAddresses = NULL;
	coresManagerList = bctbx_list_append(coresManagerList, marie1);
	coresManagerList = bctbx_list_append(coresManagerList, marie2);
	coresManagerList = bctbx_list_append(coresManagerList, pauline1);
	coresManagerList = bctbx_list_append(coresManagerList, pauline2);
	coresManagerList = bctbx_list_append(coresManagerList, laure);
	bctbx_list_t *coresList = init_core_for_conference(coresManagerList);
	start_core_for_conference(coresManagerList);
	participantsAddresses = bctbx_list_append(participantsAddresses, linphone_address_new(linphone_core_get_identity(pauline1->lc)));
	participantsAddresses = bctbx_list_append(participantsAddresses, linphone_address_new(linphone_core_get_identity(laure->lc)));
	stats initialMarie1Stats = marie1->stat;
	stats initialMarie2Stats = marie2->stat;
	stats initialPauline1Stats = pauline1->stat;
	stats initialPauline2Stats = pauline2->stat;
	stats initialLaureStats = laure->stat;

	// Marie2 is initially offline
	linphone_core_set_network_reachable(marie2->lc, FALSE);

	// Marie creates a new group chat room
	const char *initialSubject = "Colleagues";
	LinphoneChatRoom *marie1Cr = create_chat_room_client_side(coresList, marie1, &initialMarie1Stats, participantsAddresses, initialSubject, FALSE);
	LinphoneChatRoom *marie2Cr = NULL;
	participantsAddresses = NULL;
	const LinphoneAddress *confAddr = linphone_chat_room_get_conference_address(marie1Cr);

	// Check that the chat room is correctly created on Pauline1 and Pauline2's sides and that the participants are added
	LinphoneChatRoom *pauline1Cr = check_creation_chat_room_client_side(coresList, pauline1, &initialPauline1Stats, confAddr, initialSubject, 2, FALSE);
	LinphoneChatRoom *pauline2Cr = check_creation_chat_room_client_side(coresList, pauline2, &initialPauline2Stats, confAddr, initialSubject, 2, FALSE);
	LinphoneChatRoom *newPauline1Cr = NULL;

	// Check that the chat room is correctly created on Laure's side and that the participants are added
	LinphoneChatRoom *laureCr = check_creation_chat_room_client_side(coresList, laure, &initialLaureStats, confAddr, initialSubject, 2, FALSE);
	if(!BC_ASSERT_PTR_NOT_NULL(marie1Cr) || !BC_ASSERT_PTR_NOT_NULL(pauline1Cr) || !BC_ASSERT_PTR_NOT_NULL(pauline2Cr)|| !BC_ASSERT_PTR_NOT_NULL(laureCr)) goto end;

	// Marie1 removes Pauline from the chat room while Pauline2 is offline
	linphone_core_set_network_reachable(pauline2->lc, FALSE);
	LinphoneAddress *paulineAddr = linphone_address_new(linphone_core_get_identity(pauline1->lc));
	LinphoneParticipant *paulineParticipant = linphone_chat_room_find_participant(marie1Cr, paulineAddr);
	BC_ASSERT_PTR_NOT_NULL(paulineParticipant);
	linphone_chat_room_remove_participant(marie1Cr, paulineParticipant);
	BC_ASSERT_TRUE(wait_for_list(coresList, &marie1->stat.number_of_participants_removed, initialMarie1Stats.number_of_participants_removed + 1, 5000));
	BC_ASSERT_TRUE(wait_for_list(coresList, &laure->stat.number_of_participants_removed, initialLaureStats.number_of_participants_removed + 1, 5000));
	BC_ASSERT_TRUE(wait_for_list(coresList, &pauline1->stat.number_of_LinphoneConferenceStateTerminated, initialPauline1Stats.number_of_LinphoneConferenceStateTerminated + 1, 5000));

	// Marie2 comes online, check that pauline is not notified as still being in the chat room
	linphone_core_set_network_reachable(marie2->lc, TRUE);
	marie2Cr = check_creation_chat_room_client_side(coresList, marie2, &initialMarie2Stats, confAddr, initialSubject, 1, TRUE);

	// Marie2 adds Pauline back to the chat room
	initialPauline1Stats = pauline1->stat;
	participantsAddresses = bctbx_list_append(participantsAddresses, paulineAddr);
	linphone_chat_room_add_participants(marie2Cr, participantsAddresses);
	bctbx_list_free_with_data(participantsAddresses, (bctbx_list_free_func)linphone_address_unref);
	participantsAddresses = NULL;
	BC_ASSERT_TRUE(wait_for_list(coresList, &marie1->stat.number_of_participants_added, initialMarie1Stats.number_of_participants_added + 1, 5000));
	BC_ASSERT_TRUE(wait_for_list(coresList, &marie2->stat.number_of_participants_added, initialMarie2Stats.number_of_participants_added + 1, 5000));
	BC_ASSERT_TRUE(wait_for_list(coresList, &laure->stat.number_of_participants_added, initialLaureStats.number_of_participants_added + 1, 5000));
	BC_ASSERT_EQUAL(linphone_chat_room_get_nb_participants(marie1Cr), 2, int, "%d");
	BC_ASSERT_EQUAL(linphone_chat_room_get_nb_participants(marie2Cr), 2, int, "%d");
	BC_ASSERT_EQUAL(linphone_chat_room_get_nb_participants(laureCr), 2, int, "%d");
	newPauline1Cr = check_creation_chat_room_client_side(coresList, pauline1, &initialPauline1Stats, confAddr, initialSubject, 2, FALSE);
	BC_ASSERT_PTR_EQUAL(newPauline1Cr, pauline1Cr);
	BC_ASSERT_EQUAL(linphone_chat_room_get_nb_participants(newPauline1Cr), 2, int, "%d");
	BC_ASSERT_STRING_EQUAL(linphone_chat_room_get_subject(newPauline1Cr), initialSubject);
end:
	// Clean chat room from db
	linphone_core_set_network_reachable(pauline2->lc, TRUE);
	linphone_core_manager_delete_chat_room(marie1, marie1Cr, coresList);
	linphone_core_delete_chat_room(marie2->lc, marie2Cr);
	initialPauline2Stats = pauline2->stat;
	linphone_core_manager_delete_chat_room(pauline1, newPauline1Cr, coresList);
	BC_ASSERT_TRUE(wait_for_list(coresList, &pauline2->stat.number_of_LinphoneConferenceStateTerminated, initialPauline2Stats.number_of_LinphoneConferenceStateTerminated + 1, 5000));
	linphone_core_delete_chat_room(pauline2->lc, pauline2Cr);
	linphone_core_manager_delete_chat_room(laure, laureCr, coresList);

	bctbx_list_free(coresList);
	bctbx_list_free(coresManagerList);
	linphone_core_manager_destroy(marie1);
	linphone_core_manager_destroy(marie2);
	linphone_core_manager_destroy(pauline1);
	linphone_core_manager_destroy(pauline2);
	linphone_core_manager_destroy(laure);
}

static void group_chat_room_notify_after_disconnection (void) {
	LinphoneCoreManager *marie = linphone_core_manager_create("marie_rc");
	LinphoneCoreManager *pauline = linphone_core_manager_create("pauline_rc");
	LinphoneCoreManager *laure = linphone_core_manager_create("laure_tcp_rc");
	bctbx_list_t *coresManagerList = NULL;
	bctbx_list_t *participantsAddresses = NULL;
	int dummy = 0;
	coresManagerList = bctbx_list_append(coresManagerList, marie);
	coresManagerList = bctbx_list_append(coresManagerList, pauline);
	coresManagerList = bctbx_list_append(coresManagerList, laure);
	bctbx_list_t *coresList = init_core_for_conference(coresManagerList);
	start_core_for_conference(coresManagerList);
	participantsAddresses = bctbx_list_append(participantsAddresses, linphone_address_new(linphone_core_get_identity(pauline->lc)));
	participantsAddresses = bctbx_list_append(participantsAddresses, linphone_address_new(linphone_core_get_identity(laure->lc)));
	stats initialMarieStats = marie->stat;
	stats initialPaulineStats = pauline->stat;
	stats initialLaureStats = laure->stat;

	// Marie creates a new group chat room
	const char *initialSubject = "Colleagues";
	LinphoneChatRoom *marieCr = create_chat_room_client_side(coresList, marie, &initialMarieStats, participantsAddresses, initialSubject, FALSE);
	BC_ASSERT_PTR_NOT_NULL(marieCr);

	participantsAddresses = NULL;

	const LinphoneAddress *confAddr = linphone_chat_room_get_conference_address(marieCr);

	// Check that the chat room is correctly created on Pauline's side and that the participants are added
	LinphoneChatRoom *paulineCr = check_creation_chat_room_client_side(coresList, pauline, &initialPaulineStats, confAddr, initialSubject, 2, FALSE);
	BC_ASSERT_PTR_NOT_NULL(paulineCr);

	// Check that the chat room is correctly created on Laure's side and that the participants are added
	LinphoneChatRoom *laureCr = check_creation_chat_room_client_side(coresList, laure, &initialLaureStats, confAddr, initialSubject, 2, FALSE);
	BC_ASSERT_PTR_NOT_NULL(laureCr);

	// Marie now changes the subject
	const char *newSubject = "New subject";
	linphone_chat_room_set_subject(marieCr, newSubject);
	BC_ASSERT_TRUE(wait_for_list(coresList, &marie->stat.number_of_subject_changed, initialMarieStats.number_of_subject_changed + 1, 5000));
	BC_ASSERT_TRUE(wait_for_list(coresList, &pauline->stat.number_of_subject_changed, initialPaulineStats.number_of_subject_changed + 1, 5000));
	BC_ASSERT_TRUE(wait_for_list(coresList, &laure->stat.number_of_subject_changed, initialLaureStats.number_of_subject_changed + 1, 5000));
	BC_ASSERT_STRING_EQUAL(linphone_chat_room_get_subject(marieCr), newSubject);
	BC_ASSERT_STRING_EQUAL(linphone_chat_room_get_subject(paulineCr), newSubject);
	BC_ASSERT_STRING_EQUAL(linphone_chat_room_get_subject(laureCr), newSubject);

	linphone_core_set_network_reachable(pauline->lc, FALSE);
	wait_for_list(coresList, &dummy, 1, 1000);

	// Marie now changes the subject
	newSubject = "Let's go drink a beer";
	linphone_chat_room_set_subject(marieCr, newSubject);
	BC_ASSERT_TRUE(wait_for_list(coresList, &marie->stat.number_of_subject_changed, initialMarieStats.number_of_subject_changed + 2, 5000));
	BC_ASSERT_FALSE(wait_for_list(coresList, &pauline->stat.number_of_subject_changed, initialPaulineStats.number_of_subject_changed + 2, 3000));
	BC_ASSERT_TRUE(wait_for_list(coresList, &laure->stat.number_of_subject_changed, initialLaureStats.number_of_subject_changed + 2, 5000));
	BC_ASSERT_STRING_EQUAL(linphone_chat_room_get_subject(marieCr), newSubject);
	BC_ASSERT_STRING_NOT_EQUAL(linphone_chat_room_get_subject(paulineCr), newSubject);
	BC_ASSERT_STRING_EQUAL(linphone_chat_room_get_subject(laureCr), newSubject);

	linphone_core_set_network_reachable(pauline->lc, TRUE);
	wait_for_list(coresList, &dummy, 1, 1000);

	BC_ASSERT_TRUE(wait_for_list(coresList, &pauline->stat.number_of_subject_changed, initialPaulineStats.number_of_subject_changed + 2, 5000));

	BC_ASSERT_STRING_EQUAL(linphone_chat_room_get_subject(paulineCr), newSubject);

	// Test with more than one missed notify
	linphone_core_set_network_reachable(pauline->lc, FALSE);
	wait_for_list(coresList, &dummy, 1, 1000);

	// Marie now changes the subject
	newSubject = "Let's go drink a mineral water !";
	linphone_chat_room_set_subject(marieCr, newSubject);
	BC_ASSERT_TRUE(wait_for_list(coresList, &marie->stat.number_of_subject_changed, initialMarieStats.number_of_subject_changed + 3, 5000));
	BC_ASSERT_TRUE(wait_for_list(coresList, &laure->stat.number_of_subject_changed, initialLaureStats.number_of_subject_changed + 3, 5000));
	BC_ASSERT_FALSE(wait_for_list(coresList, &pauline->stat.number_of_subject_changed, initialPaulineStats.number_of_subject_changed + 3, 3000));
	BC_ASSERT_STRING_EQUAL(linphone_chat_room_get_subject(marieCr), newSubject);
	BC_ASSERT_STRING_NOT_EQUAL(linphone_chat_room_get_subject(paulineCr), newSubject);
	BC_ASSERT_STRING_EQUAL(linphone_chat_room_get_subject(laureCr), newSubject);

	// Marie designates Laure as admin
	LinphoneAddress *laureAddr = linphone_address_new(linphone_core_get_identity(laure->lc));
	LinphoneParticipant *laureParticipant = linphone_chat_room_find_participant(marieCr, laureAddr);
	LinphoneParticipant *laureParticipantFromPauline = linphone_chat_room_find_participant(paulineCr, laureAddr);
	linphone_address_unref(laureAddr);
	BC_ASSERT_PTR_NOT_NULL(laureParticipant);
	BC_ASSERT_PTR_NOT_NULL(laureParticipantFromPauline);
	linphone_chat_room_set_participant_admin_status(marieCr, laureParticipant, TRUE);
	BC_ASSERT_TRUE(wait_for_list(coresList, &marie->stat.number_of_participant_admin_statuses_changed, initialMarieStats.number_of_participant_admin_statuses_changed + 1, 5000));
	BC_ASSERT_FALSE(wait_for_list(coresList, &pauline->stat.number_of_participant_admin_statuses_changed, initialPaulineStats.number_of_participant_admin_statuses_changed + 1, 3000));
	BC_ASSERT_TRUE(wait_for_list(coresList, &laure->stat.number_of_participant_admin_statuses_changed, initialLaureStats.number_of_participant_admin_statuses_changed + 1, 5000));
	BC_ASSERT_TRUE(linphone_participant_is_admin(laureParticipant));
	BC_ASSERT_FALSE(linphone_participant_is_admin(laureParticipantFromPauline));

	linphone_core_set_network_reachable(pauline->lc, TRUE);
	wait_for_list(coresList, &dummy, 1, 1000);

	BC_ASSERT_TRUE(wait_for_list(coresList, &pauline->stat.number_of_subject_changed, initialPaulineStats.number_of_subject_changed + 3, 5000));
	BC_ASSERT_STRING_EQUAL(linphone_chat_room_get_subject(paulineCr), newSubject);
	BC_ASSERT_TRUE(wait_for_list(coresList, &pauline->stat.number_of_participant_admin_statuses_changed, initialPaulineStats.number_of_participant_admin_statuses_changed + 1, 5000));
	BC_ASSERT_TRUE(linphone_participant_is_admin(laureParticipantFromPauline));

	// Test with a participant being removed
	linphone_core_set_network_reachable(pauline->lc, FALSE);
	wait_for_list(coresList, &dummy, 1, 1000);

	// Laure leaves the room
	linphone_chat_room_leave(laureCr);
	BC_ASSERT_TRUE(wait_for_list(coresList, &marie->stat.number_of_participants_removed, initialMarieStats.number_of_participants_removed + 1, 5000));
	BC_ASSERT_FALSE(wait_for_list(coresList, &pauline->stat.number_of_participants_removed, initialPaulineStats.number_of_participants_removed + 1, 3000));

	linphone_core_set_network_reachable(pauline->lc, TRUE);
	wait_for_list(coresList, &dummy, 1, 1000);
	BC_ASSERT_TRUE(wait_for_list(coresList, &pauline->stat.number_of_participants_removed, initialPaulineStats.number_of_participants_removed + 1, 5000));

	// Clean db from chat room
	linphone_core_manager_delete_chat_room(marie, marieCr, coresList);
	linphone_core_manager_delete_chat_room(laure, laureCr, coresList);
	linphone_core_manager_delete_chat_room(pauline, paulineCr, coresList);

	bctbx_list_free(coresList);
	bctbx_list_free(coresManagerList);
	linphone_core_manager_destroy(marie);
	linphone_core_manager_destroy(pauline);
	linphone_core_manager_destroy(laure);
}

static void group_chat_room_notify_after_core_restart (void) {
	LinphoneCoreManager *marie = linphone_core_manager_create("marie_rc");
	LinphoneCoreManager *pauline = linphone_core_manager_create("pauline_rc");
	LinphoneCoreManager *laure = linphone_core_manager_create("laure_tcp_rc");
	bctbx_list_t *coresManagerList = NULL;
	bctbx_list_t *participantsAddresses = NULL;
	int dummy = 0;
	coresManagerList = bctbx_list_append(coresManagerList, marie);
	coresManagerList = bctbx_list_append(coresManagerList, pauline);
	coresManagerList = bctbx_list_append(coresManagerList, laure);
	bctbx_list_t *coresList = init_core_for_conference(coresManagerList);
	start_core_for_conference(coresManagerList);
	participantsAddresses = bctbx_list_append(participantsAddresses, linphone_address_new(linphone_core_get_identity(pauline->lc)));
	participantsAddresses = bctbx_list_append(participantsAddresses, linphone_address_new(linphone_core_get_identity(laure->lc)));
	stats initialMarieStats = marie->stat;
	stats initialPaulineStats = pauline->stat;
	stats initialLaureStats = laure->stat;

	// Marie creates a new group chat room
	const char *initialSubject = "Colleagues";
	LinphoneChatRoom *marieCr = create_chat_room_client_side(coresList, marie, &initialMarieStats, participantsAddresses, initialSubject, FALSE);
	BC_ASSERT_PTR_NOT_NULL(marieCr);

	participantsAddresses = NULL;

	const LinphoneAddress *confAddr = linphone_chat_room_get_conference_address(marieCr);

	// Check that the chat room is correctly created on Pauline's side and that the participants are added
	LinphoneChatRoom *paulineCr = check_creation_chat_room_client_side(coresList, pauline, &initialPaulineStats, confAddr, initialSubject, 2, FALSE);
	BC_ASSERT_PTR_NOT_NULL(paulineCr);

	// Check that the chat room is correctly created on Laure's side and that the participants are added
	LinphoneChatRoom *laureCr = check_creation_chat_room_client_side(coresList, laure, &initialLaureStats, confAddr, initialSubject, 2, FALSE);
	BC_ASSERT_PTR_NOT_NULL(laureCr);

	// Now paulines stops it's Core
	coresList = bctbx_list_remove(coresList, pauline->lc);
	// Make sure gruu is preserved
	const char *uuid = bctbx_strdup(linphone_config_get_string(linphone_core_get_config(pauline->lc), "misc", "uuid", NULL));
	linphone_core_set_network_reachable(pauline->lc, FALSE); // to avoid unregister
	linphone_core_manager_stop(pauline);

	// Marie changes the subject
	const char *newSubject = "New subject";
	linphone_chat_room_set_subject(marieCr, newSubject);
	BC_ASSERT_TRUE(wait_for_list(coresList, &marie->stat.number_of_subject_changed, initialMarieStats.number_of_subject_changed + 1, 5000));
	BC_ASSERT_TRUE(wait_for_list(coresList, &laure->stat.number_of_subject_changed, initialLaureStats.number_of_subject_changed + 1, 5000));
	BC_ASSERT_STRING_EQUAL(linphone_chat_room_get_subject(marieCr), newSubject);
	BC_ASSERT_STRING_EQUAL(linphone_chat_room_get_subject(laureCr), newSubject);

	// Laure leaves the room
	linphone_chat_room_leave(laureCr);
	BC_ASSERT_TRUE(wait_for_list(coresList, &marie->stat.number_of_participants_removed, initialMarieStats.number_of_participants_removed + 1, 5000));

	// Pauline comes back
	linphone_core_manager_reinit(pauline);
	coresList = bctbx_list_append(coresList, pauline->lc);

	// Make sure gruu is restored
	linphone_config_set_string(linphone_core_get_config(pauline->lc), "misc", "uuid", uuid);

	bctbx_list_t *tmpCoresManagerList = bctbx_list_append(NULL, pauline);
	init_core_for_conference(tmpCoresManagerList);
	bctbx_list_free(tmpCoresManagerList);

	// Paulines starts it's Core again
	linphone_core_manager_start(pauline, TRUE);
	wait_for_list(coresList, &dummy, 1, 5000);

	BC_ASSERT_TRUE(wait_for_list(coresList, &pauline->stat.number_of_participants_removed, initialPaulineStats.number_of_participants_removed + 1, 5000));
	BC_ASSERT_TRUE(wait_for_list(coresList, &pauline->stat.number_of_subject_changed, initialPaulineStats.number_of_subject_changed + 1, 3000));

	char *deviceIdentity = linphone_core_get_device_identity(pauline->lc);
	LinphoneAddress *localAddr = linphone_address_new(deviceIdentity);
	bctbx_free(deviceIdentity);
	paulineCr = linphone_core_find_chat_room(pauline->lc, confAddr, localAddr);
	linphone_address_unref(localAddr);
	BC_ASSERT_PTR_NOT_NULL(paulineCr);
	BC_ASSERT_STRING_EQUAL(linphone_chat_room_get_subject(paulineCr), newSubject);

	// Clean db from chat room
	linphone_core_manager_delete_chat_room(marie, marieCr, coresList);
	linphone_core_manager_delete_chat_room(laure, laureCr, coresList);
	linphone_core_manager_delete_chat_room(pauline, paulineCr, coresList);

	bctbx_list_free(coresList);
	bctbx_list_free(coresManagerList);
	linphone_core_manager_destroy(marie);
	linphone_core_manager_destroy(pauline);
	linphone_core_manager_destroy(laure);
}

static void group_chat_room_send_refer_to_all_devices (void) {
	LinphoneCoreManager *marie1 = linphone_core_manager_create("marie_rc");
	LinphoneCoreManager *marie2 = linphone_core_manager_create("marie_rc");
	LinphoneCoreManager *pauline1 = linphone_core_manager_create("pauline_rc");
	LinphoneCoreManager *pauline2 = linphone_core_manager_create("pauline_rc");
	LinphoneCoreManager *laure = linphone_core_manager_create("laure_tcp_rc");
	bctbx_list_t *coresManagerList = NULL;
	bctbx_list_t *participantsAddresses = NULL;
	coresManagerList = bctbx_list_append(coresManagerList, marie1);
	coresManagerList = bctbx_list_append(coresManagerList, marie2);
	coresManagerList = bctbx_list_append(coresManagerList, pauline1);
	coresManagerList = bctbx_list_append(coresManagerList, pauline2);
	coresManagerList = bctbx_list_append(coresManagerList, laure);
	bctbx_list_t *coresList = init_core_for_conference(coresManagerList);
	start_core_for_conference(coresManagerList);
	participantsAddresses = bctbx_list_append(participantsAddresses, linphone_address_new(linphone_core_get_identity(pauline1->lc)));
	participantsAddresses = bctbx_list_append(participantsAddresses, linphone_address_new(linphone_core_get_identity(laure->lc)));
	stats initialMarie1Stats = marie1->stat;
	stats initialMarie2Stats = marie2->stat;
	stats initialPauline1Stats = pauline1->stat;
	stats initialPauline2Stats = pauline2->stat;
	stats initialLaureStats = laure->stat;

	// Marie creates a new group chat room
	const char *initialSubject = "Colleagues";
	LinphoneChatRoom *marieCr = create_chat_room_client_side(coresList, marie1, &initialMarie1Stats, participantsAddresses, initialSubject, FALSE);
	participantsAddresses = NULL;
	const LinphoneAddress *confAddr = linphone_chat_room_get_conference_address(marieCr);

	// Check that the chat room is correctly created on second Marie's device
	LinphoneChatRoom *marieCr2 = check_creation_chat_room_client_side(coresList, marie2, &initialMarie2Stats, confAddr, initialSubject, 2, TRUE);

	// Check that the chat room is correctly created on Pauline's side and that the participants are added
	LinphoneChatRoom *paulineCr = check_creation_chat_room_client_side(coresList, pauline1, &initialPauline1Stats, confAddr, initialSubject, 2, FALSE);
	LinphoneChatRoom *paulineCr2 = check_creation_chat_room_client_side(coresList, pauline2, &initialPauline2Stats, confAddr, initialSubject, 2, FALSE);

	// Check that the chat room is correctly created on Laure's side and that the participants are added
	LinphoneChatRoom *laureCr = check_creation_chat_room_client_side(coresList, laure, &initialLaureStats, confAddr, initialSubject, 2, FALSE);

	// Check that added Marie's device didn't change her admin status
	LinphoneAddress *marieAddr = linphone_address_new(linphone_core_get_identity(marie1->lc));
	LinphoneParticipant *marieParticipant = linphone_chat_room_get_me(marieCr);
	if(BC_ASSERT_PTR_NOT_NULL(marieParticipant))
		BC_ASSERT_TRUE(linphone_participant_is_admin(marieParticipant));

	marieParticipant = linphone_chat_room_get_me(marieCr2);
	if(BC_ASSERT_PTR_NOT_NULL(marieParticipant))
		BC_ASSERT_TRUE(linphone_participant_is_admin(marieParticipant));

	marieParticipant = linphone_chat_room_find_participant(paulineCr, marieAddr);
	if(BC_ASSERT_PTR_NOT_NULL(marieParticipant))
		BC_ASSERT_TRUE(linphone_participant_is_admin(marieParticipant));

	marieParticipant = linphone_chat_room_find_participant(paulineCr2, marieAddr);
	if(BC_ASSERT_PTR_NOT_NULL(marieParticipant))
		BC_ASSERT_TRUE(linphone_participant_is_admin(marieParticipant));

	marieParticipant = linphone_chat_room_find_participant(laureCr, marieAddr);
	if(BC_ASSERT_PTR_NOT_NULL(marieParticipant))
		BC_ASSERT_TRUE(linphone_participant_is_admin(marieParticipant));

	linphone_address_unref(marieAddr);

	// Marie removes Laure from the chat room
	LinphoneAddress *laureAddr = linphone_address_new(linphone_core_get_identity(laure->lc));
	LinphoneParticipant *laureParticipant = linphone_chat_room_find_participant(marieCr, laureAddr);
	linphone_address_unref(laureAddr);
	BC_ASSERT_PTR_NOT_NULL(laureParticipant);
	linphone_chat_room_remove_participant(marieCr, laureParticipant);
	BC_ASSERT_TRUE(wait_for_list(coresList, &laure->stat.number_of_LinphoneConferenceStateTerminated, initialLaureStats.number_of_LinphoneConferenceStateTerminated + 1, 5000));
	BC_ASSERT_TRUE(wait_for_list(coresList, &marie1->stat.number_of_participants_removed, initialMarie1Stats.number_of_participants_removed + 1, 5000));
	BC_ASSERT_TRUE(wait_for_list(coresList, &marie2->stat.number_of_participants_removed, initialMarie2Stats.number_of_participants_removed + 1, 5000));
	BC_ASSERT_TRUE(wait_for_list(coresList, &pauline1->stat.number_of_participants_removed, initialPauline1Stats.number_of_participants_removed + 1, 5000));
	BC_ASSERT_TRUE(wait_for_list(coresList, &pauline2->stat.number_of_participants_removed, initialPauline2Stats.number_of_participants_removed + 1, 5000));

	BC_ASSERT_EQUAL(linphone_chat_room_get_nb_participants(marieCr), 1, int, "%d");
	BC_ASSERT_EQUAL(linphone_chat_room_get_nb_participants(paulineCr), 1, int, "%d");
	BC_ASSERT_EQUAL(linphone_chat_room_get_nb_participants(paulineCr2), 1, int, "%d");

	// Clean db from chat room
	linphone_core_manager_delete_chat_room(marie1, marieCr, coresList);
	linphone_core_delete_chat_room(marie2->lc, marieCr2);
	linphone_core_manager_delete_chat_room(laure, laureCr, coresList);
	linphone_core_manager_delete_chat_room(pauline1, paulineCr, coresList);
	linphone_core_delete_chat_room(pauline2->lc, paulineCr2);

	bctbx_list_free(coresList);
	bctbx_list_free(coresManagerList);
	linphone_core_manager_destroy(marie1);
	linphone_core_manager_destroy(marie2);
	linphone_core_manager_destroy(pauline1);
	linphone_core_manager_destroy(pauline2);
	linphone_core_manager_destroy(laure);
}

static void group_chat_room_add_device (void) {
	LinphoneCoreManager *marie1 = linphone_core_manager_create("marie_rc");
	LinphoneCoreManager *pauline1 = linphone_core_manager_create("pauline_rc");
	LinphoneCoreManager *pauline2 = linphone_core_manager_create("pauline_rc");
	LinphoneCoreManager *laure = linphone_core_manager_create("laure_tcp_rc");
	bctbx_list_t *coresManagerList = NULL;
	bctbx_list_t *participantsAddresses = NULL;
	coresManagerList = bctbx_list_append(coresManagerList, marie1);
	coresManagerList = bctbx_list_append(coresManagerList, pauline1);
	coresManagerList = bctbx_list_append(coresManagerList, pauline2);
	coresManagerList = bctbx_list_append(coresManagerList, laure);
	bctbx_list_t *coresList = init_core_for_conference(coresManagerList);
	start_core_for_conference(coresManagerList);
	participantsAddresses = bctbx_list_append(participantsAddresses, linphone_address_new(linphone_core_get_identity(pauline1->lc)));
	participantsAddresses = bctbx_list_append(participantsAddresses, linphone_address_new(linphone_core_get_identity(laure->lc)));
	stats initialMarie1Stats = marie1->stat;
	stats initialPauline1Stats = pauline1->stat;
	stats initialPauline2Stats = pauline2->stat;
	stats initialLaureStats = laure->stat;

	// Marie creates a new group chat room
	const char *initialSubject = "Colleagues";
	LinphoneChatRoom *marieCr = create_chat_room_client_side(coresList, marie1, &initialMarie1Stats, participantsAddresses, initialSubject, FALSE);
	participantsAddresses = NULL;
	const LinphoneAddress *confAddr = linphone_chat_room_get_conference_address(marieCr);

	// Check that the chat room is correctly created on Pauline's side and that the participants are added
	LinphoneChatRoom *paulineCr = check_creation_chat_room_client_side(coresList, pauline1, &initialPauline1Stats, confAddr, initialSubject, 2, FALSE);
	LinphoneChatRoom *paulineCr2 = check_creation_chat_room_client_side(coresList, pauline2, &initialPauline2Stats, confAddr, initialSubject, 2, FALSE);

	// Check that the chat room is correctly created on Laure's side and that the participants are added
	LinphoneChatRoom *laureCr = check_creation_chat_room_client_side(coresList, laure, &initialLaureStats, confAddr, initialSubject, 2, FALSE);

	// Marie adds a new device
	LinphoneCoreManager *marie2 = linphone_core_manager_create("marie_rc");
	coresManagerList = bctbx_list_append(coresManagerList, marie2);
	LinphoneAddress *factoryAddr = linphone_address_new(sFactoryUri);
	_configure_core_for_conference(marie2, factoryAddr);
	linphone_address_unref(factoryAddr);
	LinphoneCoreCbs *cbs = linphone_factory_create_core_cbs(linphone_factory_get());
	linphone_core_cbs_set_chat_room_state_changed(cbs, core_chat_room_state_changed);
	configure_core_for_callbacks(marie2, cbs);
	linphone_core_cbs_unref(cbs);
	coresList = bctbx_list_append(coresList, marie2->lc);
	stats initialMarie2Stats = marie2->stat;
	_start_core(marie2);
	// Check that the chat room is correctly created on second Marie's device
	LinphoneChatRoom *marieCr2 = check_creation_chat_room_client_side(coresList, marie2, &initialMarie2Stats, confAddr, initialSubject, 2, TRUE);
	BC_ASSERT_TRUE(wait_for_list(coresList, &marie1->stat.number_of_participant_devices_added, initialMarie1Stats.number_of_participant_devices_added + 1, 5000));
	BC_ASSERT_TRUE(wait_for_list(coresList, &pauline1->stat.number_of_participant_devices_added, initialMarie1Stats.number_of_participant_devices_added + 1, 5000));
	BC_ASSERT_TRUE(wait_for_list(coresList, &pauline2->stat.number_of_participant_devices_added, initialMarie1Stats.number_of_participant_devices_added + 1, 5000));
	BC_ASSERT_TRUE(wait_for_list(coresList, &laure->stat.number_of_participant_devices_added, initialMarie1Stats.number_of_participant_devices_added + 1, 5000));

	// Check that adding Marie's device didn't change her admin status
	LinphoneParticipant *marieParticipant = linphone_chat_room_get_me(marieCr);
	BC_ASSERT_PTR_NOT_NULL(marieParticipant);
	BC_ASSERT_TRUE(linphone_participant_is_admin(marieParticipant));
	marieParticipant = linphone_chat_room_get_me(marieCr2);
	BC_ASSERT_PTR_NOT_NULL(marieParticipant);
	BC_ASSERT_TRUE(linphone_participant_is_admin(marieParticipant));
	LinphoneAddress *marieAddr = linphone_address_new(linphone_core_get_identity(marie1->lc));
	marieParticipant = linphone_chat_room_find_participant(paulineCr, marieAddr);
	BC_ASSERT_PTR_NOT_NULL(marieParticipant);
	BC_ASSERT_TRUE(linphone_participant_is_admin(marieParticipant));
	marieParticipant = linphone_chat_room_find_participant(paulineCr2, marieAddr);
	BC_ASSERT_PTR_NOT_NULL(marieParticipant);
	BC_ASSERT_TRUE(linphone_participant_is_admin(marieParticipant));
	marieParticipant = linphone_chat_room_find_participant(laureCr, marieAddr);
	BC_ASSERT_PTR_NOT_NULL(marieParticipant);
	BC_ASSERT_TRUE(linphone_participant_is_admin(marieParticipant));
	linphone_address_unref(marieAddr);

	// Marie removes Laure from the chat room
	LinphoneAddress *laureAddr = linphone_address_new(linphone_core_get_identity(laure->lc));
	LinphoneParticipant *laureParticipant = linphone_chat_room_find_participant(marieCr, laureAddr);
	linphone_address_unref(laureAddr);
	BC_ASSERT_PTR_NOT_NULL(laureParticipant);
	linphone_chat_room_remove_participant(marieCr, laureParticipant);
	BC_ASSERT_TRUE(wait_for_list(coresList, &laure->stat.number_of_LinphoneConferenceStateTerminated, initialLaureStats.number_of_LinphoneConferenceStateTerminated + 1, 5000));
	BC_ASSERT_TRUE(wait_for_list(coresList, &marie1->stat.number_of_participants_removed, initialMarie1Stats.number_of_participants_removed + 1, 5000));
	BC_ASSERT_TRUE(wait_for_list(coresList, &marie2->stat.number_of_participants_removed, initialMarie2Stats.number_of_participants_removed + 1, 5000));
	BC_ASSERT_TRUE(wait_for_list(coresList, &pauline1->stat.number_of_participants_removed, initialPauline1Stats.number_of_participants_removed + 1, 5000));
	BC_ASSERT_TRUE(wait_for_list(coresList, &pauline2->stat.number_of_participants_removed, initialPauline2Stats.number_of_participants_removed + 1, 5000));

	BC_ASSERT_EQUAL(linphone_chat_room_get_nb_participants(marieCr), 1, int, "%d");
	BC_ASSERT_EQUAL(linphone_chat_room_get_nb_participants(paulineCr), 1, int, "%d");
	BC_ASSERT_EQUAL(linphone_chat_room_get_nb_participants(paulineCr2), 1, int, "%d");

	// Clean db from chat room
	linphone_core_manager_delete_chat_room(marie1, marieCr, coresList);
	linphone_core_delete_chat_room(marie2->lc, marieCr2);
	linphone_core_manager_delete_chat_room(laure, laureCr, coresList);
	linphone_core_manager_delete_chat_room(pauline1, paulineCr, coresList);
	linphone_core_delete_chat_room(pauline2->lc, paulineCr2);

	bctbx_list_free(coresList);
	bctbx_list_free(coresManagerList);
	linphone_core_manager_destroy(marie1);
	linphone_core_manager_destroy(marie2);
	linphone_core_manager_destroy(pauline1);
	linphone_core_manager_destroy(pauline2);
	linphone_core_manager_destroy(laure);
}

static void multiple_is_composing_notification(void) {
	LinphoneCoreManager *marie = linphone_core_manager_create("marie_rc");
	LinphoneCoreManager *pauline = linphone_core_manager_create("pauline_rc");
	LinphoneCoreManager *laure = linphone_core_manager_create("laure_tcp_rc");
	bctbx_list_t *coresManagerList = NULL;
	bctbx_list_t *participantsAddresses = NULL;
	const bctbx_list_t *composing_addresses = NULL;
	coresManagerList = bctbx_list_append(coresManagerList, marie);
	coresManagerList = bctbx_list_append(coresManagerList, pauline);
	coresManagerList = bctbx_list_append(coresManagerList, laure);
	bctbx_list_t *coresList = init_core_for_conference(coresManagerList);
	start_core_for_conference(coresManagerList);
	participantsAddresses = bctbx_list_append(participantsAddresses, linphone_address_new(linphone_core_get_identity(pauline->lc)));
	participantsAddresses = bctbx_list_append(participantsAddresses, linphone_address_new(linphone_core_get_identity(laure->lc)));
	stats initialMarieStats = marie->stat;
	stats initialPaulineStats = pauline->stat;
	stats initialLaureStats = laure->stat;

	// Marie creates a new group chat room
	const char *initialSubject = "Colleagues";
	LinphoneChatRoom *marieCr = create_chat_room_client_side(coresList, marie, &initialMarieStats, participantsAddresses, initialSubject, FALSE);
	participantsAddresses = NULL;
	const LinphoneAddress *confAddr = linphone_chat_room_get_conference_address(marieCr);

	// Check that the chat room is correctly created on Pauline's side and that the participants are added
	LinphoneChatRoom *paulineCr = check_creation_chat_room_client_side(coresList, pauline, &initialPaulineStats, confAddr, initialSubject, 2, FALSE);

	// Check that the chat room is correctly created on Laure's side and that the participants are added
	LinphoneChatRoom *laureCr = check_creation_chat_room_client_side(coresList, laure, &initialLaureStats, confAddr, initialSubject, 2, FALSE);

	// Only one is composing
	linphone_chat_room_compose(paulineCr);

	BC_ASSERT_TRUE(wait_for_list(coresList, &marie->stat.number_of_LinphoneIsComposingActiveReceived, 1, 5000));
	BC_ASSERT_TRUE(wait_for_list(coresList, &laure->stat.number_of_LinphoneIsComposingActiveReceived, 1, 5000));

	// Laure side
	composing_addresses = linphone_chat_room_get_composing_addresses(laureCr);
	BC_ASSERT_EQUAL((int)bctbx_list_size(composing_addresses), 1, int, "%i");
	if (bctbx_list_size(composing_addresses) == 1) {
		LinphoneAddress *addr = (LinphoneAddress *)bctbx_list_get_data(composing_addresses);
		BC_ASSERT_STRING_EQUAL(linphone_address_get_username(addr), linphone_address_get_username(pauline->identity));
	}

	// Marie side
	composing_addresses = linphone_chat_room_get_composing_addresses(marieCr);
	BC_ASSERT_EQUAL((int)bctbx_list_size(composing_addresses), 1, int, "%i");
	if (bctbx_list_size(composing_addresses) == 1) {
		LinphoneAddress *addr = (LinphoneAddress *)bctbx_list_get_data(composing_addresses);
		BC_ASSERT_STRING_EQUAL(linphone_address_get_username(addr), linphone_address_get_username(pauline->identity));
	}

	// Pauline side
	composing_addresses = linphone_chat_room_get_composing_addresses(paulineCr);
	BC_ASSERT_EQUAL((int)bctbx_list_size(composing_addresses), 0, int, "%i");

	wait_for_list(coresList,0, 1, 1500);
	BC_ASSERT_TRUE(wait_for_list(coresList, &marie->stat.number_of_LinphoneIsComposingIdleReceived, 1, 5000));
	BC_ASSERT_TRUE(wait_for_list(coresList, &laure->stat.number_of_LinphoneIsComposingIdleReceived, 1, 5000));

	composing_addresses = linphone_chat_room_get_composing_addresses(marieCr);
	BC_ASSERT_EQUAL((int)bctbx_list_size(composing_addresses), 0, int, "%i");
	composing_addresses = linphone_chat_room_get_composing_addresses(laureCr);
	BC_ASSERT_EQUAL((int)bctbx_list_size(composing_addresses), 0, int, "%i");

	// multiple is composing
	linphone_chat_room_compose(paulineCr);
	linphone_chat_room_compose(marieCr);

	BC_ASSERT_TRUE(wait_for_list(coresList, &laure->stat.number_of_LinphoneIsComposingActiveReceived, 3, 5000)); // + 2
	// Laure side
	composing_addresses = linphone_chat_room_get_composing_addresses(laureCr);
	BC_ASSERT_EQUAL((int)bctbx_list_size(composing_addresses), 2, int, "%i");
	if (bctbx_list_size(composing_addresses) == 2) {
			while (composing_addresses) {
				LinphoneAddress *addr = (LinphoneAddress *)bctbx_list_get_data(composing_addresses);
				bool_t equal = strcmp(linphone_address_get_username(addr), linphone_address_get_username(pauline->identity)) == 0
							|| strcmp(linphone_address_get_username(addr), linphone_address_get_username(marie->identity)) == 0;
				BC_ASSERT_TRUE(equal);
				composing_addresses = bctbx_list_next(composing_addresses);
			}
	}

	// Marie side
	BC_ASSERT_TRUE(wait_for_list(coresList, &marie->stat.number_of_LinphoneIsComposingActiveReceived, 2, 5000)); // + 1
	composing_addresses = linphone_chat_room_get_composing_addresses(marieCr);
	BC_ASSERT_EQUAL((int)bctbx_list_size(composing_addresses), 1, int, "%i");
	if (bctbx_list_size(composing_addresses) == 1) {
		LinphoneAddress *addr = (LinphoneAddress *)bctbx_list_get_data(composing_addresses);
		BC_ASSERT_STRING_EQUAL(linphone_address_get_username(addr), linphone_address_get_username(pauline->identity));
	}

	// Pauline side
	BC_ASSERT_TRUE(wait_for_list(coresList, &pauline->stat.number_of_LinphoneIsComposingActiveReceived, 1, 2000));
	composing_addresses = linphone_chat_room_get_composing_addresses(paulineCr);
	BC_ASSERT_EQUAL((int)bctbx_list_size(composing_addresses), 1, int, "%i");
	if (bctbx_list_size(composing_addresses) == 1) {
		LinphoneAddress *addr = (LinphoneAddress *)bctbx_list_get_data(composing_addresses);
		BC_ASSERT_STRING_EQUAL(linphone_address_get_username(addr), linphone_address_get_username(marie->identity));
	}

	wait_for_list(coresList,0, 1, 1500);
	BC_ASSERT_TRUE(wait_for_list(coresList, &marie->stat.number_of_LinphoneIsComposingIdleReceived, 2, 5000));
	BC_ASSERT_TRUE(wait_for_list(coresList, &laure->stat.number_of_LinphoneIsComposingIdleReceived, 3, 5000));
	BC_ASSERT_TRUE(wait_for_list(coresList, &pauline->stat.number_of_LinphoneIsComposingIdleReceived, 1, 5000));

	composing_addresses = linphone_chat_room_get_composing_addresses(marieCr);
	BC_ASSERT_EQUAL((int)bctbx_list_size(composing_addresses), 0, int, "%i");
	composing_addresses = linphone_chat_room_get_composing_addresses(laureCr);
	BC_ASSERT_EQUAL((int)bctbx_list_size(composing_addresses), 0, int, "%i");
	composing_addresses = linphone_chat_room_get_composing_addresses(paulineCr);
	BC_ASSERT_EQUAL((int)bctbx_list_size(composing_addresses), 0, int, "%i");

	// Clean db from chat room
	linphone_core_manager_delete_chat_room(marie, marieCr, coresList);
	linphone_core_manager_delete_chat_room(laure, laureCr, coresList);
	linphone_core_manager_delete_chat_room(pauline, paulineCr, coresList);

	bctbx_list_free(coresList);
	bctbx_list_free(coresManagerList);
	linphone_core_manager_destroy(marie);
	linphone_core_manager_destroy(pauline);
	linphone_core_manager_destroy(laure);
}

static void group_chat_room_fallback_to_basic_chat_room (void) {
	LinphoneCoreManager *marie = linphone_core_manager_create("marie_rc");
	LinphoneCoreManager *pauline = linphone_core_manager_create("pauline_rc");
	bctbx_list_t *coresManagerList = NULL;
	bctbx_list_t *participantsAddresses = NULL;
	coresManagerList = bctbx_list_append(coresManagerList, marie);
	coresManagerList = bctbx_list_append(coresManagerList, pauline);
	bctbx_list_t *coresList = init_core_for_conference(coresManagerList);
	linphone_core_remove_linphone_spec(pauline->lc, "groupchat");
	start_core_for_conference(coresManagerList);
	participantsAddresses = bctbx_list_append(participantsAddresses, linphone_address_new(linphone_core_get_identity(pauline->lc)));
	stats initialMarieStats = marie->stat;
	stats initialPaulineStats = pauline->stat;

	// Marie creates a new group chat room
	LinphoneChatRoom *marieCr = linphone_core_create_client_group_chat_room(marie->lc, "Fallback", TRUE);
	BC_ASSERT_TRUE(wait_for_list(coresList, &marie->stat.number_of_LinphoneConferenceStateInstantiated, initialMarieStats.number_of_LinphoneConferenceStateInstantiated + 1, 100));

	// Add participants
	linphone_chat_room_add_participants(marieCr, participantsAddresses);

	// Check that the group chat room creation fails and that a fallback to a basic chat room is done
	BC_ASSERT_TRUE(wait_for_list(coresList, &marie->stat.number_of_LinphoneConferenceStateCreationPending, initialMarieStats.number_of_LinphoneConferenceStateCreationPending + 1, 10000));
	BC_ASSERT_TRUE(wait_for_list(coresList, &marie->stat.number_of_LinphoneConferenceStateCreated, initialMarieStats.number_of_LinphoneConferenceStateCreated + 1, 10000));
	BC_ASSERT_EQUAL(marie->stat.number_of_LinphoneConferenceStateCreationFailed, initialMarieStats.number_of_LinphoneConferenceStateCreationFailed, int, "%d");
	BC_ASSERT_EQUAL(linphone_chat_room_get_nb_participants(marieCr), 1, int, "%d");
	BC_ASSERT_TRUE(linphone_chat_room_get_capabilities(marieCr) & LinphoneChatRoomCapabilitiesBasic);
	bctbx_list_free_with_data(participantsAddresses, (bctbx_list_free_func)linphone_address_unref);
	participantsAddresses = NULL;

	// Send a message and check that a basic chat room is created on Pauline's side
	LinphoneChatMessage *msg = linphone_chat_room_create_message_from_utf8(marieCr, "Hey Pauline!");
	linphone_chat_message_send(msg);
	linphone_chat_message_unref(msg);
	BC_ASSERT_TRUE(wait_for_list(coresList, &pauline->stat.number_of_LinphoneMessageReceived, initialPaulineStats.number_of_LinphoneMessageReceived + 1, 5000));
	BC_ASSERT_PTR_NOT_NULL(pauline->stat.last_received_chat_message);
	if (pauline->stat.last_received_chat_message)
		BC_ASSERT_STRING_EQUAL(linphone_chat_message_get_content_type(pauline->stat.last_received_chat_message), "text/plain");
	LinphoneChatRoom *paulineCr = linphone_core_get_chat_room(pauline->lc, linphone_chat_room_get_local_address(marieCr));
	BC_ASSERT_PTR_NOT_NULL(paulineCr);
	if (paulineCr)
		BC_ASSERT_TRUE(linphone_chat_room_get_capabilities(paulineCr) & LinphoneChatRoomCapabilitiesBasic);

	// Clean db from chat room
	linphone_core_manager_delete_chat_room(marie, marieCr, coresList);
	linphone_core_manager_delete_chat_room(pauline, paulineCr, coresList);

	bctbx_list_free(coresList);
	bctbx_list_free(coresManagerList);
	linphone_core_manager_destroy(marie);
	linphone_core_manager_destroy(pauline);
}

static void group_chat_room_creation_fails_if_invited_participants_dont_support_it (void) {
	LinphoneCoreManager *marie = linphone_core_manager_create("marie_rc");
	LinphoneCoreManager *pauline = linphone_core_manager_create("pauline_rc");
	LinphoneCoreManager *laure = linphone_core_manager_create("laure_tcp_rc");
	bctbx_list_t *coresManagerList = NULL;
	bctbx_list_t *participantsAddresses = NULL;
	coresManagerList = bctbx_list_append(coresManagerList, marie);
	coresManagerList = bctbx_list_append(coresManagerList, pauline);
	coresManagerList = bctbx_list_append(coresManagerList, laure);
	bctbx_list_t *coresList = init_core_for_conference(coresManagerList);
	linphone_core_remove_linphone_spec(pauline->lc, "groupchat");
	linphone_core_remove_linphone_spec(laure->lc, "groupchat");
	start_core_for_conference(coresManagerList);
	participantsAddresses = bctbx_list_append(participantsAddresses, linphone_address_new(linphone_core_get_identity(pauline->lc)));
	participantsAddresses = bctbx_list_append(participantsAddresses, linphone_address_new(linphone_core_get_identity(laure->lc)));
	stats initialMarieStats = marie->stat;

	// Marie creates a new group chat room
	LinphoneChatRoom *marieCr = linphone_core_create_client_group_chat_room(marie->lc, "Hello there", FALSE);
	BC_ASSERT_TRUE(wait_for_list(coresList, &marie->stat.number_of_LinphoneConferenceStateInstantiated, initialMarieStats.number_of_LinphoneConferenceStateInstantiated + 1, 100));

	// Add participants
	linphone_chat_room_add_participants(marieCr, participantsAddresses);

	// Check that the group chat room creation fails
	BC_ASSERT_TRUE(wait_for_list(coresList, &marie->stat.number_of_LinphoneConferenceStateCreationPending, initialMarieStats.number_of_LinphoneConferenceStateCreationPending + 1, 10000));
	BC_ASSERT_TRUE(wait_for_list(coresList, &marie->stat.number_of_LinphoneConferenceStateCreationFailed, initialMarieStats.number_of_LinphoneConferenceStateCreationFailed + 1, 10000));
	bctbx_list_free_with_data(participantsAddresses, (bctbx_list_free_func)linphone_address_unref);
	participantsAddresses = NULL;
	BC_ASSERT_EQUAL(linphone_chat_room_get_state(marieCr), LinphoneConferenceStateCreationFailed, int, "%d");

	// Clean db from chat room
	linphone_core_manager_delete_chat_room(marie, marieCr, coresList);

	bctbx_list_free(coresList);
	bctbx_list_free(coresManagerList);
	linphone_core_manager_destroy(marie);
	linphone_core_manager_destroy(pauline);
	linphone_core_manager_destroy(laure);
}

static void group_chat_room_creation_successful_if_at_least_one_invited_participant_supports_it (void) {
	LinphoneCoreManager *marie = linphone_core_manager_create("marie_rc");
	LinphoneCoreManager *pauline = linphone_core_manager_create("pauline_rc");
	LinphoneCoreManager *laure = linphone_core_manager_create("laure_tcp_rc");
	bctbx_list_t *coresManagerList = NULL;
	bctbx_list_t *participantsAddresses = NULL;
	coresManagerList = bctbx_list_append(coresManagerList, marie);
	coresManagerList = bctbx_list_append(coresManagerList, pauline);
	coresManagerList = bctbx_list_append(coresManagerList, laure);
	bctbx_list_t *coresList = init_core_for_conference(coresManagerList);
	linphone_core_remove_linphone_spec(laure->lc, "groupchat");
	start_core_for_conference(coresManagerList);
	participantsAddresses = bctbx_list_append(participantsAddresses, linphone_address_new(linphone_core_get_identity(pauline->lc)));
	participantsAddresses = bctbx_list_append(participantsAddresses, linphone_address_new(linphone_core_get_identity(laure->lc)));
	stats initialMarieStats = marie->stat;
	stats initialPaulineStats = pauline->stat;
	stats initialLaureStats = laure->stat;

	// Marie creates a new group chat room
	const char *initialSubject = "Colleagues";
	LinphoneChatRoom *marieCr = create_chat_room_client_side_with_expected_number_of_participants(coresList, marie, &initialMarieStats, participantsAddresses, initialSubject, 1, FALSE);
	participantsAddresses = NULL;
	const LinphoneAddress *confAddr = linphone_chat_room_get_conference_address(marieCr);

	// Check that the chat room is correctly created on Pauline's side and that the participants are added
	LinphoneChatRoom *paulineCr = check_creation_chat_room_client_side(coresList, pauline, &initialPaulineStats, confAddr, initialSubject, 1, FALSE);

	// Check that the chat room has not been created on Laure's side
	BC_ASSERT_EQUAL(initialLaureStats.number_of_LinphoneConferenceStateCreated, laure->stat.number_of_LinphoneConferenceStateCreated, int, "%d");

	// Clean db from chat room
	linphone_core_manager_delete_chat_room(marie, marieCr, coresList);
	linphone_core_manager_delete_chat_room(pauline, paulineCr, coresList);

	bctbx_list_free(coresList);
	bctbx_list_free(coresManagerList);
	linphone_core_manager_destroy(marie);
	linphone_core_manager_destroy(pauline);
	linphone_core_manager_destroy(laure);
}

static void group_chat_room_migrate_from_basic_chat_room (void) {
	LinphoneCoreManager *marie = linphone_core_manager_create("marie_rc");
	LinphoneCoreManager *pauline = linphone_core_manager_create("pauline_rc");
	bctbx_list_t *coresManagerList = NULL;
	coresManagerList = bctbx_list_append(coresManagerList, marie);
	coresManagerList = bctbx_list_append(coresManagerList, pauline);
	bctbx_list_t *coresList = init_core_for_conference(coresManagerList);
	start_core_for_conference(coresManagerList);
	stats initialMarieStats = marie->stat;
	stats initialPaulineStats = pauline->stat;

	//Enable migration mecanism only for marie and create a basic chat room
	LinphoneAddress *paulineAddr = linphone_address_new(linphone_core_get_identity(pauline->lc));
	linphone_core_remove_linphone_spec(marie->lc, "groupchat"); //Prevent basic chat room from migrating directly
	linphone_config_set_int(linphone_core_get_config(marie->lc), "misc", "enable_basic_to_client_group_chat_room_migration", 1);
	LinphoneChatRoom *marieCr = linphone_core_get_chat_room(marie->lc, paulineAddr);
	BC_ASSERT_TRUE(linphone_chat_room_get_capabilities(marieCr) & (LinphoneChatRoomCapabilitiesMigratable));

	// Send a message and check that a basic chat room is created on Pauline's side
	LinphoneChatMessage *msg = linphone_chat_room_create_message_from_utf8(marieCr, "Hey Pauline!");
	linphone_chat_message_send(msg);
	linphone_chat_message_unref(msg);
	BC_ASSERT_TRUE(wait_for_list(coresList, &pauline->stat.number_of_LinphoneMessageReceived, initialPaulineStats.number_of_LinphoneMessageReceived + 1, 5000));
	BC_ASSERT_PTR_NOT_NULL(pauline->stat.last_received_chat_message);
	if (pauline->stat.last_received_chat_message)
		BC_ASSERT_STRING_EQUAL(linphone_chat_message_get_content_type(pauline->stat.last_received_chat_message), "text/plain");
	linphone_config_set_int(linphone_core_get_config(pauline->lc), "misc", "enable_basic_to_client_group_chat_room_migration", 1);
	LinphoneChatRoom *paulineCr = linphone_core_get_chat_room(pauline->lc, linphone_chat_room_get_local_address(marieCr));
	BC_ASSERT_PTR_NOT_NULL(paulineCr);
	if (paulineCr) {
		BC_ASSERT_TRUE(linphone_chat_room_get_capabilities(paulineCr) & (LinphoneChatRoomCapabilitiesBasic | LinphoneChatRoomCapabilitiesMigratable));
	}

	// Enable chat room migration and restart core for Marie
	_linphone_chat_room_enable_migration(marieCr, TRUE); //Will add Migratable capability to the in-db chatroom
	coresList = bctbx_list_remove(coresList, marie->lc);
	linphone_core_manager_reinit(marie);
	bctbx_list_t *tmpCoresManagerList = bctbx_list_append(NULL, marie);
	bctbx_list_t *tmpCoresList = init_core_for_conference(tmpCoresManagerList);
	bctbx_list_free(tmpCoresManagerList);
	coresList = bctbx_list_concat(coresList, tmpCoresList);
	linphone_config_set_int(linphone_core_get_config(marie->lc), "misc", "enable_basic_to_client_group_chat_room_migration", 1);
	linphone_core_manager_start(marie, TRUE);
	marieCr = linphone_core_get_chat_room(marie->lc, paulineAddr);

	/* // Enable chat room migration and restart core for Pauline */
	_linphone_chat_room_enable_migration(paulineCr, TRUE);
	coresList = bctbx_list_remove(coresList, pauline->lc);
	linphone_core_manager_reinit(pauline);
	tmpCoresManagerList = bctbx_list_append(NULL, pauline);
	tmpCoresList = init_core_for_conference(tmpCoresManagerList);
	bctbx_list_free(tmpCoresManagerList);
	coresList = bctbx_list_concat(coresList, tmpCoresList);
	linphone_config_set_int(linphone_core_get_config(pauline->lc), "misc", "enable_basic_to_client_group_chat_room_migration", 1);
	linphone_core_manager_start(pauline, TRUE);

	paulineCr = linphone_core_get_chat_room(pauline->lc, linphone_chat_room_get_local_address(marieCr));

	// Send a new message to initiate chat room migration
	BC_ASSERT_PTR_NOT_NULL(marieCr);
	BC_ASSERT_PTR_NOT_NULL(paulineCr);
	if (marieCr && paulineCr) {
		initialMarieStats = marie->stat;
		initialPaulineStats = pauline->stat;
		linphone_core_add_linphone_spec(marie->lc, "groupchat"); //Enable migration now
		BC_ASSERT_EQUAL(linphone_chat_room_get_capabilities(marieCr), LinphoneChatRoomCapabilitiesBasic | LinphoneChatRoomCapabilitiesProxy | LinphoneChatRoomCapabilitiesMigratable | LinphoneChatRoomCapabilitiesOneToOne, int, "%d");
		msg = linphone_chat_room_create_message_from_utf8(marieCr, "Did you migrate?");
		linphone_chat_message_send(msg);
		linphone_chat_message_unref(msg);
		BC_ASSERT_TRUE(wait_for_list(coresList, &marie->stat.number_of_LinphoneConferenceStateCreationPending, initialMarieStats.number_of_LinphoneConferenceStateCreationPending + 1, 10000));
		BC_ASSERT_TRUE(wait_for_list(coresList, &marie->stat.number_of_LinphoneConferenceStateCreated, initialMarieStats.number_of_LinphoneConferenceStateCreated + 1, 10000));
		BC_ASSERT_TRUE(wait_for_list(coresList, &marie->stat.number_of_LinphoneChatRoomConferenceJoined, initialMarieStats.number_of_LinphoneChatRoomConferenceJoined + 1, 5000));
		BC_ASSERT_TRUE(linphone_chat_room_get_capabilities(marieCr) & LinphoneChatRoomCapabilitiesConference);
		BC_ASSERT_EQUAL(linphone_chat_room_get_nb_participants(marieCr), 1, int, "%d");
		BC_ASSERT_EQUAL(linphone_chat_room_get_history_size(marieCr), 2, int, "%d");

		BC_ASSERT_TRUE(wait_for_list(coresList, &pauline->stat.number_of_LinphoneConferenceStateCreationPending, initialPaulineStats.number_of_LinphoneConferenceStateCreationPending + 1, 10000));
		BC_ASSERT_TRUE(wait_for_list(coresList, &pauline->stat.number_of_LinphoneConferenceStateCreated, initialPaulineStats.number_of_LinphoneConferenceStateCreated + 1, 10000));
		BC_ASSERT_TRUE(wait_for_list(coresList, &pauline->stat.number_of_LinphoneChatRoomConferenceJoined, initialPaulineStats.number_of_LinphoneChatRoomConferenceJoined + 1, 5000));

		BC_ASSERT_TRUE(linphone_chat_room_get_capabilities(paulineCr) & LinphoneChatRoomCapabilitiesConference);
		BC_ASSERT_EQUAL(linphone_chat_room_get_nb_participants(paulineCr), 1, int, "%d");
		BC_ASSERT_TRUE(wait_for_list(coresList, &pauline->stat.number_of_LinphoneMessageReceived, initialPaulineStats.number_of_LinphoneMessageReceived + 1, 5000));
		BC_ASSERT_EQUAL(linphone_chat_room_get_history_size(paulineCr), 2, int, "%d");

		msg = linphone_chat_room_create_message_from_utf8(marieCr, "Let's go drink a beer");
		linphone_chat_message_send(msg);
		linphone_chat_message_unref(msg);
		BC_ASSERT_TRUE(wait_for_list(coresList, &pauline->stat.number_of_LinphoneMessageReceived, initialPaulineStats.number_of_LinphoneMessageReceived + 2, 5000));
		BC_ASSERT_EQUAL(linphone_chat_room_get_history_size(marieCr), 3, int, "%d");
		BC_ASSERT_EQUAL(linphone_chat_room_get_history_size(paulineCr), 3, int, "%d");

		msg = linphone_chat_room_create_message_from_utf8(paulineCr, "Let's go drink mineral water instead");
		linphone_chat_message_send(msg);
		linphone_chat_message_unref(msg);
		BC_ASSERT_TRUE(wait_for_list(coresList, &marie->stat.number_of_LinphoneMessageReceived, initialMarieStats.number_of_LinphoneMessageReceived + 1, 5000));
		BC_ASSERT_EQUAL(linphone_chat_room_get_history_size(marieCr), 4, int, "%d");
		BC_ASSERT_EQUAL(linphone_chat_room_get_history_size(paulineCr), 4, int, "%d");

		BC_ASSERT_EQUAL((int)bctbx_list_size(linphone_core_get_chat_rooms(marie->lc)), 1, int, "%d");
		BC_ASSERT_EQUAL((int)bctbx_list_size(linphone_core_get_chat_rooms(pauline->lc)), 1, int, "%d");
	}

	// Clean db from chat room
	linphone_core_manager_delete_chat_room(marie, marieCr, coresList);
	linphone_core_manager_delete_chat_room(pauline, paulineCr, coresList);

	linphone_address_unref(paulineAddr);
	bctbx_list_free(coresList);
	bctbx_list_free(coresManagerList);
	linphone_core_manager_destroy(marie);
	linphone_core_manager_destroy(pauline);
}

static void group_chat_room_migrate_from_basic_to_client_fail (void) {
	LinphoneCoreManager *marie = linphone_core_manager_create("marie_rc");
	LinphoneCoreManager *pauline = linphone_core_manager_create("pauline_rc");
	bctbx_list_t *coresManagerList = NULL;
	bctbx_list_t *participantsAddresses = NULL;
	int dummy = 0;
	coresManagerList = bctbx_list_append(coresManagerList, marie);
	coresManagerList = bctbx_list_append(coresManagerList, pauline);
	bctbx_list_t *coresList = init_core_for_conference(coresManagerList);
	linphone_core_remove_linphone_spec(pauline->lc, "groupchat");
	start_core_for_conference(coresManagerList);
	participantsAddresses = bctbx_list_append(participantsAddresses, linphone_address_new(linphone_core_get_identity(pauline->lc)));
	stats initialMarieStats = marie->stat;
	stats initialPaulineStats = pauline->stat;

	// Marie creates a new group chat room
	LinphoneChatRoom *marieCr = linphone_core_create_client_group_chat_room(marie->lc, "Fallback", TRUE);
	BC_ASSERT_TRUE(wait_for_list(coresList, &marie->stat.number_of_LinphoneConferenceStateInstantiated, initialMarieStats.number_of_LinphoneConferenceStateInstantiated + 1, 100));

	// Add participants
	linphone_chat_room_add_participants(marieCr, participantsAddresses);

	// Check that the group chat room creation fails and that a fallback to a basic chat room is done
	BC_ASSERT_TRUE(wait_for_list(coresList, &marie->stat.number_of_LinphoneConferenceStateCreationPending, initialMarieStats.number_of_LinphoneConferenceStateCreationPending + 1, 10000));
	BC_ASSERT_TRUE(wait_for_list(coresList, &marie->stat.number_of_LinphoneConferenceStateCreated, initialMarieStats.number_of_LinphoneConferenceStateCreated + 1, 10000));
	BC_ASSERT_EQUAL(marie->stat.number_of_LinphoneConferenceStateCreationFailed, initialMarieStats.number_of_LinphoneConferenceStateCreationFailed, int, "%d");
	BC_ASSERT_EQUAL(linphone_chat_room_get_nb_participants(marieCr), 1, int, "%d");
	BC_ASSERT_TRUE(linphone_chat_room_get_capabilities(marieCr) & LinphoneChatRoomCapabilitiesBasic);
	bctbx_list_free_with_data(participantsAddresses, (bctbx_list_free_func)linphone_address_unref);
	participantsAddresses = NULL;

	// Send a message and check that a basic chat room is created on Pauline's side
	LinphoneChatMessage *msg = linphone_chat_room_create_message_from_utf8(marieCr, "Hey Pauline!");
	linphone_chat_message_send(msg);
	linphone_chat_message_unref(msg);
	BC_ASSERT_TRUE(wait_for_list(coresList, &pauline->stat.number_of_LinphoneMessageReceived, initialPaulineStats.number_of_LinphoneMessageReceived + 1, 5000));
	BC_ASSERT_PTR_NOT_NULL(pauline->stat.last_received_chat_message);
	if (pauline->stat.last_received_chat_message)
		BC_ASSERT_STRING_EQUAL(linphone_chat_message_get_content_type(pauline->stat.last_received_chat_message), "text/plain");
	LinphoneChatRoom *paulineCr = linphone_core_get_chat_room(pauline->lc, linphone_chat_room_get_local_address(marieCr));
	BC_ASSERT_PTR_NOT_NULL(paulineCr);
	if (paulineCr)
		BC_ASSERT_TRUE(linphone_chat_room_get_capabilities(paulineCr) & LinphoneChatRoomCapabilitiesBasic);

	// Enable chat room migration and restart core for Marie
	_linphone_chat_room_enable_migration(marieCr, TRUE);
	linphone_chat_room_unref(marieCr);
	coresList = bctbx_list_remove(coresList, marie->lc);
	linphone_core_manager_reinit(marie);
	bctbx_list_t *tmpCoresManagerList = bctbx_list_append(NULL, marie);
	bctbx_list_t *tmpCoresList = init_core_for_conference(tmpCoresManagerList);
	bctbx_list_free(tmpCoresManagerList);
	coresList = bctbx_list_concat(coresList, tmpCoresList);
	// Send a new message to initiate chat room migration
	linphone_config_set_int(linphone_core_get_config(marie->lc), "misc", "enable_basic_to_client_group_chat_room_migration", 1);
	linphone_config_set_int(linphone_core_get_config(marie->lc), "misc", "basic_to_client_group_chat_room_migration_timer", 5);
	linphone_core_manager_start(marie, TRUE);

	LinphoneAddress *paulineAddr = linphone_address_new(linphone_core_get_identity(pauline->lc));
	marieCr = linphone_core_get_chat_room(marie->lc, paulineAddr);
	linphone_address_unref(paulineAddr);
	paulineCr = linphone_core_get_chat_room(pauline->lc, linphone_chat_room_get_local_address(marieCr));
	BC_ASSERT_PTR_NOT_NULL(marieCr);
	BC_ASSERT_PTR_NOT_NULL(paulineCr);
	if (marieCr && paulineCr) {
		initialMarieStats = marie->stat;
		initialPaulineStats = pauline->stat;
		BC_ASSERT_EQUAL(linphone_chat_room_get_capabilities(marieCr), LinphoneChatRoomCapabilitiesBasic | LinphoneChatRoomCapabilitiesProxy | LinphoneChatRoomCapabilitiesMigratable | LinphoneChatRoomCapabilitiesOneToOne, int, "%d");
		msg = linphone_chat_room_create_message_from_utf8(marieCr, "Did you migrate?");
		linphone_chat_message_send(msg);
		linphone_chat_message_unref(msg);
		BC_ASSERT_TRUE(wait_for_list(coresList, &marie->stat.number_of_LinphoneConferenceStateCreationPending, initialMarieStats.number_of_LinphoneConferenceStateCreationPending + 1, 10000));
		BC_ASSERT_FALSE(wait_for_list(coresList, &marie->stat.number_of_LinphoneConferenceStateCreated, initialMarieStats.number_of_LinphoneConferenceStateCreated + 1, 10000));
		BC_ASSERT_TRUE(linphone_chat_room_get_capabilities(marieCr) & LinphoneChatRoomCapabilitiesBasic);
		BC_ASSERT_EQUAL(linphone_chat_room_get_nb_participants(marieCr), 1, int, "%d");
		BC_ASSERT_EQUAL(linphone_chat_room_get_history_size(marieCr), 2, int, "%d");

		BC_ASSERT_FALSE(wait_for_list(coresList, &pauline->stat.number_of_LinphoneConferenceStateCreationPending, initialPaulineStats.number_of_LinphoneConferenceStateCreationPending + 1, 10000));
		BC_ASSERT_FALSE(wait_for_list(coresList, &pauline->stat.number_of_LinphoneConferenceStateCreated, initialPaulineStats.number_of_LinphoneConferenceStateCreated + 1, 10000));
		BC_ASSERT_TRUE(linphone_chat_room_get_capabilities(paulineCr) & LinphoneChatRoomCapabilitiesBasic);
		BC_ASSERT_EQUAL(linphone_chat_room_get_nb_participants(paulineCr), 1, int, "%d");
		BC_ASSERT_TRUE(wait_for_list(coresList, &pauline->stat.number_of_LinphoneMessageReceived, initialPaulineStats.number_of_LinphoneMessageReceived + 1, 5000));
		BC_ASSERT_EQUAL(linphone_chat_room_get_history_size(paulineCr), 2, int, "%d");

		msg = linphone_chat_room_create_message_from_utf8(marieCr, "Let's go drink a beer");
		linphone_chat_message_send(msg);
		linphone_chat_message_unref(msg);
		BC_ASSERT_TRUE(wait_for_list(coresList, &pauline->stat.number_of_LinphoneMessageReceived, initialPaulineStats.number_of_LinphoneMessageReceived + 2, 5000));
		BC_ASSERT_EQUAL(linphone_chat_room_get_history_size(marieCr), 3, int, "%d");
		BC_ASSERT_EQUAL(linphone_chat_room_get_history_size(paulineCr), 3, int, "%d");

		msg = linphone_chat_room_create_message_from_utf8(paulineCr, "Let's go drink mineral water instead");
		linphone_chat_message_send(msg);
		linphone_chat_message_unref(msg);
		BC_ASSERT_TRUE(wait_for_list(coresList, &marie->stat.number_of_LinphoneMessageReceived, initialMarieStats.number_of_LinphoneMessageReceived + 1, 5000));
		BC_ASSERT_EQUAL(linphone_chat_room_get_history_size(marieCr), 4, int, "%d");
		BC_ASSERT_EQUAL(linphone_chat_room_get_history_size(paulineCr), 4, int, "%d");

		// Activate groupchat on Pauline's side and wait for 5 seconds, the migration should now be done on next message sending
		_linphone_chat_room_enable_migration(paulineCr, TRUE);

		linphone_chat_room_unref(paulineCr);
		coresList = bctbx_list_remove(coresList, pauline->lc);
		linphone_core_manager_reinit(pauline);
		tmpCoresManagerList = bctbx_list_append(NULL, pauline);
		tmpCoresList = init_core_for_conference(tmpCoresManagerList);
		linphone_config_set_int(linphone_core_get_config(pauline->lc), "misc", "enable_basic_to_client_group_chat_room_migration", 1);
		linphone_core_add_linphone_spec(pauline->lc, "groupchat");
		bctbx_list_free(tmpCoresManagerList);
		coresList = bctbx_list_concat(coresList, tmpCoresList);
		linphone_core_manager_start(pauline, TRUE);
		paulineCr = linphone_core_get_chat_room(pauline->lc, linphone_chat_room_get_local_address(marieCr));

		linphone_core_set_network_reachable(pauline->lc, FALSE);
		wait_for_list(coresList, &dummy, 1, 3000);
		linphone_core_set_network_reachable(pauline->lc, TRUE);
		wait_for_list(coresList, &dummy, 1, 5000);
		msg = linphone_chat_room_create_message_from_utf8(marieCr, "And now, did you migrate?");
		linphone_chat_message_send(msg);
		linphone_chat_message_unref(msg);
		BC_ASSERT_TRUE(wait_for_list(coresList, &marie->stat.number_of_LinphoneConferenceStateCreationPending, initialMarieStats.number_of_LinphoneConferenceStateCreationPending + 2, 10000));
		BC_ASSERT_TRUE(wait_for_list(coresList, &marie->stat.number_of_LinphoneConferenceStateCreated, initialMarieStats.number_of_LinphoneConferenceStateCreated + 1, 5000));
		BC_ASSERT_TRUE(wait_for_list(coresList, &marie->stat.number_of_LinphoneChatRoomConferenceJoined, initialMarieStats.number_of_LinphoneChatRoomConferenceJoined + 1, 5000));
		BC_ASSERT_TRUE(linphone_chat_room_get_capabilities(marieCr) & LinphoneChatRoomCapabilitiesConference);
		BC_ASSERT_EQUAL(linphone_chat_room_get_nb_participants(marieCr), 1, int, "%d");
		BC_ASSERT_EQUAL(linphone_chat_room_get_history_size(marieCr), 5, int, "%d");

		BC_ASSERT_TRUE(wait_for_list(coresList, &pauline->stat.number_of_LinphoneConferenceStateCreationPending, initialPaulineStats.number_of_LinphoneConferenceStateCreationPending + 1, 10000));
		BC_ASSERT_TRUE(wait_for_list(coresList, &pauline->stat.number_of_LinphoneConferenceStateCreated, initialPaulineStats.number_of_LinphoneConferenceStateCreated + 1, 10000));
		BC_ASSERT_TRUE(wait_for_list(coresList, &pauline->stat.number_of_LinphoneChatRoomConferenceJoined, initialPaulineStats.number_of_LinphoneChatRoomConferenceJoined + 1, 5000));
		if (paulineCr) {
			BC_ASSERT_TRUE(wait_for_list(coresList, &pauline->stat.number_of_LinphoneMessageReceived, 1, 5000));
			BC_ASSERT_TRUE(linphone_chat_room_get_capabilities(paulineCr) & LinphoneChatRoomCapabilitiesConference);
			BC_ASSERT_EQUAL(linphone_chat_room_get_nb_participants(paulineCr), 1, int, "%d");
			BC_ASSERT_EQUAL(linphone_chat_room_get_history_size(paulineCr), 5, int, "%d");
		}
	}

	// Clean db from chat room
	linphone_core_manager_delete_chat_room(marie, marieCr, coresList);
	linphone_core_manager_delete_chat_room(pauline, paulineCr, coresList);

	bctbx_list_free(coresList);
	bctbx_list_free(coresManagerList);
	linphone_core_manager_destroy(marie);
	linphone_core_manager_destroy(pauline);
}

static void group_chat_donot_room_migrate_from_basic_chat_room (void) {
	LinphoneCoreManager *marie = linphone_core_manager_create("marie_rc");
	LinphoneCoreManager *pauline = linphone_core_manager_create("pauline_rc");
	bctbx_list_t *coresManagerList = NULL;
	coresManagerList = bctbx_list_append(coresManagerList, marie);
	coresManagerList = bctbx_list_append(coresManagerList, pauline);
	bctbx_list_t *coresList = init_core_for_conference(coresManagerList);
	start_core_for_conference(coresManagerList);
	stats initialMarieStats = marie->stat;
	stats initialPaulineStats = pauline->stat;

	// Create a basic chat room
	LinphoneAddress *paulineAddr = linphone_address_new(linphone_core_get_identity(pauline->lc));
	LinphoneChatRoom *marieCr = linphone_core_get_chat_room(marie->lc, paulineAddr);

	// Send a message and check that a basic chat room is created on Pauline's side
	LinphoneChatMessage *msg = linphone_chat_room_create_message_from_utf8(marieCr, "Hey Pauline!");
	linphone_chat_message_send(msg);
	linphone_chat_message_unref(msg);
	BC_ASSERT_TRUE(wait_for_list(coresList, &pauline->stat.number_of_LinphoneMessageReceived, initialPaulineStats.number_of_LinphoneMessageReceived + 1, 5000));
	BC_ASSERT_PTR_NOT_NULL(pauline->stat.last_received_chat_message);
	if (pauline->stat.last_received_chat_message)
		BC_ASSERT_STRING_EQUAL(linphone_chat_message_get_content_type(pauline->stat.last_received_chat_message), "text/plain");
	LinphoneChatRoom *paulineCr = linphone_core_get_chat_room(pauline->lc, linphone_chat_room_get_local_address(marieCr));
	BC_ASSERT_PTR_NOT_NULL(paulineCr);
	if (paulineCr)
		BC_ASSERT_TRUE(linphone_chat_room_get_capabilities(paulineCr) & LinphoneChatRoomCapabilitiesBasic);

	// Enable chat room migration and restart core for Marie
	coresList = bctbx_list_remove(coresList, marie->lc);
	linphone_core_manager_restart(marie, TRUE);
	bctbx_list_t *tmpCoresManagerList = bctbx_list_append(NULL, marie);
	init_core_for_conference(tmpCoresManagerList);
	bctbx_list_free(tmpCoresManagerList);
	coresList = bctbx_list_append(coresList, marie->lc);

	// Send a new message to initiate chat room migration
	marieCr = linphone_core_get_chat_room(marie->lc, paulineAddr);
	BC_ASSERT_PTR_NOT_NULL(marieCr);
	if (marieCr) {
		initialMarieStats = marie->stat;
		initialPaulineStats = pauline->stat;
		BC_ASSERT_EQUAL(linphone_chat_room_get_capabilities(marieCr), LinphoneChatRoomCapabilitiesBasic | LinphoneChatRoomCapabilitiesOneToOne, int, "%d");
		msg = linphone_chat_room_create_message_from_utf8(marieCr, "Did you migrate?");
		linphone_chat_message_send(msg);
		linphone_chat_message_unref(msg);
		BC_ASSERT_FALSE(wait_for_list(coresList, &marie->stat.number_of_LinphoneConferenceStateCreationPending, initialMarieStats.number_of_LinphoneConferenceStateCreationPending + 1, 10000));
		BC_ASSERT_FALSE(wait_for_list(coresList, &marie->stat.number_of_LinphoneConferenceStateCreated, initialMarieStats.number_of_LinphoneConferenceStateCreated + 1, 5000));
		BC_ASSERT_TRUE(linphone_chat_room_get_capabilities(marieCr) & LinphoneChatRoomCapabilitiesBasic);
		BC_ASSERT_EQUAL(linphone_chat_room_get_nb_participants(marieCr), 1, int, "%d");
		BC_ASSERT_EQUAL(linphone_chat_room_get_history_size(marieCr), 2, int, "%d");

		BC_ASSERT_FALSE(wait_for_list(coresList, &pauline->stat.number_of_LinphoneConferenceStateCreationPending, initialPaulineStats.number_of_LinphoneConferenceStateCreationPending + 1, 10000));
		BC_ASSERT_FALSE(wait_for_list(coresList, &pauline->stat.number_of_LinphoneConferenceStateCreated, initialPaulineStats.number_of_LinphoneConferenceStateCreated + 1, 5000));
		BC_ASSERT_TRUE(linphone_chat_room_get_capabilities(paulineCr) & LinphoneChatRoomCapabilitiesBasic);
		BC_ASSERT_EQUAL(linphone_chat_room_get_nb_participants(paulineCr), 1, int, "%d");
		BC_ASSERT_TRUE(wait_for_list(coresList, &pauline->stat.number_of_LinphoneMessageReceived, initialPaulineStats.number_of_LinphoneMessageReceived + 1, 5000));
		BC_ASSERT_EQUAL(linphone_chat_room_get_history_size(paulineCr), 2, int, "%d");

		msg = linphone_chat_room_create_message_from_utf8(marieCr, "Let's go drink a beer");
		linphone_chat_message_send(msg);
		linphone_chat_message_unref(msg);
		BC_ASSERT_TRUE(wait_for_list(coresList, &pauline->stat.number_of_LinphoneMessageReceived, initialPaulineStats.number_of_LinphoneMessageReceived + 2, 5000));
		BC_ASSERT_EQUAL(linphone_chat_room_get_history_size(marieCr), 3, int, "%d");
		BC_ASSERT_EQUAL(linphone_chat_room_get_history_size(paulineCr), 3, int, "%d");

		msg = linphone_chat_room_create_message_from_utf8(paulineCr, "Let's go drink mineral water instead");
		linphone_chat_message_send(msg);
		linphone_chat_message_unref(msg);
		BC_ASSERT_TRUE(wait_for_list(coresList, &marie->stat.number_of_LinphoneMessageReceived, initialMarieStats.number_of_LinphoneMessageReceived + 1, 5000));
		BC_ASSERT_EQUAL(linphone_chat_room_get_history_size(marieCr), 4, int, "%d");
		BC_ASSERT_EQUAL(linphone_chat_room_get_history_size(paulineCr), 4, int, "%d");
	}

	// Clean db from chat room
	linphone_core_delete_chat_room(marie->lc, marieCr);
	linphone_core_delete_chat_room(pauline->lc, paulineCr);

	linphone_address_unref(paulineAddr);
	bctbx_list_free(coresList);
	bctbx_list_free(coresManagerList);
	linphone_core_manager_destroy(marie);
	linphone_core_manager_destroy(pauline);
}

static void group_chat_room_send_file_with_or_without_text (bool_t with_text, bool_t two_files, bool_t use_buffer) {
	LinphoneCoreManager *marie = linphone_core_manager_create("marie_rc");
	LinphoneCoreManager *pauline = linphone_core_manager_create("pauline_rc");
	LinphoneCoreManager *chloe = linphone_core_manager_create("chloe_rc");
	bctbx_list_t *coresManagerList = NULL;
	bctbx_list_t *participantsAddresses = NULL;
	int dummy = 0;
	char *sendFilepath = bc_tester_res("sounds/sintel_trailer_opus_h264.mkv");
	char *sendFilepath2 = NULL;
	char *receivePaulineFilepath = bc_tester_file("receive_file_pauline.dump");
	char *receiveChloeFilepath = bc_tester_file("receive_file_chloe.dump");
	const char *text = "Hello Group !";

	if (two_files) {
		sendFilepath2 = bc_tester_res("sounds/ahbahouaismaisbon.wav");
	}

	/* Globally configure an http file transfer server. */
	linphone_core_set_file_transfer_server(marie->lc, file_transfer_url);
	coresManagerList = bctbx_list_append(coresManagerList, marie);
	coresManagerList = bctbx_list_append(coresManagerList, pauline);
	coresManagerList = bctbx_list_append(coresManagerList, chloe);
	bctbx_list_t *coresList = init_core_for_conference(coresManagerList);
	start_core_for_conference(coresManagerList);
	participantsAddresses = bctbx_list_append(participantsAddresses, linphone_address_new(linphone_core_get_identity(pauline->lc)));
	participantsAddresses = bctbx_list_append(participantsAddresses, linphone_address_new(linphone_core_get_identity(chloe->lc)));
	stats initialMarieStats = marie->stat;
	stats initialPaulineStats = pauline->stat;
	stats initialChloeStats = chloe->stat;

	/* Remove any previously downloaded file */
	remove(receivePaulineFilepath);
	remove(receiveChloeFilepath);

	// Marie creates a new group chat room
	const char *initialSubject = "Colleagues";
	LinphoneChatRoom *marieCr = create_chat_room_client_side(coresList, marie, &initialMarieStats, participantsAddresses, initialSubject, FALSE);
	const LinphoneAddress *confAddr = linphone_chat_room_get_conference_address(marieCr);

	// Check that the chat room is correctly created on Pauline's side and that the participants are added
	LinphoneChatRoom *paulineCr = check_creation_chat_room_client_side(coresList, pauline, &initialPaulineStats, confAddr, initialSubject, 2, FALSE);

	// Check that the chat room is correctly created on Chloe's side and that the participants are added
	LinphoneChatRoom *chloeCr = check_creation_chat_room_client_side(coresList, chloe, &initialChloeStats, confAddr, initialSubject, 2, FALSE);

	// Sending file
	if (with_text) {
		_send_file_plus_text(marieCr, sendFilepath, sendFilepath2, text, use_buffer);
	} else {
		_send_file(marieCr, sendFilepath, sendFilepath2, use_buffer);
	}

	wait_for_list(coresList, &dummy, 1, 10000);

	// Check that chat rooms have received the file
	if (with_text) {
		_receive_file_plus_text(coresList, pauline, &initialPaulineStats, receivePaulineFilepath, sendFilepath, sendFilepath2, text, use_buffer);
		_receive_file_plus_text(coresList, chloe, &initialChloeStats, receiveChloeFilepath, sendFilepath, sendFilepath2, text, use_buffer);
	} else {
		_receive_file(coresList, pauline, &initialPaulineStats, receivePaulineFilepath, sendFilepath, sendFilepath2, use_buffer);
		_receive_file(coresList, chloe, &initialChloeStats, receiveChloeFilepath, sendFilepath, sendFilepath2, use_buffer);
	}

	// Clean db from chat room
	linphone_core_manager_delete_chat_room(marie, marieCr, coresList);
	linphone_core_manager_delete_chat_room(chloe, chloeCr, coresList);
	linphone_core_manager_delete_chat_room(pauline, paulineCr, coresList);
	remove(receivePaulineFilepath);
	remove(receiveChloeFilepath);
	bc_free(sendFilepath);
	if (sendFilepath2) bc_free(sendFilepath2);
	bc_free(receivePaulineFilepath);
	bc_free(receiveChloeFilepath);

	bctbx_list_free(coresList);
	bctbx_list_free(coresManagerList);
	linphone_core_manager_destroy(marie);
	linphone_core_manager_destroy(pauline);
	linphone_core_manager_destroy(chloe);
}

static void group_chat_room_send_file (void) {
	group_chat_room_send_file_with_or_without_text(FALSE, FALSE, FALSE);
}

static void group_chat_room_send_file_2 (void) {
	group_chat_room_send_file_with_or_without_text(FALSE, FALSE, TRUE);
}

static void group_chat_room_send_file_plus_text (void) {
	group_chat_room_send_file_with_or_without_text(TRUE, FALSE, FALSE);
}

static void group_chat_room_send_two_files_plus_text (void) {
	group_chat_room_send_file_with_or_without_text(TRUE, TRUE, FALSE);
}

static void group_chat_room_send_multipart_custom_content_types(void) {
	LinphoneCoreManager *marie = linphone_core_manager_create("marie_rc");
	LinphoneCoreManager *pauline = linphone_core_manager_create("pauline_rc");
	bctbx_list_t *coresManagerList = NULL;
	bctbx_list_t *participantsAddresses = NULL;
	stats initialMarieStats = marie->stat;
	stats initialPaulineStats = pauline->stat;
	coresManagerList = bctbx_list_append(coresManagerList, marie);
	coresManagerList = bctbx_list_append(coresManagerList, pauline);
	bctbx_list_t *coresList = init_core_for_conference_with_groupchat_version(coresManagerList, "1.0");
	start_core_for_conference(coresManagerList);
	participantsAddresses = bctbx_list_append(participantsAddresses, linphone_address_new(linphone_core_get_identity(pauline->lc)));

	const char *initialSubject = "Colleagues";
	LinphoneChatRoom *marieCr = create_chat_room_client_side(coresList, marie, &initialMarieStats, participantsAddresses, initialSubject, FALSE);
	const LinphoneAddress *confAddr = linphone_chat_room_get_conference_address(marieCr);

	// Check that the chat room is correctly created on Pauline's side and that the participants are added
	LinphoneChatRoom *paulineCr = check_creation_chat_room_client_side(coresList, pauline, &initialPaulineStats, confAddr, initialSubject, 1, FALSE);

	// Add our custom content types
	linphone_core_add_content_type_support(marie->lc, "application/vnd.3gpp.mcptt-info+xml");
	linphone_core_add_content_type_support(marie->lc, "application/vnd.3gpp.mcptt-location-info+xml");
	linphone_core_add_content_type_support(pauline->lc, "application/vnd.3gpp.mcptt-info+xml");
	linphone_core_add_content_type_support(pauline->lc, "application/vnd.3gpp.mcptt-location-info+xml");

	const char *data1 = "<?xml version=\"1.0\" encoding=\"UTF-8\"?><mcpttinfo xmlns=\"urn:3gpp:ns:mcpttInfo:1.0\" xmlns:xsi=\"http://www.w3.org/2001/XMLSchema-instance\"><mcptt-Params><mcptt-request-uri type=\"Normal\"><mcpttURI>sip:test@sip.example.org</mcpttURI></mcptt-request-uri></mcptt-Params></mcpttinfo>";
	const char *data2 = "<?xml version=\"1.0\" encoding=\"UTF-8\"?><location-info xmlns=\"urn:3gpp:ns:mcpttILocationInfo:1.0\"><Configuration><NonEmergencyLocationInformation><ServingEcgi/><NeighbouringEcgi/><MbmsSaId/><MbsfnArea/><GeographicalCoordinate/><minimumIntervalLength>10</minimumIntervalLength></NonEmergencyLocationInformation><TriggeringCriteria><CellChange><AnyCellChange TriggerId=\"AnyCellChange\"/></CellChange><TrackingAreaChange><AnyTrackingAreaChange TriggerId=\"AnyTrackingAreaChange\"/></TrackingAreaChange><PlmnChange><AnyPlmnChange TriggerId=\"AnyPlmnChange\"/></PlmnChange><PeriodicReport TriggerId=\"Periodic\">20</PeriodicReport><GeographicalAreaChange><AnyAreaChange TriggerId=\"177db491c22\"></AnyAreaChange></GeographicalAreaChange></TriggeringCriteria></Configuration></location-info>";

	LinphoneChatMessage *msg;
	msg = linphone_chat_room_create_empty_message(marieCr);

	LinphoneContent *content = linphone_factory_create_content(linphone_factory_get());
	linphone_content_set_type(content, "application");
	linphone_content_set_subtype(content, "vnd.3gpp.mcptt-info+xml");
	linphone_content_set_utf8_text(content, data1);
	linphone_chat_message_add_content(msg, content);
	linphone_content_unref(content);

	content = linphone_factory_create_content(linphone_factory_get());
	linphone_content_set_type(content, "application");
	linphone_content_set_subtype(content, "vnd.3gpp.mcptt-location-info+xml");
	linphone_content_set_utf8_text(content, data2);
	linphone_chat_message_add_content(msg, content);
	linphone_content_unref(content);

	linphone_chat_message_send(msg);
	BC_ASSERT_TRUE(wait_for(pauline->lc, marie->lc, &pauline->stat.number_of_LinphoneMessageReceived, 1));
	linphone_chat_message_unref(msg);

	if (pauline->stat.last_received_chat_message) {
		const bctbx_list_t* contents = linphone_chat_message_get_contents(pauline->stat.last_received_chat_message);
		BC_ASSERT_EQUAL(bctbx_list_size(contents), 2, int, "%d");

		LinphoneContent *content1 = bctbx_list_get_data(contents);
		BC_ASSERT_STRING_EQUAL(linphone_content_get_type(content1), "application");
		BC_ASSERT_STRING_EQUAL(linphone_content_get_subtype(content1), "vnd.3gpp.mcptt-info+xml");
		BC_ASSERT_STRING_EQUAL(linphone_content_get_utf8_text(content1), data1);

		LinphoneContent *content2 = bctbx_list_nth_data(contents, 1);
		BC_ASSERT_STRING_EQUAL(linphone_content_get_type(content2), "application");
		BC_ASSERT_STRING_EQUAL(linphone_content_get_subtype(content2), "vnd.3gpp.mcptt-location-info+xml");
		BC_ASSERT_STRING_EQUAL(linphone_content_get_utf8_text(content2), data2);
	}

	// Clean db from chat room
	linphone_core_manager_delete_chat_room(marie, marieCr, coresList);
	linphone_core_manager_delete_chat_room(pauline, paulineCr, coresList);

	bctbx_list_free(coresList);
	bctbx_list_free(coresManagerList);
	linphone_core_manager_destroy(marie);
	linphone_core_manager_destroy(pauline);
}

static void group_chat_room_unique_one_to_one_chat_room_base(bool_t secondDeviceForSender) {
	LinphoneCoreManager *marie = linphone_core_manager_create("marie_rc");
	LinphoneCoreManager *marie2 = NULL;
	if (secondDeviceForSender)
		marie2 = linphone_core_manager_create("marie_rc");
	LinphoneCoreManager *pauline = linphone_core_manager_create("pauline_rc");
	bctbx_list_t *coresManagerList = NULL;
	bctbx_list_t *participantsAddresses = NULL;
	coresManagerList = bctbx_list_append(coresManagerList, marie);
	if (secondDeviceForSender)
		coresManagerList = bctbx_list_append(coresManagerList, marie2);
	coresManagerList = bctbx_list_append(coresManagerList, pauline);
	/* This test was constructed according to 1.0 specification of groupchat.*/
	bctbx_list_t *coresList = init_core_for_conference_with_groupchat_version(coresManagerList, "1.0");
	start_core_for_conference(coresManagerList);
	participantsAddresses = bctbx_list_append(participantsAddresses, linphone_address_new(linphone_core_get_identity(pauline->lc)));
	stats initialMarieStats = marie->stat;
	stats initialMarie2Stats;
	memset(&initialMarie2Stats,0, sizeof(initialMarie2Stats));
	if (secondDeviceForSender)
		initialMarie2Stats = marie2->stat;
	stats initialPaulineStats = pauline->stat;

	// Marie creates a new group chat room
	const char *initialSubject = "Pauline";
	LinphoneChatRoom *marieCr = create_chat_room_client_side(coresList, marie, &initialMarieStats, participantsAddresses, initialSubject, FALSE);
	BC_ASSERT_TRUE(linphone_chat_room_get_capabilities(marieCr) & LinphoneChatRoomCapabilitiesOneToOne);

	const LinphoneAddress *tmpConfAddr = linphone_chat_room_get_conference_address(marieCr);
	if (!tmpConfAddr) {
		goto end;
	}
	LinphoneAddress *confAddr = linphone_address_clone(tmpConfAddr);

	// Check that the chat room is correctly created on Pauline's side and that the participants are added
	LinphoneChatRoom *paulineCr = check_creation_chat_room_client_side(coresList, pauline, &initialPaulineStats, confAddr, initialSubject, 1, FALSE);
	BC_ASSERT_TRUE(linphone_chat_room_get_capabilities(paulineCr) & LinphoneChatRoomCapabilitiesOneToOne);

	// Check that the chat room is correctly created on Pauline's side and that the participants are added
	LinphoneChatRoom *marie2Cr = NULL;
	if (secondDeviceForSender)
		marie2Cr = check_creation_chat_room_client_side(coresList, marie2, &initialMarie2Stats, confAddr, initialSubject, 1, FALSE);
	// Marie sends a message
	const char *textMessage = "Hello";
	LinphoneChatMessage *message = _send_message(marieCr, textMessage);
	BC_ASSERT_TRUE(wait_for_list(coresList, &marie->stat.number_of_LinphoneMessageDelivered, initialMarieStats.number_of_LinphoneMessageDelivered + 1, 5000));
	BC_ASSERT_TRUE(wait_for_list(coresList, &pauline->stat.number_of_LinphoneMessageReceived, initialPaulineStats.number_of_LinphoneMessageReceived + 1, 5000));
	BC_ASSERT_STRING_EQUAL(linphone_chat_message_get_text(pauline->stat.last_received_chat_message), textMessage);
	linphone_chat_message_unref(message);

	if (secondDeviceForSender)
		linphone_core_set_network_reachable(marie2->lc,FALSE);
	// Marie deletes the chat room
	linphone_core_manager_delete_chat_room(marie, marieCr, coresList);
	wait_for_list(coresList, 0, 1, 2000);
	BC_ASSERT_EQUAL(pauline->stat.number_of_participants_removed, initialPaulineStats.number_of_participants_removed, int, "%d");

	// Marie creates the chat room again
	initialMarieStats = marie->stat;
	initialPaulineStats = pauline->stat;
	participantsAddresses = bctbx_list_append(NULL, linphone_address_new(linphone_core_get_identity(pauline->lc)));
	marieCr = create_chat_room_client_side(coresList, marie, &initialMarieStats, participantsAddresses, initialSubject, FALSE);

	// Marie sends a new message
	textMessage = "Hey again";
	message = _send_message(marieCr, textMessage);
	BC_ASSERT_TRUE(wait_for_list(coresList, &marie->stat.number_of_LinphoneMessageDelivered, initialMarieStats.number_of_LinphoneMessageDelivered + 1, 5000));
	BC_ASSERT_TRUE(wait_for_list(coresList, &pauline->stat.number_of_LinphoneMessageReceived, initialPaulineStats.number_of_LinphoneMessageReceived + 1, 5000));
	BC_ASSERT_STRING_EQUAL(linphone_chat_message_get_text(pauline->stat.last_received_chat_message), textMessage);
	linphone_chat_message_unref(message);

	// Check that the created address is the same as before
	const LinphoneAddress *newConfAddr = linphone_chat_room_get_conference_address(marieCr);
	BC_ASSERT_TRUE(linphone_address_weak_equal(confAddr, newConfAddr));

	// Clean db from chat room
	linphone_core_manager_delete_chat_room(marie, marieCr, coresList);
	if (secondDeviceForSender) {
		linphone_core_set_network_reachable(marie2->lc,TRUE);
		linphone_core_delete_chat_room(marie2->lc, marie2Cr);
		BC_ASSERT_TRUE(wait_for_list(coresList, &marie2->stat.number_of_LinphoneConferenceStateTerminated, initialMarie2Stats.number_of_LinphoneConferenceStateTerminated + 1, 5000));
	}
	linphone_core_manager_delete_chat_room(pauline, paulineCr, coresList);

	linphone_address_unref(confAddr);
end:
	bctbx_list_free(coresList);
	bctbx_list_free(coresManagerList);
	linphone_core_manager_destroy(marie);
	if (secondDeviceForSender)
		linphone_core_manager_destroy(marie2);
	linphone_core_manager_destroy(pauline);
}

static void group_chat_room_unique_one_to_one_chat_room (void) {
	group_chat_room_unique_one_to_one_chat_room_base(FALSE);
}

static void group_chat_room_unique_one_to_one_chat_room_dual_sender_device (void) {
	group_chat_room_unique_one_to_one_chat_room_base(TRUE);
}

static void group_chat_room_unique_one_to_one_chat_room_with_forward_message_recreated_from_message_base (bool_t with_app_restart, bool_t forward_message) {
	LinphoneCoreManager *marie = linphone_core_manager_create("marie_rc");
	LinphoneCoreManager *pauline = linphone_core_manager_create("pauline_rc");
	bctbx_list_t *coresManagerList = NULL;
	bctbx_list_t *participantsAddresses = NULL;
	coresManagerList = bctbx_list_append(coresManagerList, marie);
	coresManagerList = bctbx_list_append(coresManagerList, pauline);
	
	/* This test checks the behavior of 1.0 groupchat protocol version, where one-to-one chatroom were supposed to be unique. */
	bctbx_list_t *coresList = init_core_for_conference_with_groupchat_version(coresManagerList, "1.0");
	start_core_for_conference(coresManagerList);
	participantsAddresses = bctbx_list_append(participantsAddresses, linphone_address_new(linphone_core_get_identity(pauline->lc)));
	stats initialMarieStats = marie->stat;
	stats initialPaulineStats = pauline->stat;

	// Marie creates a new group chat room
	const char *initialSubject = "Pauline";
	LinphoneChatRoom *marieCr = create_chat_room_client_side(coresList, marie, &initialMarieStats, participantsAddresses, initialSubject, FALSE);
	BC_ASSERT_TRUE(linphone_chat_room_get_capabilities(marieCr) & LinphoneChatRoomCapabilitiesOneToOne);

	LinphoneAddress *confAddr = linphone_address_clone(linphone_chat_room_get_conference_address(marieCr));

	// Check that the chat room is correctly created on Pauline's side and that the participants are added
	LinphoneChatRoom *paulineCr = check_creation_chat_room_client_side(coresList, pauline, &initialPaulineStats, confAddr, initialSubject, 1, FALSE);
	BC_ASSERT_TRUE(linphone_chat_room_get_capabilities(paulineCr) & LinphoneChatRoomCapabilitiesOneToOne);

	// Marie sends a message
	const char *textMessage = "Hello";
	LinphoneChatMessage *message = _send_message(marieCr, textMessage);
	BC_ASSERT_TRUE(wait_for_list(coresList, &marie->stat.number_of_LinphoneMessageDelivered, initialMarieStats.number_of_LinphoneMessageDelivered + 1, 5000));
	BC_ASSERT_TRUE(wait_for_list(coresList, &pauline->stat.number_of_LinphoneMessageReceived, initialPaulineStats.number_of_LinphoneMessageReceived + 1, 5000));
	BC_ASSERT_STRING_EQUAL(linphone_chat_message_get_text(pauline->stat.last_received_chat_message), textMessage);
	linphone_chat_message_unref(message);

	if (forward_message) {
		BC_ASSERT_EQUAL(linphone_chat_room_get_history_size(paulineCr), 1, int," %i");
		if (linphone_chat_room_get_history_size(paulineCr) > 0) {
			bctbx_list_t *history = linphone_chat_room_get_history(paulineCr, 1);
			LinphoneChatMessage *recv_msg = (LinphoneChatMessage *)(history->data);

			LinphoneChatMessage *msg = linphone_chat_room_create_forward_message(paulineCr, recv_msg);
			const LinphoneAddress *forwarded_from_address = linphone_chat_message_get_from_address(recv_msg);
			char *forwarded_from = linphone_address_as_string_uri_only(forwarded_from_address);

			bctbx_list_free_with_data(history, (bctbx_list_free_func)linphone_chat_message_unref);

			LinphoneChatMessageCbs *cbs = linphone_chat_message_get_callbacks(msg);
			linphone_chat_message_cbs_set_msg_state_changed(cbs, liblinphone_tester_chat_message_msg_state_changed);
			linphone_chat_message_send(msg);

			BC_ASSERT_TRUE(linphone_chat_message_is_forward(msg));
			BC_ASSERT_STRING_EQUAL(linphone_chat_message_get_forward_info(msg), forwarded_from);

			BC_ASSERT_TRUE(wait_for(pauline->lc,marie->lc,&pauline->stat.number_of_LinphoneMessageDelivered,1));
			BC_ASSERT_TRUE(wait_for(pauline->lc,marie->lc,&marie->stat.number_of_LinphoneMessageReceived,1));
			BC_ASSERT_PTR_NOT_NULL(marie->stat.last_received_chat_message);

			if (marie->stat.last_received_chat_message != NULL) {
				BC_ASSERT_EQUAL(linphone_chat_room_get_history_size(marieCr), 2, int," %i");
				BC_ASSERT_STRING_EQUAL(linphone_chat_message_get_text(marie->stat.last_received_chat_message), textMessage);
				BC_ASSERT_STRING_EQUAL(linphone_chat_message_get_text_content(marie->stat.last_received_chat_message),textMessage);
				BC_ASSERT_TRUE(linphone_chat_message_is_forward(marie->stat.last_received_chat_message));
				BC_ASSERT_STRING_EQUAL(linphone_chat_message_get_forward_info(marie->stat.last_received_chat_message), forwarded_from);
			}

			linphone_chat_message_unref(msg);
			ms_free(forwarded_from);
		}
	}

	if (with_app_restart) {
		// To simulate dialog removal
		LinphoneAddress *marieAddr = linphone_address_clone(linphone_chat_room_get_peer_address(marieCr));
		linphone_core_set_network_reachable(marie->lc, FALSE);
		coresList = bctbx_list_remove(coresList, marie->lc);
		linphone_core_manager_reinit(marie);
		bctbx_list_t *tmpCoresManagerList = bctbx_list_append(NULL, marie);
		bctbx_list_t *tmpCoresList = init_core_for_conference(tmpCoresManagerList);
		bctbx_list_free(tmpCoresManagerList);
		coresList = bctbx_list_concat(coresList, tmpCoresList);
		linphone_core_manager_start(marie, TRUE);
		marieCr = linphone_core_get_chat_room(marie->lc, marieAddr);
		linphone_address_unref(marieAddr);
	}

	if (forward_message) {
		BC_ASSERT_EQUAL(linphone_chat_room_get_history_size(marieCr), 2, int," %i");
		if (linphone_chat_room_get_history_size(marieCr) > 1) {
			LinphoneChatMessage *recv_msg = linphone_chat_room_get_last_message_in_history(marieCr);
			BC_ASSERT_TRUE(linphone_chat_message_is_forward(recv_msg));

			// for marie, forward message by anonymous
			LinphoneChatMessage *msgFromMarie = linphone_chat_room_create_forward_message(marieCr, recv_msg);
			linphone_chat_message_send(msgFromMarie);
			BC_ASSERT_TRUE(linphone_chat_message_is_forward(msgFromMarie));
			BC_ASSERT_STRING_EQUAL(linphone_chat_message_get_forward_info(msgFromMarie), "Anonymous");
			linphone_chat_message_unref(msgFromMarie);

			linphone_chat_message_unref(recv_msg);
		}
	} else {
		// Marie deletes the chat room
		linphone_core_manager_delete_chat_room(marie, marieCr, coresList);
		wait_for_list(coresList, 0, 1, 2000);
		BC_ASSERT_EQUAL(pauline->stat.number_of_participants_removed, initialPaulineStats.number_of_participants_removed, int, "%d");

		// Pauline sends a new message
		initialMarieStats = marie->stat;
		initialPaulineStats = pauline->stat;

		// Pauline sends a new message
		textMessage = "Hey you";
		message = _send_message(paulineCr, textMessage);
		BC_ASSERT_TRUE(wait_for_list(coresList, &pauline->stat.number_of_LinphoneMessageDelivered, initialPaulineStats.number_of_LinphoneMessageDelivered + 1, 5000));
		BC_ASSERT_TRUE(wait_for_list(coresList, &marie->stat.number_of_LinphoneMessageReceived, initialMarieStats.number_of_LinphoneMessageReceived + 1, 5000));
		BC_ASSERT_STRING_EQUAL(linphone_chat_message_get_text(marie->stat.last_received_chat_message), textMessage);
		linphone_chat_message_unref(message);

		// Check that the chat room has been correctly recreated on Marie's side
		marieCr = check_creation_chat_room_client_side(coresList, marie, &initialMarieStats, confAddr, initialSubject, 1, FALSE);
		BC_ASSERT_TRUE(linphone_chat_room_get_capabilities(paulineCr) & LinphoneChatRoomCapabilitiesOneToOne);
	}

	// Clean db from chat room
	linphone_core_manager_delete_chat_room(marie, marieCr, coresList);
	linphone_core_manager_delete_chat_room(pauline, paulineCr, coresList);

	wait_for_list(coresList, 0, 1, 2000);
	BC_ASSERT_EQUAL(linphone_core_get_call_history_size(marie->lc), 0, int,"%i");
	BC_ASSERT_EQUAL(linphone_core_get_call_history_size(pauline->lc), 0, int,"%i");
	BC_ASSERT_PTR_NULL(linphone_core_get_call_logs(marie->lc));
	BC_ASSERT_PTR_NULL(linphone_core_get_call_logs(pauline->lc));

	linphone_address_unref(confAddr);
	bctbx_list_free(coresList);
	bctbx_list_free(coresManagerList);
	linphone_core_manager_destroy(marie);
	linphone_core_manager_destroy(pauline);

}

static void group_chat_room_unique_one_to_one_chat_room_recreated_from_message_base (bool_t with_app_restart) {
	group_chat_room_unique_one_to_one_chat_room_with_forward_message_recreated_from_message_base(with_app_restart, FALSE);
}

static void group_chat_room_unique_one_to_one_chat_room_recreated_from_message(void) {
	group_chat_room_unique_one_to_one_chat_room_recreated_from_message_base(FALSE);
}

static void group_chat_room_unique_one_to_one_chat_room_recreated_from_message_with_app_restart(void) {
	group_chat_room_unique_one_to_one_chat_room_recreated_from_message_base(TRUE);
}

static void group_chat_room_unique_one_to_one_chat_room_recreated_from_message_2 (void) {
	LinphoneCoreManager *marie = linphone_core_manager_create("marie_rc");
	LinphoneCoreManager *pauline = linphone_core_manager_create("pauline_rc");
	// Create a second device for Marie, but it is inactive after registration in this test
	LinphoneCoreManager *marie2 = linphone_core_manager_create("marie_rc");
	// Create a second device for Pauline, but again inactivate it after registration
	LinphoneCoreManager *pauline2 = linphone_core_manager_create("pauline_rc");
	bctbx_list_t *coresManagerList = NULL;
	bctbx_list_t *participantsAddresses = NULL;
	coresManagerList = bctbx_list_append(coresManagerList, marie);
	coresManagerList = bctbx_list_append(coresManagerList, pauline);
	coresManagerList = bctbx_list_append(coresManagerList, marie2);
	coresManagerList = bctbx_list_append(coresManagerList, pauline2);
	bctbx_list_t *coresList = init_core_for_conference_with_groupchat_version(coresManagerList, "1.0");
	start_core_for_conference(coresManagerList);
	participantsAddresses = bctbx_list_append(participantsAddresses, linphone_address_new(linphone_core_get_identity(pauline->lc)));
	stats initialMarieStats = marie->stat;
	stats initialPaulineStats = pauline->stat;
	stats initialMarie2Stats = marie2->stat;
	stats initialPauline2Stats = pauline2->stat;

	linphone_core_set_network_reachable(marie2->lc, FALSE);
	linphone_core_set_network_reachable(pauline2->lc, FALSE);

	// Marie creates a new group chat room
	const char *initialSubject = "Pauline";
	LinphoneChatRoom *marieCr = create_chat_room_client_side(coresList, marie, &initialMarieStats, participantsAddresses, initialSubject, FALSE);
	BC_ASSERT_TRUE(linphone_chat_room_get_capabilities(marieCr) & LinphoneChatRoomCapabilitiesOneToOne);

	LinphoneAddress *confAddr = linphone_address_clone(linphone_chat_room_get_conference_address(marieCr));

	// Check that the chat room is correctly created on Pauline's side and that the participants are added
	LinphoneChatRoom *paulineCr = check_creation_chat_room_client_side(coresList, pauline, &initialPaulineStats, confAddr, initialSubject, 1, FALSE);
	BC_ASSERT_TRUE(linphone_chat_room_get_capabilities(paulineCr) & LinphoneChatRoomCapabilitiesOneToOne);

	// Marie sends a message
	const char *textMessage = "Hello";
	LinphoneChatMessage *message = _send_message(marieCr, textMessage);
	BC_ASSERT_TRUE(wait_for_list(coresList, &marie->stat.number_of_LinphoneMessageDelivered, initialMarieStats.number_of_LinphoneMessageDelivered + 1, 5000));
	BC_ASSERT_TRUE(wait_for_list(coresList, &pauline->stat.number_of_LinphoneMessageReceived, initialPaulineStats.number_of_LinphoneMessageReceived + 1, 5000));
	BC_ASSERT_STRING_EQUAL(linphone_chat_message_get_text(pauline->stat.last_received_chat_message), textMessage);
	linphone_chat_message_unref(message);

	// Marie deletes the chat room
	linphone_core_manager_delete_chat_room(marie, marieCr, coresList);
	wait_for_list(coresList, 0, 1, 2000);
	BC_ASSERT_EQUAL(pauline->stat.number_of_participants_removed, initialPaulineStats.number_of_participants_removed, int, "%d");

	// Marie sends a new message
	participantsAddresses = NULL;
	participantsAddresses = bctbx_list_append(participantsAddresses, linphone_address_new(linphone_core_get_identity(pauline->lc)));
	initialMarieStats = marie->stat;
	initialPaulineStats = pauline->stat;
	marieCr = create_chat_room_client_side(coresList, marie, &initialMarieStats, participantsAddresses, initialSubject, FALSE);

	// Check that the chat room has been correctly recreated on Marie's side
	marieCr = check_creation_chat_room_client_side(coresList, marie, &initialMarieStats, confAddr, initialSubject, 1, FALSE);
	if (BC_ASSERT_PTR_NOT_NULL(marieCr)){
		BC_ASSERT_TRUE(linphone_chat_room_get_capabilities(marieCr) & LinphoneChatRoomCapabilitiesOneToOne);
		textMessage = "Hey you";
		message = _send_message(marieCr, textMessage);
		BC_ASSERT_TRUE(wait_for_list(coresList, &marie->stat.number_of_LinphoneMessageDelivered, initialMarieStats.number_of_LinphoneMessageDelivered + 1, 5000));
		BC_ASSERT_TRUE(wait_for_list(coresList, &pauline->stat.number_of_LinphoneMessageReceived, initialPaulineStats.number_of_LinphoneMessageReceived + 1, 5000));
		BC_ASSERT_STRING_EQUAL(linphone_chat_message_get_text(pauline->stat.last_received_chat_message), textMessage);
		linphone_chat_message_unref(message);
	}

	// Clean db from chat room
	linphone_core_set_network_reachable(marie2->lc, TRUE);
	linphone_core_set_network_reachable(pauline2->lc, TRUE);

	LinphoneChatRoom *paulineCr2 = check_creation_chat_room_client_side(coresList, pauline2, &initialPauline2Stats, confAddr, initialSubject, 1, FALSE);
	LinphoneChatRoom *marieCr2 = check_creation_chat_room_client_side(coresList, marie2, &initialMarie2Stats, confAddr, initialSubject, 1, FALSE);

	linphone_core_manager_delete_chat_room(marie, marieCr, coresList);
	linphone_core_manager_delete_chat_room(pauline, paulineCr, coresList);
	linphone_core_manager_delete_chat_room(marie2, marieCr2, coresList);
	linphone_core_manager_delete_chat_room(pauline2, paulineCr2, coresList);
	BC_ASSERT_TRUE(wait_for_list(coresList, &marie->stat.number_of_LinphoneConferenceStateTerminated, initialMarieStats.number_of_LinphoneConferenceStateTerminated + 1, 5000));
	BC_ASSERT_TRUE(wait_for_list(coresList, &pauline->stat.number_of_LinphoneConferenceStateTerminated, initialPaulineStats.number_of_LinphoneConferenceStateTerminated + 1, 5000));
	BC_ASSERT_TRUE(wait_for_list(coresList, &marie2->stat.number_of_LinphoneConferenceStateTerminated, initialMarie2Stats.number_of_LinphoneConferenceStateTerminated + 1, 5000));
	BC_ASSERT_TRUE(wait_for_list(coresList, &pauline2->stat.number_of_LinphoneConferenceStateTerminated, initialPauline2Stats.number_of_LinphoneConferenceStateTerminated + 1, 5000));

	BC_ASSERT_EQUAL(linphone_core_get_call_history_size(marie->lc), 0, int,"%i");
	BC_ASSERT_EQUAL(linphone_core_get_call_history_size(pauline->lc), 0, int,"%i");
	BC_ASSERT_PTR_NULL(linphone_core_get_call_logs(marie->lc));
	BC_ASSERT_PTR_NULL(linphone_core_get_call_logs(pauline->lc));

	linphone_address_unref(confAddr);
	bctbx_list_free(coresList);
	bctbx_list_free(coresManagerList);
	linphone_core_manager_destroy(marie);
	linphone_core_manager_destroy(pauline);
	linphone_core_manager_destroy(marie2);
	linphone_core_manager_destroy(pauline2);
}

static void group_chat_room_join_one_to_one_chat_room_with_a_new_device (void) {
	LinphoneCoreManager *marie1 = linphone_core_manager_create("marie_rc");
	LinphoneCoreManager *pauline = linphone_core_manager_create("pauline_rc");
	bctbx_list_t *coresManagerList = NULL;
	coresManagerList = bctbx_list_append(coresManagerList, marie1);
	coresManagerList = bctbx_list_append(coresManagerList, pauline);
	bctbx_list_t *coresList = init_core_for_conference(coresManagerList);
	start_core_for_conference(coresManagerList);
	bctbx_list_t *participantsAddresses = bctbx_list_append(NULL, linphone_address_new(linphone_core_get_identity(pauline->lc)));
	stats initialMarie1Stats = marie1->stat;
	stats initialPaulineStats = pauline->stat;

	// Marie1 creates a new one-to-one chat room with Pauline
	const char *initialSubject = "Pauline";
	LinphoneChatRoom *marie1Cr = create_chat_room_client_side(coresList, marie1, &initialMarie1Stats, participantsAddresses, initialSubject, FALSE);
	BC_ASSERT_TRUE(linphone_chat_room_get_capabilities(marie1Cr) & LinphoneChatRoomCapabilitiesOneToOne);

	LinphoneAddress *confAddr = linphone_address_clone(linphone_chat_room_get_conference_address(marie1Cr));

	// Check that the chat room is correctly created on Pauline's side and that the participants are added
	LinphoneChatRoom *paulineCr = check_creation_chat_room_client_side(coresList, pauline, &initialPaulineStats, confAddr, initialSubject, 1, FALSE);
	BC_ASSERT_TRUE(linphone_chat_room_get_capabilities(paulineCr) & LinphoneChatRoomCapabilitiesOneToOne);

	// Marie1 sends a message
	const char *textMessage = "Hello";
	LinphoneChatMessage *message = _send_message(marie1Cr, textMessage);
	BC_ASSERT_TRUE(wait_for_list(coresList, &marie1->stat.number_of_LinphoneMessageDelivered, initialMarie1Stats.number_of_LinphoneMessageDelivered + 1, 5000));
	BC_ASSERT_TRUE(wait_for_list(coresList, &pauline->stat.number_of_LinphoneMessageReceived, initialPaulineStats.number_of_LinphoneMessageReceived + 1, 5000));
	BC_ASSERT_STRING_EQUAL(linphone_chat_message_get_text(pauline->stat.last_received_chat_message), textMessage);
	linphone_chat_message_unref(message);

	// Pauline answers to the previous message
	textMessage = "Hey. How are you?";
	message = _send_message(paulineCr, textMessage);
	BC_ASSERT_TRUE(wait_for_list(coresList, &pauline->stat.number_of_LinphoneMessageDelivered, initialPaulineStats.number_of_LinphoneMessageDelivered + 1, 5000));
	BC_ASSERT_TRUE(wait_for_list(coresList, &marie1->stat.number_of_LinphoneMessageReceived, initialMarie1Stats.number_of_LinphoneMessageReceived + 1, 5000));
	BC_ASSERT_STRING_EQUAL(linphone_chat_message_get_text(marie1->stat.last_received_chat_message), textMessage);
	linphone_chat_message_unref(message);

	// Simulate an uninstall of the application on Marie's side
	linphone_core_set_network_reachable(marie1->lc, FALSE);
	coresManagerList = bctbx_list_remove(coresManagerList, marie1);
	coresList = bctbx_list_remove(coresList, marie1->lc);
	LinphoneCoreManager *marie2 = linphone_core_manager_create("marie_rc");
	stats initialMarie2Stats = marie2->stat;
	bctbx_list_t *newCoresManagerList = bctbx_list_append(NULL, marie2);
	bctbx_list_t *newCoresList = init_core_for_conference(newCoresManagerList);
	start_core_for_conference(newCoresManagerList);
	coresManagerList = bctbx_list_concat(coresManagerList, newCoresManagerList);
	coresList = bctbx_list_concat(coresList, newCoresList);

	// Marie2 gets the one-to-one chat room with Pauline
	LinphoneChatRoom *marie2Cr = check_creation_chat_room_client_side(coresList, marie2, &initialMarie2Stats, confAddr, initialSubject, 1, FALSE);
	BC_ASSERT_TRUE(linphone_chat_room_get_capabilities(marie2Cr) & LinphoneChatRoomCapabilitiesOneToOne);

	// Marie2 sends a new message
	textMessage = "Fine and you?";
	message = _send_message(marie2Cr, textMessage);
	BC_ASSERT_TRUE(wait_for_list(coresList, &marie2->stat.number_of_LinphoneMessageDelivered, initialMarie2Stats.number_of_LinphoneMessageDelivered + 1, 5000));
	BC_ASSERT_TRUE(wait_for_list(coresList, &pauline->stat.number_of_LinphoneMessageReceived, initialPaulineStats.number_of_LinphoneMessageReceived + 2, 5000));
	BC_ASSERT_STRING_EQUAL(linphone_chat_message_get_text(pauline->stat.last_received_chat_message), textMessage);
	linphone_chat_message_unref(message);

	// Pauline answers to the previous message
	textMessage = "Perfect!";
	message = _send_message(paulineCr, textMessage);
	BC_ASSERT_TRUE(wait_for_list(coresList, &pauline->stat.number_of_LinphoneMessageDelivered, initialPaulineStats.number_of_LinphoneMessageDelivered + 2, 5000));
	BC_ASSERT_TRUE(wait_for_list(coresList, &marie2->stat.number_of_LinphoneMessageReceived, initialMarie2Stats.number_of_LinphoneMessageReceived + 1, 5000));
	BC_ASSERT_STRING_EQUAL(linphone_chat_message_get_text(marie2->stat.last_received_chat_message), textMessage);
	linphone_chat_message_unref(message);

	// Clean db from chat room
	int previousNbRegistrationOk = marie1->stat.number_of_LinphoneRegistrationOk;
	linphone_core_set_network_reachable(marie1->lc, TRUE);
	wait_for_until(marie1->lc, NULL, &marie1->stat.number_of_LinphoneRegistrationOk, previousNbRegistrationOk + 1, 2000);
	linphone_core_manager_delete_chat_room(marie2, marie2Cr, coresList);
	linphone_core_delete_chat_room(marie1->lc, marie1Cr);
	linphone_core_manager_delete_chat_room(pauline, paulineCr, coresList);

	linphone_address_unref(confAddr);
	bctbx_list_free(coresList);
	bctbx_list_free(coresManagerList);
	linphone_core_manager_destroy(marie2);
	linphone_core_manager_destroy(marie1);
	linphone_core_manager_destroy(pauline);
}

static void group_chat_room_new_unique_one_to_one_chat_room_after_both_participants_left (void) {
	LinphoneCoreManager *marie = linphone_core_manager_create("marie_rc");
	LinphoneCoreManager *pauline = linphone_core_manager_create("pauline_rc");
	bctbx_list_t *coresManagerList = NULL;
	bctbx_list_t *participantsAddresses = NULL;
	coresManagerList = bctbx_list_append(coresManagerList, marie);
	coresManagerList = bctbx_list_append(coresManagerList, pauline);
	bctbx_list_t *coresList = init_core_for_conference_with_groupchat_version(coresManagerList, "1.0");;
	start_core_for_conference(coresManagerList);
	participantsAddresses = bctbx_list_append(participantsAddresses, linphone_address_new(linphone_core_get_identity(pauline->lc)));
	stats initialMarieStats = marie->stat;
	stats initialPaulineStats = pauline->stat;

	// Marie creates a new group chat room
	const char *initialSubject = "Pauline";
	LinphoneChatRoom *marieCr = create_chat_room_client_side(coresList, marie, &initialMarieStats, participantsAddresses, initialSubject, FALSE);
	BC_ASSERT_TRUE(linphone_chat_room_get_capabilities(marieCr) & LinphoneChatRoomCapabilitiesOneToOne);

	LinphoneAddress *firstConfAddr = linphone_address_clone(linphone_chat_room_get_conference_address(marieCr));

	// Check that the chat room is correctly created on Pauline's side and that the participants are added
	LinphoneChatRoom *paulineCr = check_creation_chat_room_client_side(coresList, pauline, &initialPaulineStats, firstConfAddr, initialSubject, 1, FALSE);
	BC_ASSERT_TRUE(linphone_chat_room_get_capabilities(paulineCr) & LinphoneChatRoomCapabilitiesOneToOne);

	// Both participants delete the chat room
	linphone_core_manager_delete_chat_room(marie, marieCr, coresList);
	linphone_core_manager_delete_chat_room(pauline, paulineCr, coresList);
	wait_for_list(coresList, 0, 1, 3000);

	// Marie re-creates a chat room with Pauline
	initialMarieStats = marie->stat;
	initialPaulineStats = pauline->stat;
	participantsAddresses = NULL;
	participantsAddresses = bctbx_list_append(participantsAddresses, linphone_address_new(linphone_core_get_identity(pauline->lc)));
	marieCr = create_chat_room_client_side(coresList, marie, &initialMarieStats, participantsAddresses, initialSubject, FALSE);
	BC_ASSERT_TRUE(linphone_chat_room_get_capabilities(marieCr) & LinphoneChatRoomCapabilitiesOneToOne);

	LinphoneAddress *secondConfAddr = linphone_address_clone(linphone_chat_room_get_conference_address(marieCr));

	// Check that the chat room has been correctly recreated on Marie's side
	paulineCr = check_creation_chat_room_client_side(coresList, pauline, &initialPaulineStats, secondConfAddr, initialSubject, 1, FALSE);
	BC_ASSERT_TRUE(linphone_chat_room_get_capabilities(paulineCr) & LinphoneChatRoomCapabilitiesOneToOne);

	/* firstconfAddr and secondConfAddr must differ */
	BC_ASSERT_FALSE(linphone_address_equal(firstConfAddr, secondConfAddr));

	// Clean db from chat room
	linphone_core_manager_delete_chat_room(marie, marieCr, coresList);
	linphone_core_manager_delete_chat_room(pauline, paulineCr, coresList);

	linphone_address_unref(firstConfAddr);
	linphone_address_unref(secondConfAddr);
	bctbx_list_free(coresList);
	bctbx_list_free(coresManagerList);
	linphone_core_manager_destroy(marie);
	linphone_core_manager_destroy(pauline);
}

static void imdn_for_group_chat_room (void) {
	LinphoneCoreManager *marie = linphone_core_manager_create("marie_rc");
	LinphoneCoreManager *pauline = linphone_core_manager_create("pauline_rc");
	LinphoneCoreManager *chloe = linphone_core_manager_create("chloe_rc");
	LinphoneChatRoom *marieCr = NULL, *paulineCr = NULL, *chloeCr = NULL;
	const LinphoneAddress *confAddr = NULL;
	bctbx_list_t *coresManagerList = NULL;
	bctbx_list_t *participantsAddresses = NULL;
	coresManagerList = bctbx_list_append(coresManagerList, marie);
	coresManagerList = bctbx_list_append(coresManagerList, pauline);
	coresManagerList = bctbx_list_append(coresManagerList, chloe);
	bctbx_list_t *coresList = init_core_for_conference(coresManagerList);
	start_core_for_conference(coresManagerList);
	participantsAddresses = bctbx_list_append(participantsAddresses, linphone_address_new(linphone_core_get_identity(pauline->lc)));
	participantsAddresses = bctbx_list_append(participantsAddresses, linphone_address_new(linphone_core_get_identity(chloe->lc)));
	stats initialMarieStats = marie->stat;
	stats initialPaulineStats = pauline->stat;
	stats initialChloeStats = chloe->stat;
	time_t initialTime = ms_time(NULL);

	// Enable IMDN
	linphone_im_notif_policy_enable_all(linphone_core_get_im_notif_policy(marie->lc));
	linphone_im_notif_policy_enable_all(linphone_core_get_im_notif_policy(pauline->lc));
	linphone_im_notif_policy_enable_all(linphone_core_get_im_notif_policy(chloe->lc));

	// Marie creates a new group chat room
	const char *initialSubject = "Colleagues";
	marieCr = create_chat_room_client_side(coresList, marie, &initialMarieStats, participantsAddresses, initialSubject, FALSE);
	if (!BC_ASSERT_PTR_NOT_NULL(marieCr)) goto end;

	confAddr = linphone_chat_room_get_conference_address(marieCr);
	if (!BC_ASSERT_PTR_NOT_NULL(confAddr)) goto end;

	// Check that the chat room is correctly created on Pauline's side and that the participants are added
	paulineCr = check_creation_chat_room_client_side(coresList, pauline, &initialPaulineStats, confAddr, initialSubject, 2, FALSE);
	if (!BC_ASSERT_PTR_NOT_NULL(paulineCr)) goto end;

	// Check that the chat room is correctly created on Chloe's side and that the participants are added
	chloeCr = check_creation_chat_room_client_side(coresList, chloe, &initialChloeStats, confAddr, initialSubject, 2, FALSE);
	if (!BC_ASSERT_PTR_NOT_NULL(chloeCr)) goto end;

	// Chloe begins composing a message
	const char *chloeTextMessage = "Hello";
	LinphoneChatMessage *chloeMessage = _send_message(chloeCr, chloeTextMessage);
	BC_ASSERT_TRUE(wait_for_list(coresList, &marie->stat.number_of_LinphoneMessageReceived, initialMarieStats.number_of_LinphoneMessageReceived + 1, 5000));
	BC_ASSERT_TRUE(wait_for_list(coresList, &pauline->stat.number_of_LinphoneMessageReceived, initialPaulineStats.number_of_LinphoneMessageReceived + 1, 5000));
	BC_ASSERT_TRUE(wait_for_list(coresList, &chloe->stat.number_of_LinphoneMessageSent, 1, 1000));
	LinphoneChatMessage *marieLastMsg = marie->stat.last_received_chat_message;
	if (!BC_ASSERT_PTR_NOT_NULL(marieLastMsg))
		goto end;
	BC_ASSERT_STRING_EQUAL(linphone_chat_message_get_text(marieLastMsg), chloeTextMessage);
	LinphoneAddress *chloeAddr = linphone_address_new(linphone_core_get_identity(chloe->lc));
	BC_ASSERT_TRUE(linphone_address_weak_equal(chloeAddr, linphone_chat_message_get_from_address(marieLastMsg)));
	linphone_address_unref(chloeAddr);

	// Check that the message has been delivered to Marie and Pauline
	BC_ASSERT_TRUE(wait_for_list(coresList, &chloe->stat.number_of_LinphoneMessageDeliveredToUser, initialChloeStats.number_of_LinphoneMessageDeliveredToUser + 1, 5000));
	BC_ASSERT_PTR_NULL(linphone_chat_message_get_participants_by_imdn_state(chloeMessage, LinphoneChatMessageStateDisplayed));
	bctbx_list_t *participantsThatReceivedChloeMessage = linphone_chat_message_get_participants_by_imdn_state(chloeMessage, LinphoneChatMessageStateDeliveredToUser);
	if (BC_ASSERT_PTR_NOT_NULL(participantsThatReceivedChloeMessage)) {
		BC_ASSERT_EQUAL((int)bctbx_list_size(participantsThatReceivedChloeMessage), 2, int, "%d");
		for (bctbx_list_t *item = participantsThatReceivedChloeMessage; item; item = bctbx_list_next(item)) {
			LinphoneParticipantImdnState *state = (LinphoneParticipantImdnState *)bctbx_list_get_data(item);
			BC_ASSERT_GREATER((int)linphone_participant_imdn_state_get_state_change_time(state), (int)initialTime, int, "%d");
			BC_ASSERT_EQUAL(linphone_participant_imdn_state_get_state(state), LinphoneChatMessageStateDeliveredToUser, int, "%d");
			BC_ASSERT_PTR_NOT_NULL(linphone_participant_imdn_state_get_participant(state));
		}
		bctbx_list_free_with_data(participantsThatReceivedChloeMessage, (bctbx_list_free_func)linphone_participant_imdn_state_unref);
	}
	BC_ASSERT_PTR_NULL(linphone_chat_message_get_participants_by_imdn_state(chloeMessage, LinphoneChatMessageStateDelivered));
	BC_ASSERT_PTR_NULL(linphone_chat_message_get_participants_by_imdn_state(chloeMessage, LinphoneChatMessageStateNotDelivered));

	// Marie marks the message as read, check that the state is not yet displayed on Chloe's side
	linphone_chat_room_mark_as_read(marieCr);
	BC_ASSERT_FALSE(wait_for_list(coresList, &chloe->stat.number_of_LinphoneMessageDisplayed, initialChloeStats.number_of_LinphoneMessageDisplayed + 1, 3000));
	BC_ASSERT_TRUE(wait_for_list(coresList, &marie->stat.number_of_LinphoneMessageSent, 0, 1000));
	bctbx_list_t *participantsThatDisplayedChloeMessage = linphone_chat_message_get_participants_by_imdn_state(chloeMessage, LinphoneChatMessageStateDisplayed);
	if (BC_ASSERT_PTR_NOT_NULL(participantsThatDisplayedChloeMessage)) {
		BC_ASSERT_EQUAL((int)bctbx_list_size(participantsThatDisplayedChloeMessage), 1, int, "%d");
		bctbx_list_free_with_data(participantsThatDisplayedChloeMessage, (bctbx_list_free_func)linphone_participant_imdn_state_unref);
	}
	participantsThatReceivedChloeMessage = linphone_chat_message_get_participants_by_imdn_state(chloeMessage, LinphoneChatMessageStateDeliveredToUser);
	if (BC_ASSERT_PTR_NOT_NULL(participantsThatReceivedChloeMessage)) {
		BC_ASSERT_EQUAL((int)bctbx_list_size(participantsThatReceivedChloeMessage), 1, int, "%d");
		bctbx_list_free_with_data(participantsThatReceivedChloeMessage, (bctbx_list_free_func)linphone_participant_imdn_state_unref);
	}
	BC_ASSERT_PTR_NULL(linphone_chat_message_get_participants_by_imdn_state(chloeMessage, LinphoneChatMessageStateDelivered));
	BC_ASSERT_PTR_NULL(linphone_chat_message_get_participants_by_imdn_state(chloeMessage, LinphoneChatMessageStateNotDelivered));

	// Pauline also marks the message as read, check that the state is now displayed on Chloe's side
	linphone_chat_room_mark_as_read(paulineCr);
	BC_ASSERT_TRUE(wait_for_list(coresList, &chloe->stat.number_of_LinphoneMessageDisplayed, initialChloeStats.number_of_LinphoneMessageDisplayed + 1, 5000));
	BC_ASSERT_TRUE(wait_for_list(coresList, &pauline->stat.number_of_LinphoneMessageSent, 0, 1000));
	participantsThatDisplayedChloeMessage = linphone_chat_message_get_participants_by_imdn_state(chloeMessage, LinphoneChatMessageStateDisplayed);
	if (BC_ASSERT_PTR_NOT_NULL(participantsThatDisplayedChloeMessage)) {
		BC_ASSERT_EQUAL((int)bctbx_list_size(participantsThatDisplayedChloeMessage), 2, int, "%d");
		bctbx_list_free_with_data(participantsThatDisplayedChloeMessage, (bctbx_list_free_func)linphone_participant_imdn_state_unref);
	}
	BC_ASSERT_PTR_NULL(linphone_chat_message_get_participants_by_imdn_state(chloeMessage, LinphoneChatMessageStateDeliveredToUser));
	BC_ASSERT_PTR_NULL(linphone_chat_message_get_participants_by_imdn_state(chloeMessage, LinphoneChatMessageStateDelivered));
	BC_ASSERT_PTR_NULL(linphone_chat_message_get_participants_by_imdn_state(chloeMessage, LinphoneChatMessageStateNotDelivered));

	linphone_chat_message_unref(chloeMessage);

end:
	// Clean db from chat room
	if (marieCr) linphone_core_manager_delete_chat_room(marie, marieCr, coresList);
	if (chloeCr) linphone_core_manager_delete_chat_room(chloe, chloeCr, coresList);
	if (paulineCr) linphone_core_manager_delete_chat_room(pauline, paulineCr, coresList);

	bctbx_list_free(coresList);
	bctbx_list_free(coresManagerList);
	linphone_core_manager_destroy(marie);
	linphone_core_manager_destroy(pauline);
	linphone_core_manager_destroy(chloe);
}

static void aggregated_imdn_for_group_chat_room_base (bool_t read_while_offline) {
	LinphoneCoreManager *marie = linphone_core_manager_create("marie_rc");
	LinphoneCoreManager *pauline = linphone_core_manager_create("pauline_rc");
	LinphoneCoreManager *chloe = linphone_core_manager_create("chloe_rc");
	LinphoneChatRoom *marieCr = NULL, *paulineCr = NULL, *chloeCr = NULL;
	const LinphoneAddress *confAddr = NULL;
	bctbx_list_t *coresManagerList = NULL;
	bctbx_list_t *participantsAddresses = NULL;
	coresManagerList = bctbx_list_append(coresManagerList, marie);
	coresManagerList = bctbx_list_append(coresManagerList, pauline);
	coresManagerList = bctbx_list_append(coresManagerList, chloe);
	bctbx_list_t *coresList = init_core_for_conference(coresManagerList);
	start_core_for_conference(coresManagerList);
	participantsAddresses = bctbx_list_append(participantsAddresses, linphone_address_new(linphone_core_get_identity(pauline->lc)));
	participantsAddresses = bctbx_list_append(participantsAddresses, linphone_address_new(linphone_core_get_identity(chloe->lc)));
	stats initialMarieStats = marie->stat;
	stats initialPaulineStats = pauline->stat;
	stats initialChloeStats = chloe->stat;

	// Enable IMDN
	linphone_im_notif_policy_enable_all(linphone_core_get_im_notif_policy(marie->lc));
	linphone_im_notif_policy_enable_all(linphone_core_get_im_notif_policy(pauline->lc));
	linphone_im_notif_policy_enable_all(linphone_core_get_im_notif_policy(chloe->lc));

	// Marie creates a new group chat room
	const char *initialSubject = "Colleagues";
	marieCr = create_chat_room_client_side(coresList, marie, &initialMarieStats, participantsAddresses, initialSubject, FALSE);
	if (!BC_ASSERT_PTR_NOT_NULL(marieCr)) goto end;
	confAddr = linphone_chat_room_get_conference_address(marieCr);
	if (!BC_ASSERT_PTR_NOT_NULL(confAddr)) goto end;

	// Check that the chat room is correctly created on Pauline's side and that the participants are added
	paulineCr = check_creation_chat_room_client_side(coresList, pauline, &initialPaulineStats, confAddr, initialSubject, 2, FALSE);
	if (!BC_ASSERT_PTR_NOT_NULL(paulineCr)) goto end;

	// Check that the chat room is correctly created on Chloe's side and that the participants are added
	chloeCr = check_creation_chat_room_client_side(coresList, chloe, &initialChloeStats, confAddr, initialSubject, 2, FALSE);
	if (!BC_ASSERT_PTR_NOT_NULL(chloeCr)) goto end;

	// Chloe begins composing a message
	const char *chloeTextMessage = "Hello";
	const char *chloeTextMessage2 = "Long time no talk";
	const char *chloeTextMessage3 = "How are you?";
	LinphoneChatMessage *chloeMessage = _send_message(chloeCr, chloeTextMessage);
	LinphoneChatMessage *chloeMessage2 = _send_message(chloeCr, chloeTextMessage2);
	LinphoneChatMessage *chloeMessage3 = _send_message(chloeCr, chloeTextMessage3);
	BC_ASSERT_TRUE(wait_for_list(coresList, &marie->stat.number_of_LinphoneMessageReceived, initialMarieStats.number_of_LinphoneMessageReceived + 3, 5000));
	BC_ASSERT_TRUE(wait_for_list(coresList, &pauline->stat.number_of_LinphoneMessageReceived, initialPaulineStats.number_of_LinphoneMessageReceived + 3, 5000));
	LinphoneChatMessage *marieLastMsg = marie->stat.last_received_chat_message;
	if (!BC_ASSERT_PTR_NOT_NULL(marieLastMsg))
		goto end;
	BC_ASSERT_STRING_EQUAL(linphone_chat_message_get_text(marieLastMsg), chloeTextMessage3);
	LinphoneAddress *chloeAddr = linphone_address_new(linphone_core_get_identity(chloe->lc));
	BC_ASSERT_TRUE(linphone_address_weak_equal(chloeAddr, linphone_chat_message_get_from_address(marieLastMsg)));
	linphone_address_unref(chloeAddr);

	// Mark the messages as read on Marie's and Pauline's sides
	linphone_chat_room_mark_as_read(marieCr);
	if (read_while_offline) {
		linphone_core_set_network_reachable(pauline->lc, FALSE);
		linphone_chat_room_mark_as_read(paulineCr);
		wait_for_list(coresList, 0, 1, 2000);
		linphone_core_set_network_reachable(pauline->lc, TRUE);
	} else {
		linphone_chat_room_mark_as_read(paulineCr);
	}
	BC_ASSERT_TRUE(wait_for_list(coresList, &chloe->stat.number_of_LinphoneMessageDisplayed, initialChloeStats.number_of_LinphoneMessageDisplayed + 1, 5000));
	BC_ASSERT_EQUAL(chloe->stat.number_of_LinphoneMessageDeliveredToUser, 0, int, "%d");
	if (read_while_offline) {
		wait_for_list(coresList, 0, 1, 2000); // To prevent memory leak
	}

	linphone_chat_message_unref(chloeMessage3);
	linphone_chat_message_unref(chloeMessage2);
	linphone_chat_message_unref(chloeMessage);

end:
	// Clean db from chat room
	if (marieCr) linphone_core_manager_delete_chat_room(marie, marieCr, coresList);
	if (chloeCr) linphone_core_manager_delete_chat_room(chloe, chloeCr, coresList);
	if (paulineCr) linphone_core_manager_delete_chat_room(pauline, paulineCr, coresList);

	bctbx_list_free(coresList);
	bctbx_list_free(coresManagerList);
	linphone_core_manager_destroy(marie);
	linphone_core_manager_destroy(pauline);
	linphone_core_manager_destroy(chloe);
}

static void aggregated_imdn_for_group_chat_room (void) {
	aggregated_imdn_for_group_chat_room_base(FALSE);
}

static void aggregated_imdn_for_group_chat_room_read_while_offline (void) {
	aggregated_imdn_for_group_chat_room_base(TRUE);
}

static void imdn_sent_from_db_state (void) {
	LinphoneCoreManager *marie = linphone_core_manager_create("marie_rc");
	LinphoneCoreManager *pauline = linphone_core_manager_create("pauline_rc");
	LinphoneCoreManager *chloe = linphone_core_manager_create("chloe_rc");
	LinphoneChatRoom *marieCr = NULL, *paulineCr = NULL, *chloeCr = NULL;
	LinphoneAddress *confAddr = NULL;
	bctbx_list_t *coresManagerList = NULL;
	bctbx_list_t *participantsAddresses = NULL;
	coresManagerList = bctbx_list_append(coresManagerList, marie);
	coresManagerList = bctbx_list_append(coresManagerList, pauline);
	coresManagerList = bctbx_list_append(coresManagerList, chloe);
	bctbx_list_t *coresList = init_core_for_conference(coresManagerList);
	start_core_for_conference(coresManagerList);
	participantsAddresses = bctbx_list_append(participantsAddresses, linphone_address_new(linphone_core_get_identity(pauline->lc)));
	participantsAddresses = bctbx_list_append(participantsAddresses, linphone_address_new(linphone_core_get_identity(chloe->lc)));
	stats initialMarieStats = marie->stat;
	stats initialPaulineStats = pauline->stat;
	stats initialChloeStats = chloe->stat;
	time_t initialTime = ms_time(NULL);

	// Enable IMDN except for Marie
	linphone_im_notif_policy_clear(linphone_core_get_im_notif_policy(marie->lc));
	linphone_im_notif_policy_enable_all(linphone_core_get_im_notif_policy(pauline->lc));
	linphone_im_notif_policy_enable_all(linphone_core_get_im_notif_policy(chloe->lc));

	// Marie creates a new group chat room
	const char *initialSubject = "Colleagues";
	marieCr = create_chat_room_client_side(coresList, marie, &initialMarieStats, participantsAddresses, initialSubject, FALSE);
	if (!BC_ASSERT_PTR_NOT_NULL(marieCr)) goto end;
	confAddr = (LinphoneAddress *)linphone_chat_room_get_conference_address(marieCr);
	if (!BC_ASSERT_PTR_NOT_NULL(confAddr)) goto end;
	confAddr = linphone_address_clone(confAddr);

	// Check that the chat room is correctly created on Pauline's side and that the participants are added
	paulineCr = check_creation_chat_room_client_side(coresList, pauline, &initialPaulineStats, confAddr, initialSubject, 2, FALSE);
	if (!BC_ASSERT_PTR_NOT_NULL(paulineCr)) goto end;

	// Check that the chat room is correctly created on Chloe's side and that the participants are added
	chloeCr = check_creation_chat_room_client_side(coresList, chloe, &initialChloeStats, confAddr, initialSubject, 2, FALSE);
	if (!BC_ASSERT_PTR_NOT_NULL(chloeCr)) goto end;

	// Chloe begins composing a message
	const char *chloeTextMessage = "Hello";
	LinphoneChatMessage *chloeMessage = _send_message(chloeCr, chloeTextMessage);
	BC_ASSERT_TRUE(wait_for_list(coresList, &marie->stat.number_of_LinphoneMessageReceived, initialMarieStats.number_of_LinphoneMessageReceived + 1, 5000));
	BC_ASSERT_TRUE(wait_for_list(coresList, &pauline->stat.number_of_LinphoneMessageReceived, initialPaulineStats.number_of_LinphoneMessageReceived + 1, 5000));
	LinphoneChatMessage *marieLastMsg = marie->stat.last_received_chat_message;
	if (!BC_ASSERT_PTR_NOT_NULL(marieLastMsg))
		goto end;
	BC_ASSERT_STRING_EQUAL(linphone_chat_message_get_text(marieLastMsg), chloeTextMessage);
	LinphoneAddress *chloeAddr = linphone_address_new(linphone_core_get_identity(chloe->lc));
	BC_ASSERT_TRUE(linphone_address_weak_equal(chloeAddr, linphone_chat_message_get_from_address(marieLastMsg)));
	linphone_address_unref(chloeAddr);

	// Check that the message is not globally marked as delivered to user since Marie do not notify its delivery
	BC_ASSERT_FALSE(wait_for_list(coresList, &chloe->stat.number_of_LinphoneMessageDeliveredToUser, initialChloeStats.number_of_LinphoneMessageDeliveredToUser + 1, 3000));

	// Restart Marie's core with IMDN enabled so that delivery notification is sent when chat room is loaded from DB
	coresList = bctbx_list_remove(coresList, marie->lc);
	linphone_core_manager_reinit(marie);
	bctbx_list_t *tmpCoresManagerList = bctbx_list_append(NULL, marie);
	bctbx_list_t *tmpCoresList = init_core_for_conference(tmpCoresManagerList);
	bctbx_list_free(tmpCoresManagerList);
	coresList = bctbx_list_concat(coresList, tmpCoresList);
	linphone_im_notif_policy_enable_all(linphone_core_get_im_notif_policy(marie->lc));
	linphone_core_manager_start(marie, TRUE);
	char *marieIdentity = linphone_core_get_device_identity(marie->lc);
	LinphoneAddress *marieAddr = linphone_address_new(marieIdentity);
	bctbx_free(marieIdentity);
	marieCr = linphone_core_find_chat_room(marie->lc, confAddr, marieAddr);
	linphone_address_unref(marieAddr);

	// Check that the message has been delivered to Marie and Pauline
	BC_ASSERT_TRUE(wait_for_list(coresList, &chloe->stat.number_of_LinphoneMessageDeliveredToUser, initialChloeStats.number_of_LinphoneMessageDeliveredToUser + 1, 5000));
	BC_ASSERT_PTR_NULL(linphone_chat_message_get_participants_by_imdn_state(chloeMessage, LinphoneChatMessageStateDisplayed));
	bctbx_list_t *participantsThatReceivedChloeMessage = linphone_chat_message_get_participants_by_imdn_state(chloeMessage, LinphoneChatMessageStateDeliveredToUser);
	if (BC_ASSERT_PTR_NOT_NULL(participantsThatReceivedChloeMessage)) {
		BC_ASSERT_EQUAL((int)bctbx_list_size(participantsThatReceivedChloeMessage), 2, int, "%d");
		for (bctbx_list_t *item = participantsThatReceivedChloeMessage; item; item = bctbx_list_next(item)) {
			LinphoneParticipantImdnState *state = (LinphoneParticipantImdnState *)bctbx_list_get_data(item);
			BC_ASSERT_GREATER((int)linphone_participant_imdn_state_get_state_change_time(state), (int)initialTime, int, "%d");
			BC_ASSERT_EQUAL(linphone_participant_imdn_state_get_state(state), LinphoneChatMessageStateDeliveredToUser, int, "%d");
			BC_ASSERT_PTR_NOT_NULL(linphone_participant_imdn_state_get_participant(state));
		}
		bctbx_list_free_with_data(participantsThatReceivedChloeMessage, (bctbx_list_free_func)linphone_participant_imdn_state_unref);
	}
	BC_ASSERT_PTR_NULL(linphone_chat_message_get_participants_by_imdn_state(chloeMessage, LinphoneChatMessageStateDelivered));
	BC_ASSERT_PTR_NULL(linphone_chat_message_get_participants_by_imdn_state(chloeMessage, LinphoneChatMessageStateNotDelivered));

	linphone_chat_message_unref(chloeMessage);

end:
	if (confAddr) linphone_address_unref(confAddr);

	// Clean db from chat room
	if (marieCr) linphone_core_manager_delete_chat_room(marie, marieCr, coresList);
	if (chloeCr) linphone_core_manager_delete_chat_room(chloe, chloeCr, coresList);
	if (paulineCr) linphone_core_manager_delete_chat_room(pauline, paulineCr, coresList);

	bctbx_list_free(coresList);
	bctbx_list_free(coresManagerList);
	linphone_core_manager_destroy(marie);
	linphone_core_manager_destroy(pauline);
	linphone_core_manager_destroy(chloe);
}

static void find_one_to_one_chat_room (void) {
	LinphoneCoreManager *marie = linphone_core_manager_create("marie_rc");
	LinphoneCoreManager *pauline = linphone_core_manager_create("pauline_rc");
	LinphoneCoreManager *chloe = linphone_core_manager_create("chloe_rc");
	LinphoneChatRoom *marieCr = NULL, *paulineCr = NULL, *chloeCr = NULL, *marieOneToOneCr = NULL;
	const LinphoneAddress *confAddr = NULL;
	bctbx_list_t *coresManagerList = NULL;
	bctbx_list_t *participantsAddresses = NULL;
	coresManagerList = bctbx_list_append(coresManagerList, marie);
	coresManagerList = bctbx_list_append(coresManagerList, pauline);
	coresManagerList = bctbx_list_append(coresManagerList, chloe);
	bctbx_list_t *coresList = init_core_for_conference(coresManagerList);
	start_core_for_conference(coresManagerList);
	participantsAddresses = bctbx_list_append(participantsAddresses, linphone_address_new(linphone_core_get_identity(pauline->lc)));
	participantsAddresses = bctbx_list_append(participantsAddresses, linphone_address_new(linphone_core_get_identity(chloe->lc)));
	stats initialMarieStats = marie->stat;
	stats initialPaulineStats = pauline->stat;
	stats initialChloeStats = chloe->stat;
	// Only to be used in linphone_core_find_one_to_one_chatroom(...);
	const LinphoneAddress *marieAddr = linphone_proxy_config_get_contact(linphone_core_get_default_proxy_config(marie->lc));
	const LinphoneAddress *paulineAddr = linphone_proxy_config_get_identity_address(linphone_core_get_default_proxy_config(pauline->lc));

	// Marie creates a new group chat room
	const char *initialSubject = "Colleagues";
	marieCr = create_chat_room_client_side(coresList, marie, &initialMarieStats, participantsAddresses, initialSubject, FALSE);
	if (!BC_ASSERT_PTR_NOT_NULL(marieCr)) goto end;
	confAddr = linphone_chat_room_get_conference_address(marieCr);
	if (!BC_ASSERT_PTR_NOT_NULL(confAddr)) goto end;

	// Check that the chat room is correctly created on Pauline's side and that the participants are added
	paulineCr = check_creation_chat_room_client_side(coresList, pauline, &initialPaulineStats, confAddr, initialSubject, 2, FALSE);
	if (!BC_ASSERT_PTR_NOT_NULL(paulineCr)) goto end;

	// Check that the chat room is correctly created on Chloe's side and that the participants are added
	chloeCr = check_creation_chat_room_client_side(coresList, chloe, &initialChloeStats, confAddr, initialSubject, 2, FALSE);
	if (!BC_ASSERT_PTR_NOT_NULL(chloeCr)) goto end;

	// Chloe leave the chat room
	linphone_chat_room_leave(chloeCr);
	BC_ASSERT_TRUE(wait_for_list(coresList, &chloe->stat.number_of_LinphoneConferenceStateTerminationPending, initialChloeStats.number_of_LinphoneConferenceStateTerminationPending + 1, 100));
	BC_ASSERT_TRUE(wait_for_list(coresList, &chloe->stat.number_of_LinphoneConferenceStateTerminated, initialChloeStats.number_of_LinphoneConferenceStateTerminated + 1, 5000));
	BC_ASSERT_TRUE(wait_for_list(coresList, &pauline->stat.number_of_participants_removed, initialPaulineStats.number_of_participants_removed + 1, 5000));
	BC_ASSERT_TRUE(wait_for_list(coresList, &marie->stat.number_of_participants_removed, initialMarieStats.number_of_participants_removed + 1, 5000));

	LinphoneChatRoom *oneToOneChatRoom = linphone_core_find_one_to_one_chat_room(marie->lc, marieAddr, paulineAddr);
	BC_ASSERT_PTR_NULL(oneToOneChatRoom);

	// Marie create a one to one chat room with Pauline
	participantsAddresses = NULL;
	participantsAddresses = bctbx_list_append(participantsAddresses, linphone_address_new(linphone_core_get_identity(pauline->lc)));
	initialMarieStats = marie->stat;
	initialPaulineStats = pauline->stat;
	marieOneToOneCr = create_chat_room_client_side(coresList, marie, &initialMarieStats, participantsAddresses, "one to one", FALSE);
	if (!BC_ASSERT_PTR_NOT_NULL(marieOneToOneCr)) goto end;
	confAddr = linphone_chat_room_get_conference_address(marieOneToOneCr);
	LinphoneChatRoom *paulineOneToOneCr = check_creation_chat_room_client_side(coresList, pauline, &initialPaulineStats, confAddr, "one to one", 1, FALSE);

	// Check it's the same chat room
	oneToOneChatRoom = linphone_core_find_one_to_one_chat_room(marie->lc, marieAddr, paulineAddr);
	BC_ASSERT_PTR_NOT_NULL(oneToOneChatRoom);
	BC_ASSERT_PTR_EQUAL(oneToOneChatRoom, marieOneToOneCr);

	// Clean the db
	linphone_core_manager_delete_chat_room(marie, marieOneToOneCr, coresList);
	linphone_core_manager_delete_chat_room(pauline, paulineOneToOneCr, coresList);

	// Check cleaning went well
	oneToOneChatRoom = linphone_core_find_one_to_one_chat_room(marie->lc, marieAddr, paulineAddr);
	BC_ASSERT_PTR_NULL(oneToOneChatRoom);

	// Create a basic chat room
	marieOneToOneCr = linphone_core_get_chat_room(marie->lc, paulineAddr);
	BC_ASSERT_PTR_NOT_NULL(marieOneToOneCr);

	// Check it's the same chat room
	oneToOneChatRoom = linphone_core_find_one_to_one_chat_room(marie->lc, marieAddr, paulineAddr);
	BC_ASSERT_PTR_NOT_NULL(oneToOneChatRoom);
	BC_ASSERT_PTR_EQUAL(oneToOneChatRoom, marieOneToOneCr);

end:
	// Clean db from chat room
	if (marieOneToOneCr) linphone_core_manager_delete_chat_room(marie, marieOneToOneCr, coresList);
	if (marieCr) linphone_core_manager_delete_chat_room(marie, marieCr, coresList);
	if (chloeCr) linphone_core_manager_delete_chat_room(chloe, chloeCr, coresList);
	if (paulineCr) linphone_core_manager_delete_chat_room(pauline, paulineCr, coresList);

	bctbx_list_free(coresList);
	bctbx_list_free(coresManagerList);
	linphone_core_manager_destroy(marie);
	linphone_core_manager_destroy(pauline);
	linphone_core_manager_destroy(chloe);
}

static void exhume_one_to_one_chat_room_1(void) {
	LinphoneCoreManager *marie = linphone_core_manager_create("marie_rc");
	LinphoneCoreManager *pauline = linphone_core_manager_create("pauline_rc");
	LinphoneChatRoom *marieOneToOneCr = NULL, *paulineOneToOneCr = NULL;
	LinphoneAddress *confAddr = NULL, *exhumedConfAddr = NULL;
	bctbx_list_t *coresManagerList = NULL;
	bctbx_list_t *participantsAddresses = NULL;
	stats initialMarieStats = marie->stat;
	stats initialPaulineStats = pauline->stat;

	coresManagerList = bctbx_list_append(coresManagerList, marie);
	coresManagerList = bctbx_list_append(coresManagerList, pauline);
	bctbx_list_t *coresList = init_core_for_conference(coresManagerList);
	start_core_for_conference(coresManagerList);

	participantsAddresses = bctbx_list_append(participantsAddresses, linphone_address_new(linphone_core_get_identity(pauline->lc)));
	initialMarieStats = marie->stat;
	initialPaulineStats = pauline->stat;
	marieOneToOneCr = create_chat_room_client_side(coresList, marie, &initialMarieStats, participantsAddresses, "one to one", FALSE);
	
	if (!BC_ASSERT_PTR_NOT_NULL(marieOneToOneCr)) goto end;
	confAddr = linphone_address_clone((LinphoneAddress *)linphone_chat_room_get_conference_address(marieOneToOneCr));
	paulineOneToOneCr = check_creation_chat_room_client_side(coresList, pauline, &initialPaulineStats, confAddr, "one to one", 1, FALSE);

	LinphoneChatMessage *message = linphone_chat_room_create_message_from_utf8(paulineOneToOneCr, "Do. Or do not. There is no try.");
	linphone_chat_message_send(message);
	BC_ASSERT_TRUE(wait_for_list(coresList, &pauline->stat.number_of_LinphoneMessageSent, 1, 5000));
	BC_ASSERT_TRUE(wait_for_list(coresList, &marie->stat.number_of_LinphoneMessageReceived, 1, 5000));
	linphone_chat_message_unref(message);

	if (marieOneToOneCr) {
		linphone_core_manager_delete_chat_room(marie, marieOneToOneCr, coresList);
		BC_ASSERT_TRUE(wait_for_until(marie->lc, pauline->lc, &marie->stat.number_of_LinphoneConferenceStateTerminated, 1, 5000));
		/* The chatroom from Pauline is expected to terminate as well */
		BC_ASSERT_TRUE(wait_for_until(marie->lc, pauline->lc, &pauline->stat.number_of_LinphoneConferenceStateTerminated, 1, 5000));

		bctbx_list_t *participants = linphone_chat_room_get_participants(paulineOneToOneCr);
		BC_ASSERT_EQUAL((int)bctbx_list_size(participants), 1, int , "%d");
		bctbx_list_free_with_data(participants, (bctbx_list_free_func)linphone_participant_unref);

		LinphoneChatMessage *exhume_message = linphone_chat_room_create_message_from_utf8(paulineOneToOneCr, "No. I am your father.");
		linphone_chat_message_send(exhume_message);
		BC_ASSERT_TRUE(wait_for_list(coresList, &pauline->stat.number_of_LinphoneConferenceStateCreated, 2, 5000));
		BC_ASSERT_TRUE(wait_for_list(coresList, &pauline->stat.number_of_LinphoneMessageSent, 2, 5000));
		BC_ASSERT_TRUE(wait_for_list(coresList, &marie->stat.number_of_LinphoneConferenceStateCreated, 2, 5000));
		BC_ASSERT_TRUE(wait_for_list(coresList, &marie->stat.number_of_LinphoneMessageReceived, 2, 5000));
		linphone_chat_message_unref(exhume_message);

		exhumedConfAddr = linphone_address_ref((LinphoneAddress *)linphone_chat_room_get_conference_address(paulineOneToOneCr));
		BC_ASSERT_PTR_NOT_NULL(exhumedConfAddr);

		int pauline_messages = linphone_chat_room_get_history_size(paulineOneToOneCr);
		BC_ASSERT_EQUAL(pauline_messages, 2, int , "%d");
		
		if (exhumedConfAddr) {
			BC_ASSERT_FALSE(linphone_address_weak_equal(confAddr, exhumedConfAddr));
			marieOneToOneCr = check_creation_chat_room_client_side(coresList, marie, &initialMarieStats, exhumedConfAddr, "one to one", 1, FALSE);
			BC_ASSERT_PTR_NOT_NULL(marieOneToOneCr);
			if (marieOneToOneCr) {
				int marie_messages = linphone_chat_room_get_history_size(marieOneToOneCr);
				BC_ASSERT_EQUAL(marie_messages, 1, int , "%d");

				LinphoneChatMessage *exhume_answer_message = linphone_chat_room_create_message_from_utf8(marieOneToOneCr, "Nooooooooooooo !");
				linphone_chat_message_send(exhume_answer_message);
				BC_ASSERT_TRUE(wait_for_list(coresList, &marie->stat.number_of_LinphoneMessageSent, 1, 5000));
				BC_ASSERT_TRUE(wait_for_list(coresList, &pauline->stat.number_of_LinphoneMessageReceived, 1, 5000));
				linphone_chat_message_unref(exhume_answer_message);
			}
		}

		linphone_config_set_int(linphone_core_get_config(pauline->lc), "misc", "hide_empty_chat_rooms", 0);
		linphone_config_set_int(linphone_core_get_config(pauline->lc), "misc", "hide_chat_rooms_from_removed_proxies", 0);
		const bctbx_list_t *pauline_chat_rooms = linphone_core_get_chat_rooms(pauline->lc);
		BC_ASSERT_EQUAL((int)bctbx_list_size(pauline_chat_rooms), 1, int , "%d");

		linphone_config_set_int(linphone_core_get_config(marie->lc), "misc", "hide_empty_chat_rooms", 0);
		linphone_config_set_int(linphone_core_get_config(pauline->lc), "misc", "hide_chat_rooms_from_removed_proxies", 0);
		const bctbx_list_t *marie_chat_rooms = linphone_core_get_chat_rooms(marie->lc);
		BC_ASSERT_EQUAL((int)bctbx_list_size(marie_chat_rooms), 1, int , "%d");
	}

end:
	if (confAddr) linphone_address_unref(confAddr);
	if (exhumedConfAddr) linphone_address_unref(exhumedConfAddr);
	if (marieOneToOneCr) linphone_core_manager_delete_chat_room(marie, marieOneToOneCr, coresList);

	bctbx_list_free(coresList);
	bctbx_list_free(coresManagerList);
	linphone_core_manager_destroy(marie);
	linphone_core_manager_destroy(pauline);
}

static void exhume_one_to_one_chat_room_2(void) {
	LinphoneCoreManager *marie = linphone_core_manager_create("marie_rc");
	LinphoneCoreManager *pauline = linphone_core_manager_create("pauline_rc");
	LinphoneChatRoom *marieOneToOneCr = NULL, *paulineOneToOneCr = NULL;
	LinphoneAddress *confAddr = NULL, *exhumedConfAddr = NULL;
	bctbx_list_t *coresManagerList = NULL;
	bctbx_list_t *participantsAddresses = NULL;
	stats initialMarieStats = marie->stat;
	stats initialPaulineStats = pauline->stat;

	coresManagerList = bctbx_list_append(coresManagerList, marie);
	coresManagerList = bctbx_list_append(coresManagerList, pauline);
	bctbx_list_t *coresList = init_core_for_conference(coresManagerList);
	start_core_for_conference(coresManagerList);

	participantsAddresses = bctbx_list_append(participantsAddresses, linphone_address_new(linphone_core_get_identity(pauline->lc)));
	initialMarieStats = marie->stat;
	initialPaulineStats = pauline->stat;
	marieOneToOneCr = create_chat_room_client_side(coresList, marie, &initialMarieStats, participantsAddresses, "one to one", FALSE);
	
	if (!BC_ASSERT_PTR_NOT_NULL(marieOneToOneCr)) goto end;
	confAddr = linphone_address_clone((LinphoneAddress *)linphone_chat_room_get_conference_address(marieOneToOneCr));
	paulineOneToOneCr = check_creation_chat_room_client_side(coresList, pauline, &initialPaulineStats, confAddr, "one to one", 1, FALSE);

	LinphoneChatMessage *message = linphone_chat_room_create_message_from_utf8(paulineOneToOneCr, "Help me, Obi-Wan Kenobi. You’re my only hope.");
	linphone_chat_message_send(message);
	BC_ASSERT_TRUE(wait_for_list(coresList, &pauline->stat.number_of_LinphoneMessageSent, 1, 5000));
	BC_ASSERT_TRUE(wait_for_list(coresList, &marie->stat.number_of_LinphoneMessageReceived, 1, 5000));
	linphone_chat_message_unref(message);

	if (marieOneToOneCr) {
		linphone_core_manager_delete_chat_room(marie, marieOneToOneCr, coresList);
		BC_ASSERT_TRUE(wait_for_until(marie->lc, pauline->lc, &marie->stat.number_of_LinphoneConferenceStateTerminated, 1, 5000));
		/* The chatroom from Pauline is expected to terminate as well */
		BC_ASSERT_TRUE(wait_for_until(marie->lc, pauline->lc, &pauline->stat.number_of_LinphoneConferenceStateTerminated, 1, 5000));

		participantsAddresses = NULL;
		initialMarieStats = marie->stat;
		participantsAddresses = bctbx_list_append(participantsAddresses, linphone_address_new(linphone_core_get_identity(pauline->lc)));
		marieOneToOneCr = create_chat_room_client_side(coresList, marie, &initialMarieStats, participantsAddresses, "one to one", FALSE);
		wait_for_until(marie->lc, NULL, &marie->stat.number_of_LinphoneConferenceStateCreated, 2, 5000);
		if (!BC_ASSERT_PTR_NOT_NULL(marieOneToOneCr)) goto end;

		BC_ASSERT_TRUE(wait_for_list(coresList, &pauline->stat.number_of_LinphoneConferenceStateCreated, 2, 5000));
		BC_ASSERT_TRUE(wait_for_list(coresList, &marie->stat.number_of_LinphoneConferenceStateCreated, 2, 5000));
		BC_ASSERT_TRUE(wait_for_list(coresList, &pauline->stat.number_of_LinphoneChatRoomConferenceJoined, 2, 5000));

		exhumedConfAddr = linphone_address_clone((LinphoneAddress *)linphone_chat_room_get_conference_address(marieOneToOneCr));
		BC_ASSERT_PTR_NOT_NULL(exhumedConfAddr);

		if (exhumedConfAddr) {
			BC_ASSERT_FALSE(linphone_address_weak_equal(confAddr, exhumedConfAddr));
			LinphoneAddress *paulineNewConfAddr = linphone_address_ref((LinphoneAddress *)linphone_chat_room_get_conference_address(paulineOneToOneCr));
			BC_ASSERT_FALSE(linphone_address_weak_equal(confAddr, paulineNewConfAddr));
			BC_ASSERT_TRUE(linphone_address_weak_equal(exhumedConfAddr, paulineNewConfAddr));
			if (paulineNewConfAddr) linphone_address_unref(paulineNewConfAddr);

			LinphoneChatMessage *exhume_message = linphone_chat_room_create_message_from_utf8(marieOneToOneCr, "I find your lack of faith disturbing.");
			linphone_chat_message_send(exhume_message);
			BC_ASSERT_TRUE(wait_for_list(coresList, &marie->stat.number_of_LinphoneMessageSent, 1, 5000));
			BC_ASSERT_TRUE(wait_for_list(coresList, &pauline->stat.number_of_LinphoneMessageReceived, 1, 5000));
			linphone_chat_message_unref(exhume_message);

			int pauline_messages = linphone_chat_room_get_history_size(paulineOneToOneCr);
			BC_ASSERT_EQUAL(pauline_messages, 2, int , "%d");

			int marie_messages = linphone_chat_room_get_history_size(marieOneToOneCr);
			BC_ASSERT_EQUAL(marie_messages, 1, int , "%d");

			LinphoneChatRoom *paulineOneToOneCr2 = check_creation_chat_room_client_side(coresList, pauline, &initialPaulineStats, exhumedConfAddr, "one to one", 1, FALSE);
			BC_ASSERT_PTR_NOT_NULL(paulineOneToOneCr2);
			if (paulineOneToOneCr2) {
				int pauline_messages = linphone_chat_room_get_history_size(paulineOneToOneCr2);
				BC_ASSERT_EQUAL(pauline_messages, 2, int , "%d");

				LinphoneChatMessage *exhume_answer_message = linphone_chat_room_create_message_from_utf8(paulineOneToOneCr2, "Your focus determines your reality.");
				linphone_chat_message_send(exhume_answer_message);
				BC_ASSERT_TRUE(wait_for_list(coresList, &pauline->stat.number_of_LinphoneMessageSent, 2, 5000));
				BC_ASSERT_TRUE(wait_for_list(coresList, &marie->stat.number_of_LinphoneMessageReceived, 2, 5000));
				linphone_chat_message_unref(exhume_answer_message);
			}
		}

		linphone_config_set_int(linphone_core_get_config(pauline->lc), "misc", "hide_empty_chat_rooms", 0);
		linphone_config_set_int(linphone_core_get_config(pauline->lc), "misc", "hide_chat_rooms_from_removed_proxies", 0);
		const bctbx_list_t *pauline_chat_rooms = linphone_core_get_chat_rooms(pauline->lc);
		BC_ASSERT_EQUAL((int)bctbx_list_size(pauline_chat_rooms), 1, int , "%d");

		linphone_config_set_int(linphone_core_get_config(marie->lc), "misc", "hide_empty_chat_rooms", 0);
		linphone_config_set_int(linphone_core_get_config(pauline->lc), "misc", "hide_chat_rooms_from_removed_proxies", 0);
		const bctbx_list_t *marie_chat_rooms = linphone_core_get_chat_rooms(marie->lc);
		BC_ASSERT_EQUAL((int)bctbx_list_size(marie_chat_rooms), 1, int , "%d");
	}

end:
	if (confAddr) linphone_address_unref(confAddr);
	if (exhumedConfAddr) linphone_address_unref(exhumedConfAddr);
	if (marieOneToOneCr) linphone_core_manager_delete_chat_room(marie, marieOneToOneCr, coresList);

	bctbx_list_free(coresList);
	bctbx_list_free(coresManagerList);
	linphone_core_manager_destroy(marie);
	linphone_core_manager_destroy(pauline);
}

static void linphone_tester_chat_room_exhumed(LinphoneCore *core, LinphoneChatRoom *room) {
	stats* counters;
	counters = get_stats(core);
	counters->number_of_LinphoneChatRoomExhumed++;
}

static void exhume_one_to_one_chat_room_3_base(bool_t core_restart) {
	LinphoneCoreManager *marie = linphone_core_manager_create("marie_rc");
	LinphoneCoreManager *pauline = linphone_core_manager_create("pauline_rc");
	LinphoneCoreManager *pauline2 = NULL;
	LinphoneChatRoom *marieOneToOneCr = NULL, *pauline2OneToOneCr = NULL, *paulineOneToOneCr = NULL;

	int marie_messages = 0, pauline_messages = 0, pauline2_messages = 0;
	LinphoneAddress *confAddr = NULL, *exhumedConfAddr = NULL;
	bctbx_list_t *coresManagerList = NULL;
	bctbx_list_t *participantsAddresses = NULL;
	stats initialMarieStats = marie->stat;
	stats initialPaulineStats = pauline->stat;

	coresManagerList = bctbx_list_append(coresManagerList, marie);
	coresManagerList = bctbx_list_append(coresManagerList, pauline);
	bctbx_list_t *coresList = init_core_for_conference(coresManagerList);
	start_core_for_conference(coresManagerList);

	const char *initialSubject = "one to one";
	participantsAddresses = bctbx_list_append(participantsAddresses, linphone_address_new(linphone_core_get_identity(pauline->lc)));
	initialMarieStats = marie->stat;
	initialPaulineStats = pauline->stat;
	marieOneToOneCr = create_chat_room_client_side(coresList, marie, &initialMarieStats, participantsAddresses, initialSubject, FALSE);
	
	if (!BC_ASSERT_PTR_NOT_NULL(marieOneToOneCr)) goto end;
	confAddr = linphone_address_ref((LinphoneAddress *)linphone_chat_room_get_conference_address(marieOneToOneCr));
	paulineOneToOneCr = check_creation_chat_room_client_side(coresList, pauline, &initialPaulineStats, confAddr, initialSubject, 1, FALSE);

	LinphoneChatMessage *message = linphone_chat_room_create_message_from_utf8(paulineOneToOneCr, "Hasta la vista, baby.");
	linphone_chat_message_send(message);
	BC_ASSERT_TRUE(wait_for_list(coresList, &pauline->stat.number_of_LinphoneMessageSent, 1, 5000));
	BC_ASSERT_TRUE(wait_for_list(coresList, &marie->stat.number_of_LinphoneMessageReceived, 1, 5000));
	linphone_chat_message_unref(message);

	marie_messages = linphone_chat_room_get_history_size(marieOneToOneCr);
	BC_ASSERT_EQUAL(marie_messages, 1, int , "%d");

	pauline_messages = linphone_chat_room_get_history_size(paulineOneToOneCr);
	BC_ASSERT_EQUAL(pauline_messages, 1, int , "%d");

	// Pauline goes offline
	int dummy = 0;
	linphone_core_set_network_reachable(pauline->lc, FALSE);
	wait_for_list(coresList, &dummy, 1, 2000);
	
	if (marieOneToOneCr) {

		pauline2 = linphone_core_manager_create("pauline_rc");
		stats initialPauline2Stats = pauline2->stat;
		coresManagerList = bctbx_list_append(coresManagerList, pauline2);

		bctbx_list_t *tmpCoresManagerList = bctbx_list_append(NULL, pauline2);
		bctbx_list_t *tmpCoresList = init_core_for_conference(tmpCoresManagerList);
		start_core_for_conference(tmpCoresManagerList);
		bctbx_list_free(tmpCoresManagerList);
		coresList = bctbx_list_concat(coresList, tmpCoresList);

		pauline2OneToOneCr = check_creation_chat_room_client_side(coresList, pauline2, &initialPauline2Stats, confAddr, initialSubject, 1, FALSE);
		BC_ASSERT_PTR_NOT_NULL(pauline2OneToOneCr);
		if (!pauline2OneToOneCr) goto end;
		BC_ASSERT_FALSE(wait_for_list(coresList, &pauline2->stat.number_of_LinphoneMessageReceived, 2, 5000));

		LinphoneChatMessage *offline_message = linphone_chat_room_create_message_from_utf8(marieOneToOneCr, "I'll be back.");
		linphone_chat_message_send(offline_message);
		BC_ASSERT_TRUE(wait_for_list(coresList, &marie->stat.number_of_LinphoneMessageSent, 1, 5000));
		BC_ASSERT_FALSE(wait_for_list(coresList, &pauline->stat.number_of_LinphoneMessageReceived, 1, 5000));
		linphone_chat_message_unref(offline_message);

		// The other device using Pauline's account received the message as she was online
		pauline2_messages = linphone_chat_room_get_history_size(pauline2OneToOneCr);
		BC_ASSERT_EQUAL(pauline2_messages, 1, int , "%d");

		marie_messages = linphone_chat_room_get_history_size(marieOneToOneCr);
		BC_ASSERT_EQUAL(marie_messages, 2, int , "%d");

		pauline_messages = linphone_chat_room_get_history_size(paulineOneToOneCr);
		BC_ASSERT_EQUAL(pauline_messages, 1, int , "%d");

		linphone_core_manager_delete_chat_room(marie, marieOneToOneCr, coresList);
		BC_ASSERT_TRUE(wait_for_until(marie->lc, pauline->lc, &marie->stat.number_of_LinphoneConferenceStateTerminated, 1, 5000));
		/* The chatroom from Pauline won't be terminated as it is offline */
		BC_ASSERT_FALSE(wait_for_until(marie->lc, pauline->lc, &pauline->stat.number_of_LinphoneConferenceStateTerminated, 1, 5000));

		participantsAddresses = NULL;
		initialMarieStats = marie->stat;
		participantsAddresses = bctbx_list_append(participantsAddresses, linphone_address_new(linphone_core_get_identity(pauline->lc)));
		marieOneToOneCr = create_chat_room_client_side(coresList, marie, &initialMarieStats, participantsAddresses, initialSubject, FALSE);
		wait_for_until(marie->lc, NULL, &marie->stat.number_of_LinphoneConferenceStateCreated, 2, 5000);
		if (!BC_ASSERT_PTR_NOT_NULL(marieOneToOneCr)) goto end;
		
		BC_ASSERT_TRUE(wait_for_list(coresList, &marie->stat.number_of_LinphoneConferenceStateCreated, 2, 5000));
		BC_ASSERT_FALSE(wait_for_list(coresList, &pauline->stat.number_of_LinphoneConferenceStateCreated, 2, 5000));
		BC_ASSERT_FALSE(wait_for_list(coresList, &pauline->stat.number_of_LinphoneChatRoomConferenceJoined, 2, 5000));

		exhumedConfAddr = linphone_address_ref((LinphoneAddress *)linphone_chat_room_get_conference_address(marieOneToOneCr));
		BC_ASSERT_PTR_NOT_NULL(exhumedConfAddr);

		if (exhumedConfAddr) {
			LinphoneChatMessage *exhume_message = linphone_chat_room_create_message_from_utf8(marieOneToOneCr, "I'm back.");
			linphone_chat_message_send(exhume_message);
			BC_ASSERT_TRUE(wait_for_list(coresList, &marie->stat.number_of_LinphoneMessageSent, 2, 5000));
			BC_ASSERT_FALSE(wait_for_list(coresList, &pauline->stat.number_of_LinphoneMessageReceived, 2, 5000));
			BC_ASSERT_TRUE(wait_for_list(coresList, &pauline2->stat.number_of_LinphoneMessageReceived, 2, 5000));

			marie_messages = linphone_chat_room_get_history_size(marieOneToOneCr);
			BC_ASSERT_EQUAL(marie_messages, 1, int , "%d");

			pauline_messages = linphone_chat_room_get_history_size(paulineOneToOneCr);
			BC_ASSERT_EQUAL(pauline_messages, 1, int , "%d");

			pauline2_messages = linphone_chat_room_get_history_size(pauline2OneToOneCr);
			BC_ASSERT_EQUAL(pauline2_messages, 2, int , "%d");

			linphone_chat_message_unref(exhume_message);

			// Pauline goes back online
			linphone_core_set_network_reachable(pauline->lc, TRUE);

			if (core_restart) {
				LinphoneCoreCbs *cbs = linphone_factory_create_core_cbs(linphone_factory_get());
				linphone_core_cbs_set_chat_room_exhumed(cbs, linphone_tester_chat_room_exhumed);
				linphone_core_add_callbacks(pauline->lc, cbs);

				BC_ASSERT_TRUE(wait_for_list(coresList, &pauline->stat.number_of_LinphoneChatRoomExhumed, 1, 5000));
				BC_ASSERT_EQUAL((int)linphone_chat_room_get_previouses_conference_ids_count(paulineOneToOneCr), 1, int, "%d");

				linphone_core_cbs_unref(cbs);				
				coresList = bctbx_list_remove(coresList, pauline->lc);
				linphone_core_manager_reinit(pauline);
				// Make sure conference factory URI is preserved
				LinphoneProxyConfig *lpc = linphone_core_get_default_proxy_config(pauline->lc);
				linphone_proxy_config_set_conference_factory_uri(lpc, sFactoryUri);
				linphone_core_manager_start(pauline, TRUE);
				bctbx_list_t *tmpCoresManagerList = bctbx_list_append(NULL, pauline);
				init_core_for_conference(tmpCoresManagerList);
				bctbx_list_free(tmpCoresManagerList);
				coresList = bctbx_list_append(coresList, pauline->lc);

				BC_ASSERT_FALSE(wait_for_list(coresList, &pauline->stat.number_of_LinphoneConferenceStateCreated, 1, 5000));
				BC_ASSERT_FALSE(wait_for_list(coresList, &pauline->stat.number_of_LinphoneChatRoomConferenceJoined, 1, 5000));
				BC_ASSERT_TRUE(wait_for_list(coresList, &pauline->stat.number_of_LinphoneMessageReceived, 1, 5000));
				BC_ASSERT_FALSE(wait_for_list(coresList, &pauline->stat.number_of_LinphoneConferenceStateTerminated, 1, 5000));

				paulineOneToOneCr = linphone_core_get_chat_room(pauline->lc, exhumedConfAddr);
				BC_ASSERT_EQUAL((int)linphone_chat_room_get_previouses_conference_ids_count(paulineOneToOneCr), 0, int, "%d");
			} else {
				BC_ASSERT_FALSE(wait_for_list(coresList, &pauline->stat.number_of_LinphoneConferenceStateCreated, 2, 5000));
				BC_ASSERT_TRUE(wait_for_list(coresList, &pauline->stat.number_of_LinphoneChatRoomConferenceJoined, 2, 5000));
				BC_ASSERT_TRUE(wait_for_list(coresList, &pauline->stat.number_of_LinphoneMessageReceived, 2, 5000));
				BC_ASSERT_FALSE(wait_for_list(coresList, &pauline->stat.number_of_LinphoneConferenceStateTerminated, 1, 5000));
			}

			pauline2_messages = linphone_chat_room_get_history_size(pauline2OneToOneCr);
			BC_ASSERT_EQUAL(pauline2_messages, 2, int , "%d");

			pauline_messages = linphone_chat_room_get_history_size(paulineOneToOneCr);
			BC_ASSERT_EQUAL(pauline_messages, 3, int , "%d");

			marie_messages = linphone_chat_room_get_history_size(marieOneToOneCr);
			BC_ASSERT_EQUAL(marie_messages, 1, int , "%d");

			LinphoneChatMessage *post_exhume_message = linphone_chat_room_create_message_from_utf8(marieOneToOneCr, "Sarah Connor ?");
			linphone_chat_message_send(post_exhume_message);
			BC_ASSERT_TRUE(wait_for_list(coresList, &marie->stat.number_of_LinphoneMessageSent, 3, 5000));
			if (core_restart) {
				BC_ASSERT_TRUE(wait_for_list(coresList, &pauline->stat.number_of_LinphoneMessageReceived, 2, 5000));
			} else {
				BC_ASSERT_TRUE(wait_for_list(coresList, &pauline->stat.number_of_LinphoneMessageReceived, 3, 5000));
			}
			linphone_chat_message_unref(post_exhume_message);

			pauline2_messages = linphone_chat_room_get_history_size(pauline2OneToOneCr);
			BC_ASSERT_EQUAL(pauline2_messages, 3, int , "%d");

			pauline_messages = linphone_chat_room_get_history_size(paulineOneToOneCr);
			BC_ASSERT_EQUAL(pauline_messages, 4, int , "%d");

			marie_messages = linphone_chat_room_get_history_size(marieOneToOneCr);
			BC_ASSERT_EQUAL(marie_messages, 2, int , "%d");
		}

		linphone_config_set_int(linphone_core_get_config(pauline2->lc), "misc", "hide_empty_chat_rooms", 0);
		linphone_config_set_int(linphone_core_get_config(pauline2->lc), "misc", "hide_chat_rooms_from_removed_proxies", 0);
		const bctbx_list_t *pauline2_chat_rooms = linphone_core_get_chat_rooms(pauline2->lc);
		BC_ASSERT_EQUAL((int)bctbx_list_size(pauline2_chat_rooms), 1, int , "%d");

		linphone_config_set_int(linphone_core_get_config(pauline->lc), "misc", "hide_empty_chat_rooms", 0);
		linphone_config_set_int(linphone_core_get_config(pauline->lc), "misc", "hide_chat_rooms_from_removed_proxies", 0);
		const bctbx_list_t *pauline_chat_rooms = linphone_core_get_chat_rooms(pauline->lc);
		BC_ASSERT_EQUAL((int)bctbx_list_size(pauline_chat_rooms), 1, int , "%d");

		linphone_config_set_int(linphone_core_get_config(marie->lc), "misc", "hide_empty_chat_rooms", 0);
		linphone_config_set_int(linphone_core_get_config(pauline->lc), "misc", "hide_chat_rooms_from_removed_proxies", 0);
		const bctbx_list_t *marie_chat_rooms = linphone_core_get_chat_rooms(marie->lc);
		BC_ASSERT_EQUAL((int)bctbx_list_size(marie_chat_rooms), 1, int , "%d");
	}

end:
	if (confAddr) linphone_address_unref(confAddr);
	if (exhumedConfAddr) linphone_address_unref(exhumedConfAddr);
	if (marieOneToOneCr) linphone_core_manager_delete_chat_room(marie, marieOneToOneCr, coresList);

	bctbx_list_free(coresList);
	bctbx_list_free(coresManagerList);
	linphone_core_manager_destroy(marie);
	linphone_core_manager_destroy(pauline);
	linphone_core_manager_destroy(pauline2);
}

static void exhume_one_to_one_chat_room_3(void) {
	exhume_one_to_one_chat_room_3_base(FALSE);
}

static void exhume_one_to_one_chat_room_3_core_restart(void) {
	exhume_one_to_one_chat_room_3_base(TRUE);
}

static void exhume_one_to_one_chat_room_4(void) {
	LinphoneCoreManager *marie = linphone_core_manager_create("marie_rc");
	LinphoneCoreManager *pauline = linphone_core_manager_create("pauline_rc");
	LinphoneChatRoom *marieOneToOneCr = NULL, *paulineOneToOneCr = NULL;
	LinphoneAddress *confAddr = NULL, *exhumedConfAddr = NULL;
	bctbx_list_t *coresManagerList = NULL;
	bctbx_list_t *participantsAddresses = NULL;
	stats initialMarieStats = marie->stat;
	stats initialPaulineStats = pauline->stat;

	coresManagerList = bctbx_list_append(coresManagerList, marie);
	coresManagerList = bctbx_list_append(coresManagerList, pauline);
	bctbx_list_t *coresList = init_core_for_conference(coresManagerList);
	start_core_for_conference(coresManagerList);

	participantsAddresses = bctbx_list_append(participantsAddresses, linphone_address_new(linphone_core_get_identity(pauline->lc)));
	initialMarieStats = marie->stat;
	initialPaulineStats = pauline->stat;
	marieOneToOneCr = create_chat_room_client_side(coresList, marie, &initialMarieStats, participantsAddresses, "one to one", FALSE);
	
	if (!BC_ASSERT_PTR_NOT_NULL(marieOneToOneCr)) goto end;
	confAddr = linphone_address_clone((LinphoneAddress *)linphone_chat_room_get_conference_address(marieOneToOneCr));
	paulineOneToOneCr = check_creation_chat_room_client_side(coresList, pauline, &initialPaulineStats, confAddr, "one to one", 1, FALSE);

	LinphoneChatMessage *message = linphone_chat_room_create_message_from_utf8(paulineOneToOneCr, "There is only one Lord of the Ring, only one who can bend it to his will. And he does not share power.");
	linphone_chat_message_send(message);
	BC_ASSERT_TRUE(wait_for_list(coresList, &pauline->stat.number_of_LinphoneMessageSent, 1, 5000));
	BC_ASSERT_TRUE(wait_for_list(coresList, &marie->stat.number_of_LinphoneMessageReceived, 1, 5000));
	linphone_chat_message_unref(message);

	if (marieOneToOneCr) {
		linphone_core_manager_delete_chat_room(marie, marieOneToOneCr, coresList);
		BC_ASSERT_TRUE(wait_for_until(marie->lc, pauline->lc, &marie->stat.number_of_LinphoneConferenceStateTerminated, 1, 5000));
		/* The chatroom from Pauline is expected to terminate as well */
		BC_ASSERT_TRUE(wait_for_until(marie->lc, pauline->lc, &pauline->stat.number_of_LinphoneConferenceStateTerminated, 1, 5000));

		bctbx_list_t *participants = linphone_chat_room_get_participants(paulineOneToOneCr);
		BC_ASSERT_EQUAL((int)bctbx_list_size(participants), 1, int , "%d");
		bctbx_list_free_with_data(participants, (bctbx_list_free_func)linphone_participant_unref);

		// Marie goes offline
		int dummy = 0;
		linphone_core_set_network_reachable(marie->lc, FALSE);
		wait_for_list(coresList, &dummy, 1, 2000);

		LinphoneChatMessage *exhume_message = linphone_chat_room_create_message_from_utf8(paulineOneToOneCr, "I am Gandalf the White. And I come back to you now... at the turn of the tide.");
		linphone_chat_message_send(exhume_message);
		BC_ASSERT_TRUE(wait_for_list(coresList, &pauline->stat.number_of_LinphoneConferenceStateCreated, 2, 5000));
		BC_ASSERT_TRUE(wait_for_list(coresList, &pauline->stat.number_of_LinphoneMessageSent, 2, 5000));
		BC_ASSERT_FALSE(wait_for_list(coresList, &marie->stat.number_of_LinphoneConferenceStateCreated, 2, 5000));
		BC_ASSERT_FALSE(wait_for_list(coresList, &marie->stat.number_of_LinphoneMessageReceived, 2, 5000));
		linphone_chat_message_unref(exhume_message);

		exhumedConfAddr = linphone_address_ref((LinphoneAddress *)linphone_chat_room_get_conference_address(paulineOneToOneCr));
		BC_ASSERT_PTR_NOT_NULL(exhumedConfAddr);

		int pauline_messages = linphone_chat_room_get_history_size(paulineOneToOneCr);
		BC_ASSERT_EQUAL(pauline_messages, 2, int , "%d");

		// Marie goes back online
		linphone_core_set_network_reachable(marie->lc, TRUE);
		BC_ASSERT_TRUE(wait_for_list(coresList, &marie->stat.number_of_LinphoneConferenceStateCreated, 2, 5000));
		BC_ASSERT_TRUE(wait_for_list(coresList, &marie->stat.number_of_LinphoneChatRoomConferenceJoined, 2, 5000));
		BC_ASSERT_TRUE(wait_for_list(coresList, &marie->stat.number_of_LinphoneMessageReceived, 2, 5000));
		
		if (exhumedConfAddr) {
			BC_ASSERT_FALSE(linphone_address_weak_equal(confAddr, exhumedConfAddr));
			marieOneToOneCr = check_creation_chat_room_client_side(coresList, marie, &initialMarieStats, exhumedConfAddr, "one to one", 1, FALSE);
			BC_ASSERT_PTR_NOT_NULL(marieOneToOneCr);
			if (marieOneToOneCr) {
				int marie_messages = linphone_chat_room_get_history_size(marieOneToOneCr);
				BC_ASSERT_EQUAL(marie_messages, 1, int , "%d");

				LinphoneChatMessage *exhume_answer_message = linphone_chat_room_create_message_from_utf8(marieOneToOneCr, "In my experience there is no such thing as luck.");
				linphone_chat_message_send(exhume_answer_message);
				BC_ASSERT_TRUE(wait_for_list(coresList, &marie->stat.number_of_LinphoneMessageSent, 1, 5000));
				BC_ASSERT_TRUE(wait_for_list(coresList, &pauline->stat.number_of_LinphoneMessageReceived, 1, 5000));
				linphone_chat_message_unref(exhume_answer_message);
			}
		}

		linphone_config_set_int(linphone_core_get_config(pauline->lc), "misc", "hide_empty_chat_rooms", 0);
		linphone_config_set_int(linphone_core_get_config(pauline->lc), "misc", "hide_chat_rooms_from_removed_proxies", 0);
		const bctbx_list_t *pauline_chat_rooms = linphone_core_get_chat_rooms(pauline->lc);
		BC_ASSERT_EQUAL((int)bctbx_list_size(pauline_chat_rooms), 1, int , "%d");

		linphone_config_set_int(linphone_core_get_config(marie->lc), "misc", "hide_empty_chat_rooms", 0);
		linphone_config_set_int(linphone_core_get_config(pauline->lc), "misc", "hide_chat_rooms_from_removed_proxies", 0);
		const bctbx_list_t *marie_chat_rooms = linphone_core_get_chat_rooms(marie->lc);
		BC_ASSERT_EQUAL((int)bctbx_list_size(marie_chat_rooms), 1, int , "%d");
	}

end:
	if (confAddr) linphone_address_unref(confAddr);
	if (exhumedConfAddr) linphone_address_unref(exhumedConfAddr);
	if (marieOneToOneCr) linphone_core_manager_delete_chat_room(marie, marieOneToOneCr, coresList);

	bctbx_list_free(coresList);
	bctbx_list_free(coresManagerList);
	linphone_core_manager_destroy(marie);
	linphone_core_manager_destroy(pauline);
}

static void group_chat_room_new_device_after_creation (void) {
	LinphoneCoreManager *marie1 = linphone_core_manager_create("marie_rc");
	LinphoneCoreManager *pauline1 = linphone_core_manager_create("pauline_rc");
	LinphoneCoreManager *pauline2 = linphone_core_manager_create("pauline_rc");
	LinphoneCoreManager *laure = linphone_core_manager_create("laure_tcp_rc");
	LinphoneCoreManager *marie2 = NULL;
	LinphoneChatRoom *marie1Cr = NULL, *marie2Cr = NULL, *pauline1Cr = NULL, *pauline2Cr = NULL, *laureCr = NULL;
	const LinphoneAddress *confAddr = NULL;
	bctbx_list_t *coresManagerList = NULL;
	bctbx_list_t *participantsAddresses = NULL;
	coresManagerList = bctbx_list_append(coresManagerList, marie1);
	coresManagerList = bctbx_list_append(coresManagerList, pauline1);
	coresManagerList = bctbx_list_append(coresManagerList, pauline2);
	coresManagerList = bctbx_list_append(coresManagerList, laure);
	bctbx_list_t *coresList = init_core_for_conference(coresManagerList);
	start_core_for_conference(coresManagerList);
	participantsAddresses = bctbx_list_append(participantsAddresses, linphone_address_new(linphone_core_get_identity(pauline1->lc)));
	participantsAddresses = bctbx_list_append(participantsAddresses, linphone_address_new(linphone_core_get_identity(laure->lc)));
	stats initialMarie1Stats = marie1->stat;
	stats initialPauline1Stats = pauline1->stat;
	stats initialPauline2Stats = pauline2->stat;
	stats initialLaureStats = laure->stat;

	// Marie creates a new group chat room
	const char *initialSubject = "Colleagues";
	marie1Cr = create_chat_room_client_side(coresList, marie1, &initialMarie1Stats, participantsAddresses, initialSubject, FALSE);
	if (!BC_ASSERT_PTR_NOT_NULL(marie1Cr)) goto end;
	participantsAddresses = NULL;
	confAddr = linphone_chat_room_get_conference_address(marie1Cr);
	if (!BC_ASSERT_PTR_NOT_NULL(confAddr)) goto end;

	// Check that the chat room is correctly created on Pauline1 and Pauline2's sides and that the participants are added
	pauline1Cr = check_creation_chat_room_client_side(coresList, pauline1, &initialPauline1Stats, confAddr, initialSubject, 2, FALSE);
	pauline2Cr = check_creation_chat_room_client_side(coresList, pauline2, &initialPauline2Stats, confAddr, initialSubject, 2, FALSE);
	if (!(BC_ASSERT_PTR_NOT_NULL(pauline1Cr) && BC_ASSERT_PTR_NOT_NULL(pauline2Cr))) goto end;

	// Check that the chat room is correctly created on Laure's side and that the participants are added
	laureCr = check_creation_chat_room_client_side(coresList, laure, &initialLaureStats, confAddr, initialSubject, 2, FALSE);
	if (!BC_ASSERT_PTR_NOT_NULL(laureCr)) goto end;

	// Marie adds a new device
	marie2 = linphone_core_manager_create("marie_rc");
	stats initialMarie2Stats = marie2->stat;
	bctbx_list_t *tmpCoresManagerList = bctbx_list_append(NULL, marie2);
	bctbx_list_t *tmpCoresList = init_core_for_conference(tmpCoresManagerList);
	coresList = bctbx_list_concat(coresList, tmpCoresList);
	start_core_for_conference(tmpCoresManagerList);
	bctbx_list_free(tmpCoresManagerList);
	marie2Cr = check_creation_chat_room_client_side(coresList, marie2, &initialMarie2Stats, confAddr, initialSubject, 2, TRUE);
	if (!BC_ASSERT_PTR_NOT_NULL(marie2Cr)) goto end;

end:
	// Clean db from chat room
	if (marie1Cr) linphone_core_manager_delete_chat_room(marie1, marie1Cr, coresList);
	if (marie2Cr) linphone_core_delete_chat_room(marie2->lc, marie2Cr);
	if (pauline1Cr) linphone_core_manager_delete_chat_room(pauline1, pauline1Cr, coresList);
	if (pauline2Cr) linphone_core_delete_chat_room(pauline2->lc, pauline2Cr);
	if (laureCr) linphone_core_manager_delete_chat_room(laure, laureCr, coresList);

	bctbx_list_free(coresList);
	bctbx_list_free(coresManagerList);
	linphone_core_manager_destroy(marie1);
	if (marie2) linphone_core_manager_destroy(marie2);
	linphone_core_manager_destroy(pauline1);
	linphone_core_manager_destroy(pauline2);
	linphone_core_manager_destroy(laure);
}

static void group_chat_room_list_subscription (void) {
	LinphoneCoreManager *marie = linphone_core_manager_create("marie_rc");
	LinphoneCoreManager *pauline = linphone_core_manager_create("pauline_rc");
	LinphoneCoreManager *laure = linphone_core_manager_create("laure_tcp_rc");
	LinphoneChatRoom *marieCr1 = NULL, *marieCr2 = NULL, *marieCr3 = NULL;
	LinphoneChatRoom *paulineCr1 = NULL, *paulineCr2 = NULL, *paulineCr3 = NULL;
	LinphoneChatRoom *laureCr1 = NULL, *laureCr2 = NULL, *laureCr3 = NULL;
	const LinphoneAddress *confAddr1 = NULL, *confAddr2 = NULL, *confAddr3 = NULL;
	bctbx_list_t *coresManagerList = NULL;
	bctbx_list_t *participantsAddresses = NULL;
	coresManagerList = bctbx_list_append(coresManagerList, marie);
	coresManagerList = bctbx_list_append(coresManagerList, pauline);
	coresManagerList = bctbx_list_append(coresManagerList, laure);
	bctbx_list_t *coresList = init_core_for_conference(coresManagerList);
	stats initialMarieStats = marie->stat;
	stats initialPaulineStats = pauline->stat;
	stats initialLaureStats = laure->stat;
	start_core_for_conference(coresManagerList);
	participantsAddresses = bctbx_list_append(participantsAddresses, linphone_address_new(linphone_core_get_identity(pauline->lc)));
	participantsAddresses = bctbx_list_append(participantsAddresses, linphone_address_new(linphone_core_get_identity(laure->lc)));
	int dummy = 0;

	// Marie creates a new group chat room
	const char *initialSubject = "Colleagues";
	marieCr1 = create_chat_room_client_side(coresList, marie, &initialMarieStats, participantsAddresses, initialSubject, FALSE);
	if (!BC_ASSERT_PTR_NOT_NULL(marieCr1)) goto end;
	confAddr1 = linphone_chat_room_get_conference_address(marieCr1);
	if (!BC_ASSERT_PTR_NOT_NULL(confAddr1)) goto end;

	// Check that the chat room is correctly created on Pauline1 and Pauline2's sides and that the participants are added
	paulineCr1 = check_creation_chat_room_client_side(coresList, pauline, &initialPaulineStats, confAddr1, initialSubject, 2, FALSE);
	laureCr1 = check_creation_chat_room_client_side(coresList, laure, &initialLaureStats, confAddr1, initialSubject, 2, FALSE);
	if (!(BC_ASSERT_PTR_NOT_NULL(paulineCr1) && BC_ASSERT_PTR_NOT_NULL(laureCr1))) goto end;
	initialMarieStats = marie->stat;
	initialPaulineStats = pauline->stat;
	initialLaureStats = laure->stat;

	// Marie creates a new group chat room
	initialSubject = "Friends";
	participantsAddresses = NULL;
	participantsAddresses = bctbx_list_append(participantsAddresses, linphone_address_new(linphone_core_get_identity(pauline->lc)));
	participantsAddresses = bctbx_list_append(participantsAddresses, linphone_address_new(linphone_core_get_identity(laure->lc)));
	marieCr2 = create_chat_room_client_side(coresList, marie, &initialMarieStats, participantsAddresses, initialSubject, FALSE);
	if (!BC_ASSERT_PTR_NOT_NULL(marieCr2)) goto end;
	confAddr2 = linphone_chat_room_get_conference_address(marieCr2);
	if (!BC_ASSERT_PTR_NOT_NULL(confAddr2)) goto end;

	// Check that the chat room is correctly created on Pauline1 and Pauline2's sides and that the participants are added
	paulineCr2 = check_creation_chat_room_client_side(coresList, pauline, &initialPaulineStats, confAddr2, initialSubject, 2, FALSE);
	laureCr2 = check_creation_chat_room_client_side(coresList, laure, &initialLaureStats, confAddr2, initialSubject, 2, FALSE);
	if (!(BC_ASSERT_PTR_NOT_NULL(paulineCr2) && BC_ASSERT_PTR_NOT_NULL(laureCr2))) goto end;
	initialMarieStats = marie->stat;
	initialPaulineStats = pauline->stat;
	initialLaureStats = laure->stat;

	// Marie creates a new group chat room
	initialSubject = "Bros";
	participantsAddresses = NULL;
	participantsAddresses = bctbx_list_append(participantsAddresses, linphone_address_new(linphone_core_get_identity(pauline->lc)));
	participantsAddresses = bctbx_list_append(participantsAddresses, linphone_address_new(linphone_core_get_identity(laure->lc)));
	marieCr3 = create_chat_room_client_side(coresList, marie, &initialMarieStats, participantsAddresses, initialSubject, FALSE);
	if (!BC_ASSERT_PTR_NOT_NULL(marieCr3)) goto end;
	confAddr3 = linphone_chat_room_get_conference_address(marieCr3);
	if (!BC_ASSERT_PTR_NOT_NULL(confAddr3)) goto end;

	// Check that the chat room is correctly created on Pauline1 and Pauline2's sides and that the participants are added
	paulineCr3 = check_creation_chat_room_client_side(coresList, pauline, &initialPaulineStats, confAddr3, initialSubject, 2, FALSE);
	laureCr3 = check_creation_chat_room_client_side(coresList, laure, &initialLaureStats, confAddr3, initialSubject, 2, FALSE);
	if (!(BC_ASSERT_PTR_NOT_NULL(paulineCr3) && BC_ASSERT_PTR_NOT_NULL(laureCr3))) goto end;

	participantsAddresses = NULL;

	// Marie designates Pauline as admin in chat room 1
	LinphoneAddress *paulineAddr = linphone_address_new(linphone_core_get_identity(pauline->lc));
	LinphoneParticipant *paulineParticipant = linphone_chat_room_find_participant(marieCr1, paulineAddr);
	linphone_address_unref(paulineAddr);
	BC_ASSERT_PTR_NOT_NULL(paulineParticipant);
	linphone_chat_room_set_participant_admin_status(marieCr1, paulineParticipant, TRUE);
	BC_ASSERT_TRUE(wait_for_list(coresList, &marie->stat.number_of_participant_admin_statuses_changed, initialMarieStats.number_of_participant_admin_statuses_changed + 1, 5000));
	BC_ASSERT_TRUE(wait_for_list(coresList, &pauline->stat.number_of_participant_admin_statuses_changed, initialPaulineStats.number_of_participant_admin_statuses_changed + 1, 5000));
	BC_ASSERT_TRUE(wait_for_list(coresList, &laure->stat.number_of_participant_admin_statuses_changed, initialLaureStats.number_of_participant_admin_statuses_changed + 1, 5000));
	BC_ASSERT_TRUE(linphone_participant_is_admin(paulineParticipant));

	// Pauline's device goes off
	paulineAddr = linphone_address_clone(linphone_chat_room_get_local_address(paulineCr1));
	coresList = bctbx_list_remove(coresList, pauline->lc);
	linphone_core_set_network_reachable(pauline->lc, FALSE);
	wait_for_list(coresList, &dummy, 1, 1000);

	// Marie designates Laure as admin in chat rooms 1 & 3
	LinphoneAddress *laureAddr = linphone_address_new(linphone_core_get_identity(laure->lc));
	LinphoneParticipant *laureParticipant1 = linphone_chat_room_find_participant(marieCr1, laureAddr);
	LinphoneParticipant *laureParticipant2 = linphone_chat_room_find_participant(marieCr2, laureAddr);
	LinphoneParticipant *laureParticipant3 = linphone_chat_room_find_participant(marieCr3, laureAddr);
	BC_ASSERT_PTR_NOT_NULL(laureParticipant1);
	BC_ASSERT_PTR_NOT_NULL(laureParticipant2);
	BC_ASSERT_PTR_NOT_NULL(laureParticipant3);
	linphone_chat_room_set_participant_admin_status(marieCr1, laureParticipant1, TRUE);
	BC_ASSERT_TRUE(wait_for_list(coresList, &marie->stat.number_of_participant_admin_statuses_changed, initialMarieStats.number_of_participant_admin_statuses_changed + 2, 5000));
	BC_ASSERT_TRUE(wait_for_list(coresList, &laure->stat.number_of_participant_admin_statuses_changed, initialLaureStats.number_of_participant_admin_statuses_changed + 2, 5000));
	BC_ASSERT_FALSE(wait_for_list(coresList, &pauline->stat.number_of_participant_admin_statuses_changed, initialPaulineStats.number_of_participant_admin_statuses_changed + 2, 3000));
	BC_ASSERT_TRUE(linphone_participant_is_admin(laureParticipant1));
	linphone_chat_room_set_participant_admin_status(marieCr3, laureParticipant3, TRUE);
	BC_ASSERT_TRUE(wait_for_list(coresList, &marie->stat.number_of_participant_admin_statuses_changed, initialMarieStats.number_of_participant_admin_statuses_changed + 3, 5000));
	BC_ASSERT_TRUE(wait_for_list(coresList, &laure->stat.number_of_participant_admin_statuses_changed, initialLaureStats.number_of_participant_admin_statuses_changed + 3, 5000));
	BC_ASSERT_FALSE(wait_for_list(coresList, &pauline->stat.number_of_participant_admin_statuses_changed, initialPaulineStats.number_of_participant_admin_statuses_changed + 3, 3000));
	BC_ASSERT_TRUE(linphone_participant_is_admin(laureParticipant3));

	// Marie now changes the subject or chat room 1
	const char *newSubject = "New subject";
	linphone_chat_room_set_subject(marieCr1, newSubject);
	BC_ASSERT_TRUE(wait_for_list(coresList, &marie->stat.number_of_subject_changed, initialMarieStats.number_of_subject_changed + 1, 5000));
	BC_ASSERT_TRUE(wait_for_list(coresList, &laure->stat.number_of_subject_changed, initialLaureStats.number_of_subject_changed + 1, 5000));
	BC_ASSERT_FALSE(wait_for_list(coresList, &pauline->stat.number_of_subject_changed, initialPaulineStats.number_of_subject_changed + 1, 3000));
	BC_ASSERT_STRING_EQUAL(linphone_chat_room_get_subject(marieCr1), newSubject);
	BC_ASSERT_STRING_EQUAL(linphone_chat_room_get_subject(laureCr1), newSubject);

	// Pauline is back
	linphone_core_manager_reinit(pauline);
	bctbx_list_t *tmpCoresManagerList = bctbx_list_append(NULL, pauline);
	bctbx_list_t *tmpCoresList = init_core_for_conference(tmpCoresManagerList);
	bctbx_list_free(tmpCoresManagerList);
	coresList = bctbx_list_concat(coresList, tmpCoresList);
	linphone_core_manager_start(pauline, TRUE);
	paulineCr1 = linphone_core_find_chat_room(pauline->lc, confAddr1, paulineAddr);
	paulineCr2 = linphone_core_find_chat_room(pauline->lc, confAddr2, paulineAddr);
	paulineCr3 = linphone_core_find_chat_room(pauline->lc, confAddr3, paulineAddr);
	BC_ASSERT_PTR_NOT_NULL(paulineCr1);
	BC_ASSERT_PTR_NOT_NULL(paulineCr2);
	BC_ASSERT_PTR_NOT_NULL(paulineCr3);
	linphone_address_unref(paulineAddr);
	LinphoneParticipant *laureParticipantOfPauline1 = linphone_chat_room_find_participant(paulineCr1, laureAddr);
	LinphoneParticipant *laureParticipantOfPauline2 = linphone_chat_room_find_participant(paulineCr2, laureAddr);
	LinphoneParticipant *laureParticipantOfPauline3 = linphone_chat_room_find_participant(paulineCr3, laureAddr);
	BC_ASSERT_PTR_NOT_NULL(laureParticipantOfPauline1);
	BC_ASSERT_PTR_NOT_NULL(laureParticipantOfPauline2);
	BC_ASSERT_PTR_NOT_NULL(laureParticipantOfPauline3);
	linphone_address_unref(laureAddr);
	wait_for_list(coresList, &dummy, 1, 5000);

	// Check that Pauline receive the missing info and not more
	BC_ASSERT_TRUE(wait_for_list(coresList, &pauline->stat.number_of_participant_admin_statuses_changed, initialPaulineStats.number_of_participant_admin_statuses_changed + 2, 5000));
	BC_ASSERT_TRUE(linphone_participant_is_admin(laureParticipantOfPauline1));
	BC_ASSERT_TRUE(linphone_participant_is_admin(laureParticipantOfPauline3));
	BC_ASSERT_FALSE(linphone_participant_is_admin(laureParticipantOfPauline2));
	BC_ASSERT_TRUE(wait_for_list(coresList, &pauline->stat.number_of_subject_changed, initialPaulineStats.number_of_subject_changed + 1, 10000));
	BC_ASSERT_STRING_EQUAL(linphone_chat_room_get_subject(paulineCr1), newSubject);

	// Check that Pauline can still receive info once back
	// Marie now changes the subject or chat room 1
	newSubject = "New New subject";
	linphone_chat_room_set_subject(marieCr1, newSubject);
	BC_ASSERT_TRUE(wait_for_list(coresList, &marie->stat.number_of_subject_changed, initialMarieStats.number_of_subject_changed + 2, 10000));
	BC_ASSERT_TRUE(wait_for_list(coresList, &laure->stat.number_of_subject_changed, initialLaureStats.number_of_subject_changed + 2, 10000));
	BC_ASSERT_TRUE(wait_for_list(coresList, &pauline->stat.number_of_subject_changed, initialPaulineStats.number_of_subject_changed + 2, 10000));
	BC_ASSERT_STRING_EQUAL(linphone_chat_room_get_subject(marieCr1), newSubject);
	BC_ASSERT_STRING_EQUAL(linphone_chat_room_get_subject(laureCr1), newSubject);
	BC_ASSERT_STRING_EQUAL(linphone_chat_room_get_subject(paulineCr1), newSubject);
	// Marie now changes the subject or chat room 2
	newSubject = "Newer subject";
	linphone_chat_room_set_subject(marieCr2, newSubject);
	BC_ASSERT_TRUE(wait_for_list(coresList, &marie->stat.number_of_subject_changed, initialMarieStats.number_of_subject_changed + 3, 10000));
	BC_ASSERT_TRUE(wait_for_list(coresList, &laure->stat.number_of_subject_changed, initialLaureStats.number_of_subject_changed + 3, 10000));
	BC_ASSERT_TRUE(wait_for_list(coresList, &pauline->stat.number_of_subject_changed, initialPaulineStats.number_of_subject_changed + 3, 10000));
	BC_ASSERT_STRING_EQUAL(linphone_chat_room_get_subject(marieCr2), newSubject);
	BC_ASSERT_STRING_EQUAL(linphone_chat_room_get_subject(laureCr2), newSubject);
	BC_ASSERT_STRING_EQUAL(linphone_chat_room_get_subject(paulineCr2), newSubject);
	// Marie now changes the subject or chat room 3
	newSubject = "Newest subject";
	linphone_chat_room_set_subject(marieCr3, newSubject);
	BC_ASSERT_TRUE(wait_for_list(coresList, &marie->stat.number_of_subject_changed, initialMarieStats.number_of_subject_changed + 4, 10000));
	BC_ASSERT_TRUE(wait_for_list(coresList, &laure->stat.number_of_subject_changed, initialLaureStats.number_of_subject_changed + 4, 10000));
	BC_ASSERT_TRUE(wait_for_list(coresList, &pauline->stat.number_of_subject_changed, initialPaulineStats.number_of_subject_changed + 4, 10000));
	BC_ASSERT_STRING_EQUAL(linphone_chat_room_get_subject(marieCr3), newSubject);
	BC_ASSERT_STRING_EQUAL(linphone_chat_room_get_subject(laureCr3), newSubject);
	BC_ASSERT_STRING_EQUAL(linphone_chat_room_get_subject(paulineCr3), newSubject);

end:
	// Clean db from chat room
	if (marieCr1) linphone_core_manager_delete_chat_room(marie, marieCr1, coresList);
	if (paulineCr1) linphone_core_manager_delete_chat_room(pauline, paulineCr1, coresList);
	if (laureCr1) linphone_core_manager_delete_chat_room(laure, laureCr1, coresList);
	if (marieCr2) linphone_core_manager_delete_chat_room(marie, marieCr2, coresList);
	if (paulineCr2) linphone_core_manager_delete_chat_room(pauline, paulineCr2, coresList);
	if (laureCr2) linphone_core_manager_delete_chat_room(laure, laureCr2, coresList);
	if (marieCr3) linphone_core_manager_delete_chat_room(marie, marieCr3, coresList);
	if (paulineCr3) linphone_core_manager_delete_chat_room(pauline, paulineCr3, coresList);
	if (laureCr3) linphone_core_manager_delete_chat_room(laure, laureCr3, coresList);

	bctbx_list_free(coresList);
	bctbx_list_free(coresManagerList);
	linphone_core_manager_destroy(marie);
	linphone_core_manager_destroy(pauline);
	linphone_core_manager_destroy(laure);
}

static void group_chat_room_complex_participant_removal_scenario (void) {
	LinphoneCoreManager *marie = linphone_core_manager_create("marie_rc");
	LinphoneCoreManager *pauline = linphone_core_manager_create("pauline_rc");
	LinphoneCoreManager *laure = linphone_core_manager_create("laure_tcp_rc");
	LinphoneChatRoom *marieCr = NULL, *paulineCr = NULL, *newLaureCr = NULL;
	const LinphoneAddress *confAddr = NULL;
	LinphoneAddress *laureDeviceAddress;
	bctbx_list_t *coresManagerList = NULL;
	bctbx_list_t *participantsAddresses = NULL;
	coresManagerList = bctbx_list_append(coresManagerList, marie);
	coresManagerList = bctbx_list_append(coresManagerList, pauline);
	coresManagerList = bctbx_list_append(coresManagerList, laure);
	bctbx_list_t *coresList = init_core_for_conference(coresManagerList);
	start_core_for_conference(coresManagerList);
	participantsAddresses = bctbx_list_append(participantsAddresses, linphone_address_new(linphone_core_get_identity(pauline->lc)));
	participantsAddresses = bctbx_list_append(participantsAddresses, linphone_address_new(linphone_core_get_identity(laure->lc)));
	stats initialMarieStats = marie->stat;
	stats initialPaulineStats = pauline->stat;
	stats initialLaureStats = laure->stat;

	// Marie creates a new group chat room
	const char *initialSubject = "Colleagues";
	marieCr = create_chat_room_client_side(coresList, marie, &initialMarieStats, participantsAddresses, initialSubject, FALSE);
	if (!BC_ASSERT_PTR_NOT_NULL(marieCr)) goto end;
	participantsAddresses = NULL;
	confAddr = linphone_chat_room_get_conference_address(marieCr);
	if (!BC_ASSERT_PTR_NOT_NULL(confAddr)) goto end;

	// Check that the chat room is correctly created on Pauline's side and that the participants are added
	paulineCr = check_creation_chat_room_client_side(coresList, pauline, &initialPaulineStats, confAddr, initialSubject, 2, FALSE);
	if (!BC_ASSERT_PTR_NOT_NULL(paulineCr)) goto end;

	// Check that the chat room is correctly created on Laure's side and that the participants are added
	check_creation_chat_room_client_side(coresList, laure, &initialLaureStats, confAddr, initialSubject, 2, FALSE);

	// Restart Laure core
	linphone_core_set_network_reachable(laure->lc, FALSE);
	LinphoneAddress *laureAddr = linphone_address_clone(laure->identity);
	coresList = bctbx_list_remove(coresList, laure->lc);
	linphone_core_manager_reinit(laure);
	bctbx_list_t *tmpCoresManagerList = bctbx_list_append(NULL, laure);
	bctbx_list_t *tmpCoresList = init_core_for_conference(tmpCoresManagerList);
	bctbx_list_free(tmpCoresManagerList);
	coresList = bctbx_list_concat(coresList, tmpCoresList);
	linphone_core_manager_start(laure, TRUE);
	initialLaureStats = laure->stat;

	// Marie removes Laure from the chat room
	LinphoneParticipant *laureParticipant = linphone_chat_room_find_participant(marieCr, laureAddr);
	BC_ASSERT_PTR_NOT_NULL(laureParticipant);
	linphone_chat_room_remove_participant(marieCr, laureParticipant);
	BC_ASSERT_TRUE(wait_for_list(coresList, &marie->stat.number_of_participants_removed, initialMarieStats.number_of_participants_removed + 1, 5000));
	BC_ASSERT_TRUE(wait_for_list(coresList, &pauline->stat.number_of_participants_removed, initialPaulineStats.number_of_participants_removed + 1, 5000));
	BC_ASSERT_TRUE(wait_for_list(coresList, &laure->stat.number_of_LinphoneConferenceStateTerminated, initialLaureStats.number_of_LinphoneConferenceStateTerminated + 1, 5000));

	wait_for_list(coresList,0, 1, 2000);
	initialLaureStats = laure->stat;

	linphone_proxy_config_refresh_register(linphone_core_get_default_proxy_config(laure->lc));
	BC_ASSERT_TRUE(wait_for_list(coresList, &laure->stat.number_of_LinphoneRegistrationOk, initialLaureStats.number_of_LinphoneRegistrationOk + 1, 5000));
	BC_ASSERT_FALSE(wait_for_list(coresList, &laure->stat.number_of_LinphoneConferenceStateTerminated, initialLaureStats.number_of_LinphoneConferenceStateTerminated + 1, 3000));

	// Marie adds Laure to the chat room
	participantsAddresses = bctbx_list_append(participantsAddresses, laureAddr);
	linphone_chat_room_add_participants(marieCr, participantsAddresses);
	bctbx_list_free_with_data(participantsAddresses, (bctbx_list_free_func)linphone_address_unref);
	participantsAddresses = NULL;
	BC_ASSERT_TRUE(wait_for_list(coresList, &marie->stat.number_of_participants_added, initialMarieStats.number_of_participants_added + 1, 5000));
	BC_ASSERT_TRUE(wait_for_list(coresList, &pauline->stat.number_of_participants_added, initialPaulineStats.number_of_participants_added + 1, 5000));
	BC_ASSERT_TRUE(wait_for_list(coresList, &laure->stat.number_of_LinphoneConferenceStateCreationPending, initialLaureStats.number_of_LinphoneConferenceStateCreationPending + 1, 10000));
	BC_ASSERT_TRUE(wait_for_list(coresList, &laure->stat.number_of_LinphoneConferenceStateCreated, initialLaureStats.number_of_LinphoneConferenceStateCreated + 1, 10000));
	BC_ASSERT_TRUE(wait_for_list(coresList, &laure->stat.number_of_LinphoneChatRoomConferenceJoined, initialLaureStats.number_of_LinphoneChatRoomConferenceJoined + 1, 5000));
	BC_ASSERT_EQUAL(linphone_chat_room_get_nb_participants(marieCr), 2, int, "%d");
	BC_ASSERT_EQUAL(linphone_chat_room_get_nb_participants(paulineCr), 2, int, "%d");
	char *laureIdentity = linphone_core_get_device_identity(laure->lc);
	laureDeviceAddress = linphone_address_new(laureIdentity);
	bctbx_free(laureIdentity);
	newLaureCr = linphone_core_find_chat_room(laure->lc, confAddr, laureDeviceAddress);
	if (!BC_ASSERT_PTR_NOT_NULL(newLaureCr)) goto end;
	linphone_address_unref(laureDeviceAddress);
	BC_ASSERT_EQUAL(linphone_chat_room_get_nb_participants(newLaureCr), 2, int, "%d");
	BC_ASSERT_STRING_EQUAL(linphone_chat_room_get_subject(newLaureCr), initialSubject);
	BC_ASSERT_FALSE(linphone_chat_room_has_been_left(newLaureCr));

	unsigned int nbLaureConferenceCreatedEventsBeforeRestart = 0;
	bctbx_list_t *laureHistory = linphone_chat_room_get_history_events(newLaureCr, 0);
	for (bctbx_list_t *item = laureHistory; item; item = bctbx_list_next(item)) {
		LinphoneEventLog *event = (LinphoneEventLog *)bctbx_list_get_data(item);
		if (linphone_event_log_get_type(event) == LinphoneEventLogTypeConferenceCreated)
			nbLaureConferenceCreatedEventsBeforeRestart++;
	}
	bctbx_list_free_with_data(laureHistory, (bctbx_list_free_func)linphone_event_log_unref);
	BC_ASSERT_EQUAL(nbLaureConferenceCreatedEventsBeforeRestart, 2, unsigned int, "%u");

	initialLaureStats = laure->stat;
	linphone_proxy_config_refresh_register(linphone_core_get_default_proxy_config(laure->lc));
	BC_ASSERT_TRUE(wait_for_list(coresList, &laure->stat.number_of_LinphoneRegistrationOk, initialLaureStats.number_of_LinphoneRegistrationOk + 1, 5000));
	BC_ASSERT_FALSE(wait_for_list(coresList, &laure->stat.number_of_LinphoneChatRoomConferenceJoined, initialLaureStats.number_of_LinphoneChatRoomConferenceJoined + 1, 3000));
	BC_ASSERT_FALSE(wait_for_list(coresList, &laure->stat.number_of_LinphoneConferenceStateTerminated, initialLaureStats.number_of_LinphoneConferenceStateTerminated + 1, 3000));

	unsigned int nbLaureConferenceCreatedEventsAfterRestart = 0;
	laureHistory = linphone_chat_room_get_history_events(newLaureCr, 0);
	for (bctbx_list_t *item = laureHistory; item; item = bctbx_list_next(item)) {
		LinphoneEventLog *event = (LinphoneEventLog *)bctbx_list_get_data(item);
		if (linphone_event_log_get_type(event) == LinphoneEventLogTypeConferenceCreated)
			nbLaureConferenceCreatedEventsAfterRestart++;
	}
	bctbx_list_free_with_data(laureHistory, (bctbx_list_free_func)linphone_event_log_unref);
	BC_ASSERT_EQUAL(nbLaureConferenceCreatedEventsAfterRestart, nbLaureConferenceCreatedEventsBeforeRestart, unsigned int, "%u");

end:
	// Clean db from chat room
	if (marieCr) linphone_core_manager_delete_chat_room(marie, marieCr, coresList);
	if (newLaureCr) linphone_core_manager_delete_chat_room(laure, newLaureCr, coresList);
	if (paulineCr) linphone_core_manager_delete_chat_room(pauline, paulineCr, coresList);

	bctbx_list_free(coresList);
	bctbx_list_free(coresManagerList);
	linphone_core_manager_destroy(marie);
	linphone_core_manager_destroy(pauline);
	linphone_core_manager_destroy(laure);
}

static void group_chat_room_subscription_denied (void) {
	LinphoneCoreManager *marie = linphone_core_manager_create("marie_rc");
	LinphoneCoreManager *pauline = linphone_core_manager_create("pauline_rc");
	LinphoneCoreManager *laure = linphone_core_manager_create("laure_tcp_rc");
	LinphoneChatRoom *marieCr = NULL, *paulineCr = NULL, *laureCr = NULL;
	const LinphoneAddress *confAddr = NULL;
	bctbx_list_t *coresManagerList = NULL;
	bctbx_list_t *participantsAddresses = NULL;
	coresManagerList = bctbx_list_append(coresManagerList, marie);
	coresManagerList = bctbx_list_append(coresManagerList, pauline);
	coresManagerList = bctbx_list_append(coresManagerList, laure);
	bctbx_list_t *coresList = init_core_for_conference(coresManagerList);
	LinphoneAddress *paulineAddress = linphone_address_new(linphone_core_get_identity(pauline->lc));
	start_core_for_conference(coresManagerList);
	participantsAddresses = bctbx_list_append(participantsAddresses, linphone_address_ref(paulineAddress));
	participantsAddresses = bctbx_list_append(participantsAddresses, linphone_address_new(linphone_core_get_identity(laure->lc)));
	stats initialMarieStats = marie->stat;
	stats initialPaulineStats = pauline->stat;
	stats initialLaureStats = laure->stat;

	// Marie creates a new group chat room
	const char *initialSubject = "Colleagues";
	marieCr = create_chat_room_client_side(coresList, marie, &initialMarieStats, participantsAddresses, initialSubject, FALSE);
	if (!BC_ASSERT_PTR_NOT_NULL(marieCr)) goto end;

	confAddr = linphone_chat_room_get_conference_address(marieCr);
	if (!BC_ASSERT_PTR_NOT_NULL(confAddr)) goto end;

	// Check that the chat room is correctly created on Laure's side and that the participants are added
	paulineCr = check_creation_chat_room_client_side(coresList, pauline, &initialPaulineStats, confAddr, initialSubject, 2, FALSE);
	if (!BC_ASSERT_PTR_NOT_NULL(paulineCr)) goto end;

	// Check that the chat room is correctly created on Laure's side and that the participants are added
	laureCr = check_creation_chat_room_client_side(coresList, laure, &initialLaureStats, confAddr, initialSubject, 2, FALSE);
	if (!BC_ASSERT_PTR_NOT_NULL(laureCr)) goto end;

	// Simulate pauline has disconnected
	linphone_core_set_network_reachable(pauline->lc, FALSE);

	LinphoneParticipant *paulineParticipant = linphone_chat_room_find_participant(marieCr, paulineAddress);
	BC_ASSERT_PTR_NOT_NULL(paulineParticipant);
	linphone_chat_room_remove_participant(marieCr, paulineParticipant);
	BC_ASSERT_TRUE(wait_for_list(coresList, &marie->stat.number_of_participants_removed, initialMarieStats.number_of_participants_removed + 1, 5000));
	BC_ASSERT_TRUE(wait_for_list(coresList, &laure->stat.number_of_participants_removed, initialLaureStats.number_of_participants_removed + 1, 5000));

	// Reconnect pauline
	linphone_core_set_network_reachable(pauline->lc, TRUE);

	BC_ASSERT_TRUE(wait_for_list(coresList, &pauline->stat.number_of_LinphoneConferenceStateTerminated, initialPaulineStats.number_of_LinphoneConferenceStateTerminated + 1, 5000));

end:
	// Clean db from chat room
	if (marieCr) linphone_core_manager_delete_chat_room(marie, marieCr, coresList);
	if (laureCr) linphone_core_manager_delete_chat_room(laure, laureCr, coresList);
	if (paulineCr) linphone_core_manager_delete_chat_room(pauline, paulineCr, coresList);

	linphone_address_unref(paulineAddress);

	bctbx_list_free(coresList);
	bctbx_list_free(coresManagerList);
	linphone_core_manager_destroy(marie);
	linphone_core_manager_destroy(pauline);
	linphone_core_manager_destroy(laure);
}

static void search_friend_chat_room_participants(void) {
	LinphoneMagicSearch *magicSearch = NULL;
	bctbx_list_t *resultList = NULL;

	LinphoneCoreManager *marie = linphone_core_manager_create("marie_rc");
	LinphoneCoreManager *pauline = linphone_core_manager_create("pauline_rc");
	LinphoneCoreManager *laure = linphone_core_manager_create("laure_tcp_rc");
	LinphoneCoreManager *chloe = linphone_core_manager_create("chloe_rc");
	LinphoneChatRoom *marieCr = NULL, *paulineCr = NULL, *laureCr = NULL;
	const LinphoneAddress *confAddr = NULL;
	LinphoneProxyConfig *laurePC = linphone_core_get_default_proxy_config(laure->lc);
	LinphoneProxyConfig *mariePC = linphone_core_get_default_proxy_config(marie->lc);
	const LinphoneAddress *laureIdentity = linphone_proxy_config_get_identity_address(laurePC);
	const LinphoneAddress *marieIdentity = linphone_proxy_config_get_identity_address(mariePC);
	char *laureI = linphone_address_as_string_uri_only(laureIdentity);
	char *marieI = linphone_address_as_string_uri_only(marieIdentity);
	bctbx_list_t *coresManagerList = NULL;
	bctbx_list_t *participantsAddresses = NULL;

	coresManagerList = bctbx_list_append(coresManagerList, marie);
	coresManagerList = bctbx_list_append(coresManagerList, pauline);
	coresManagerList = bctbx_list_append(coresManagerList, laure);
	coresManagerList = bctbx_list_append(coresManagerList, chloe);
	bctbx_list_t *coresList = init_core_for_conference(coresManagerList);

	start_core_for_conference(coresManagerList);

	participantsAddresses = bctbx_list_append(participantsAddresses, linphone_address_new(linphone_core_get_identity(pauline->lc)));
	participantsAddresses = bctbx_list_append(participantsAddresses, linphone_address_new(linphone_core_get_identity(laure->lc)));
	stats initialMarieStats = marie->stat;
	stats initialPaulineStats = pauline->stat;
	stats initialLaureStats = laure->stat;

	// Marie creates a new group chat room
	const char *initialSubject = "Colleagues";
	marieCr = create_chat_room_client_side(coresList, marie, &initialMarieStats, participantsAddresses, initialSubject, FALSE);
	if (!BC_ASSERT_PTR_NOT_NULL(marieCr)) goto end;
	confAddr = linphone_chat_room_get_conference_address(marieCr);
	if (!BC_ASSERT_PTR_NOT_NULL(confAddr)) goto end;

	// Check that the chat room is correctly created on Pauline's side and that the participants are added
	paulineCr = check_creation_chat_room_client_side(coresList, pauline, &initialPaulineStats, confAddr, initialSubject, 2, FALSE);
	if (!BC_ASSERT_PTR_NOT_NULL(paulineCr)) goto end;

	// Check that the chat room is correctly created on Laure's side and that the participants are added
	laureCr = check_creation_chat_room_client_side(coresList, laure, &initialLaureStats, confAddr, initialSubject, 2, FALSE);
	if (!BC_ASSERT_PTR_NOT_NULL(laureCr)) goto end;

	magicSearch = linphone_magic_search_new(pauline->lc);
	resultList = linphone_magic_search_get_contact_list_from_filter(magicSearch, "", "");
	if (BC_ASSERT_PTR_NOT_NULL(resultList)) {
		BC_ASSERT_EQUAL((int)bctbx_list_size(resultList), 2, int, "%d");
		_check_friend_result_list(pauline->lc, resultList, 0, laureI, NULL);
		_check_friend_result_list(pauline->lc, resultList, 1, marieI, NULL);
		bctbx_list_free_with_data(resultList, (bctbx_list_free_func)linphone_magic_search_unref);
	}

	ms_free(laureI);
	ms_free(marieI);
	linphone_magic_search_reset_search_cache(magicSearch);
	linphone_magic_search_unref(magicSearch);

end:
	// Clean db from chat room
	if (marieCr) linphone_core_manager_delete_chat_room(marie, marieCr, coresList);
	if (laureCr) linphone_core_manager_delete_chat_room(laure, laureCr, coresList);
	if (paulineCr) linphone_core_manager_delete_chat_room(pauline, paulineCr, coresList);

	bctbx_list_free(coresList);
	bctbx_list_free(coresManagerList);
	linphone_core_manager_destroy(marie);
	linphone_core_manager_destroy(pauline);
	linphone_core_manager_destroy(laure);
	linphone_core_manager_destroy(chloe);
}

static void group_chat_room_participant_devices_name (void) {
	LinphoneCoreManager *marie = linphone_core_manager_create("marie_rc");
	LinphoneCoreManager *pauline = linphone_core_manager_create("pauline_rc");
	LinphoneCoreManager *pauline2 = linphone_core_manager_create("pauline_rc");
	LinphoneCoreManager *laure = linphone_core_manager_create("laure_tcp_rc");
	LinphoneCoreManager *chloe = linphone_core_manager_create("chloe_rc");
	LinphoneCoreManager *chloe2 = linphone_core_manager_create("chloe_rc");
	LinphoneCoreManager *chloe3 = linphone_core_manager_create("chloe_rc");
	bctbx_list_t *coresManagerList = NULL;
	bctbx_list_t *participantsAddresses = NULL;
	coresManagerList = bctbx_list_append(coresManagerList, marie);
	coresManagerList = bctbx_list_append(coresManagerList, pauline);
	coresManagerList = bctbx_list_append(coresManagerList, pauline2);
	coresManagerList = bctbx_list_append(coresManagerList, laure);
	coresManagerList = bctbx_list_append(coresManagerList, chloe);
	coresManagerList = bctbx_list_append(coresManagerList, chloe2);
	bctbx_list_t *coresList = init_core_for_conference(coresManagerList);
	linphone_core_set_user_agent(marie->lc, "blabla (Marie device) blibli/blublu (bloblo)", NULL);
	linphone_core_set_user_agent(pauline->lc, "blabla (Pauline device 1) blibli/blublu (bloblo)", NULL);
	linphone_core_set_user_agent(pauline2->lc, "blabla (Pauline device 2) blibli/blublu (bloblo)", NULL);
	linphone_core_set_user_agent(laure->lc, "(Laure device ((toto) tata) (titi)) (bloblo)", NULL);
	linphone_core_set_user_agent(chloe->lc, "blabla (Chloe device 1) blibli/blublu (bloblo)", NULL);
	linphone_core_set_user_agent(chloe2->lc, "blabla (Chloe device 2) blibli/blublu (bloblo)", NULL);
	start_core_for_conference(coresManagerList);
	LinphoneAddress *marieAddress = linphone_address_new(linphone_core_get_identity(marie->lc));
	LinphoneAddress *paulineAddress = linphone_address_ref(linphone_address_new(linphone_core_get_identity(pauline->lc)));
	LinphoneAddress *laureAddress = linphone_address_ref(linphone_address_new(linphone_core_get_identity(laure->lc)));
	LinphoneAddress *chloeAddress = linphone_address_new(linphone_core_get_identity(chloe->lc));
	LinphoneAddress *marieDeviceAddress =  linphone_address_clone(linphone_proxy_config_get_contact(linphone_core_get_default_proxy_config(marie->lc)));
	LinphoneAddress *paulineDeviceAddress1 =  linphone_address_clone(linphone_proxy_config_get_contact(linphone_core_get_default_proxy_config(pauline->lc)));
	LinphoneAddress *paulineDeviceAddress2 =  linphone_address_clone(linphone_proxy_config_get_contact(linphone_core_get_default_proxy_config(pauline2->lc)));
	LinphoneAddress *laureDeviceAddress =  linphone_address_clone(linphone_proxy_config_get_contact(linphone_core_get_default_proxy_config(laure->lc)));
	LinphoneAddress *chloeDeviceAddress1 =  linphone_address_clone(linphone_proxy_config_get_contact(linphone_core_get_default_proxy_config(chloe->lc)));
	LinphoneAddress *chloeDeviceAddress2 =  linphone_address_clone(linphone_proxy_config_get_contact(linphone_core_get_default_proxy_config(chloe2->lc)));
	participantsAddresses = bctbx_list_append(participantsAddresses, paulineAddress);
	participantsAddresses = bctbx_list_append(participantsAddresses, laureAddress);
	stats initialMarieStats = marie->stat;
	stats initialPaulineStats = pauline->stat;
	stats initialPaulineStats2 = pauline2->stat;
	stats initialLaureStats = laure->stat;
	stats initialChloeStats = chloe->stat;
	stats initialChloeStats2 = chloe2->stat;
	stats initialChloeStats3 = chloe3->stat;

	// Marie creates a new group chat room
	const char *initialSubject = "Colleagues";
	LinphoneChatRoom *marieCr = create_chat_room_client_side(coresList, marie, &initialMarieStats, participantsAddresses, initialSubject, FALSE);

	LinphoneAddress *confAddr = linphone_address_clone(linphone_chat_room_get_conference_address(marieCr));

	// Check that the chat room is correctly created on Pauline's side and that the participants are added
	LinphoneChatRoom *paulineCr = check_creation_chat_room_client_side(coresList, pauline, &initialPaulineStats, confAddr, initialSubject, 2, FALSE);

	// Check that the chat room is correctly created on Pauline's side and that the participants are added
	LinphoneChatRoom *paulineCr2 = check_creation_chat_room_client_side(coresList, pauline2, &initialPaulineStats2, confAddr, initialSubject, 2, FALSE);

	// Check that the chat room is correctly created on Laure's side and that the participants are added
	LinphoneChatRoom *laureCr = check_creation_chat_room_client_side(coresList, laure, &initialLaureStats, confAddr, initialSubject, 2, FALSE);

	// Check device's name in Marie's chat room
	LinphoneParticipant *marieParticipant = linphone_chat_room_get_me(marieCr);
	LinphoneParticipant *paulineParticipant = linphone_chat_room_find_participant(marieCr, paulineAddress);
	LinphoneParticipant *laureParticipant = linphone_chat_room_find_participant(marieCr, laureAddress);
	LinphoneParticipantDevice *marieDevice = linphone_participant_find_device(marieParticipant, marieDeviceAddress);
	LinphoneParticipantDevice *paulineDevice = linphone_participant_find_device(paulineParticipant, paulineDeviceAddress1);
	LinphoneParticipantDevice *paulineDevice2 = linphone_participant_find_device(paulineParticipant, paulineDeviceAddress2);
	LinphoneParticipantDevice *laureDevice = linphone_participant_find_device(laureParticipant, laureDeviceAddress);
	BC_ASSERT_STRING_EQUAL(linphone_participant_device_get_name(marieDevice), "Marie device");
	BC_ASSERT_STRING_EQUAL(linphone_participant_device_get_name(paulineDevice), "Pauline device 1");
	BC_ASSERT_STRING_EQUAL(linphone_participant_device_get_name(paulineDevice2), "Pauline device 2");
	BC_ASSERT_STRING_EQUAL(linphone_participant_device_get_name(laureDevice), "Laure device ((toto) tata) (titi)");

	// Check device's name in Pauline1's chat room
	marieParticipant = linphone_chat_room_find_participant(paulineCr, marieAddress);
	paulineParticipant = linphone_chat_room_get_me(paulineCr);
	laureParticipant = linphone_chat_room_find_participant(marieCr, laureAddress);
	marieDevice = linphone_participant_find_device(marieParticipant, marieDeviceAddress);
	paulineDevice = linphone_participant_find_device(paulineParticipant, paulineDeviceAddress1);
	paulineDevice2 = linphone_participant_find_device(paulineParticipant, paulineDeviceAddress2);
	laureDevice = linphone_participant_find_device(laureParticipant, laureDeviceAddress);
	BC_ASSERT_STRING_EQUAL(linphone_participant_device_get_name(marieDevice), "Marie device");
	BC_ASSERT_STRING_EQUAL(linphone_participant_device_get_name(paulineDevice), "Pauline device 1");
	BC_ASSERT_STRING_EQUAL(linphone_participant_device_get_name(paulineDevice2), "Pauline device 2");
	BC_ASSERT_STRING_EQUAL(linphone_participant_device_get_name(laureDevice), "Laure device ((toto) tata) (titi)");

	// Check device's name in Pauline2's chat room
	marieParticipant = linphone_chat_room_find_participant(paulineCr2, marieAddress);
	paulineParticipant = linphone_chat_room_get_me(paulineCr2);
	laureParticipant = linphone_chat_room_find_participant(paulineCr2, laureAddress);
	marieDevice = linphone_participant_find_device(marieParticipant, marieDeviceAddress);
	paulineDevice = linphone_participant_find_device(paulineParticipant, paulineDeviceAddress1);
	paulineDevice2 = linphone_participant_find_device(paulineParticipant, paulineDeviceAddress2);
	laureDevice = linphone_participant_find_device(laureParticipant, laureDeviceAddress);
	BC_ASSERT_STRING_EQUAL(linphone_participant_device_get_name(marieDevice), "Marie device");
	BC_ASSERT_STRING_EQUAL(linphone_participant_device_get_name(paulineDevice), "Pauline device 1");
	BC_ASSERT_STRING_EQUAL(linphone_participant_device_get_name(paulineDevice2), "Pauline device 2");
	BC_ASSERT_STRING_EQUAL(linphone_participant_device_get_name(laureDevice), "Laure device ((toto) tata) (titi)");

	// Check device's name in Laure's chat room
	marieParticipant = linphone_chat_room_find_participant(laureCr, marieAddress);
	paulineParticipant = linphone_chat_room_find_participant(laureCr, paulineAddress);
	laureParticipant = linphone_chat_room_get_me(laureCr);
	marieDevice = linphone_participant_find_device(marieParticipant, marieDeviceAddress);
	paulineDevice = linphone_participant_find_device(paulineParticipant, paulineDeviceAddress1);
	paulineDevice2 = linphone_participant_find_device(paulineParticipant, paulineDeviceAddress2);
	laureDevice = linphone_participant_find_device(laureParticipant, laureDeviceAddress);
	BC_ASSERT_STRING_EQUAL(linphone_participant_device_get_name(marieDevice), "Marie device");
	BC_ASSERT_STRING_EQUAL(linphone_participant_device_get_name(paulineDevice), "Pauline device 1");
	BC_ASSERT_STRING_EQUAL(linphone_participant_device_get_name(paulineDevice2), "Pauline device 2");
	BC_ASSERT_STRING_EQUAL(linphone_participant_device_get_name(laureDevice), "Laure device ((toto) tata) (titi)");

	// Reset stats
	marie->stat = initialMarieStats;
	pauline->stat = initialPaulineStats;
	pauline2->stat = initialPaulineStats2;
	laure->stat = initialLaureStats;
	chloe->stat = initialChloeStats;
	chloe2->stat = initialChloeStats2;
	chloe3->stat = initialChloeStats3;

	// Marie adds Chloe to the chat room
	participantsAddresses = NULL;
	participantsAddresses = bctbx_list_append(participantsAddresses, chloeAddress);
	linphone_chat_room_add_participants(marieCr, participantsAddresses);

	// Check that the chat room is correctly created on Chloe's side and that she was added everywhere
	LinphoneChatRoom *chloeCr = check_creation_chat_room_client_side(coresList, chloe, &initialChloeStats, confAddr, initialSubject, 3, 0);
	LinphoneChatRoom *chloeCr2 = check_creation_chat_room_client_side(coresList, chloe2, &initialChloeStats2, confAddr, initialSubject, 3, 0);
	BC_ASSERT_TRUE(wait_for_list(coresList, &marie->stat.number_of_participants_added, initialMarieStats.number_of_participants_added + 1, 5000));
	BC_ASSERT_TRUE(wait_for_list(coresList, &marie->stat.number_of_participant_devices_added, initialMarieStats.number_of_participant_devices_added + 2, 5000));
	BC_ASSERT_TRUE(wait_for_list(coresList, &pauline->stat.number_of_participants_added, initialPaulineStats.number_of_participants_added + 1, 5000));
	BC_ASSERT_TRUE(wait_for_list(coresList, &pauline->stat.number_of_participant_devices_added, initialPaulineStats.number_of_participant_devices_added + 2, 5000));
	BC_ASSERT_TRUE(wait_for_list(coresList, &pauline2->stat.number_of_participants_added, initialPaulineStats2.number_of_participants_added + 1, 5000));
	BC_ASSERT_TRUE(wait_for_list(coresList, &pauline2->stat.number_of_participant_devices_added, initialPaulineStats2.number_of_participant_devices_added + 2, 5000));
	BC_ASSERT_TRUE(wait_for_list(coresList, &laure->stat.number_of_participants_added, initialLaureStats.number_of_participants_added + 1, 5000));
	BC_ASSERT_TRUE(wait_for_list(coresList, &laure->stat.number_of_participant_devices_added, initialLaureStats.number_of_participant_devices_added + 2, 5000));

	// Check device's name in Chloe's chat room
	LinphoneParticipant *chloeParticipant = linphone_chat_room_get_me(chloeCr);
	marieParticipant = linphone_chat_room_find_participant(chloeCr, marieAddress);
	paulineParticipant = linphone_chat_room_find_participant(chloeCr, paulineAddress);
	laureParticipant = linphone_chat_room_find_participant(chloeCr, laureAddress);
	marieDevice = linphone_participant_find_device(marieParticipant, marieDeviceAddress);
	paulineDevice = linphone_participant_find_device(paulineParticipant, paulineDeviceAddress1);
	paulineDevice2 = linphone_participant_find_device(paulineParticipant, paulineDeviceAddress2);
	laureDevice = linphone_participant_find_device(laureParticipant, laureDeviceAddress);
	LinphoneParticipantDevice *chloeDevice = linphone_participant_find_device(chloeParticipant, chloeDeviceAddress1);
	LinphoneParticipantDevice *chloeDevice2 = linphone_participant_find_device(chloeParticipant, chloeDeviceAddress2);
	BC_ASSERT_STRING_EQUAL(linphone_participant_device_get_name(marieDevice), "Marie device");
	BC_ASSERT_STRING_EQUAL(linphone_participant_device_get_name(paulineDevice), "Pauline device 1");
	BC_ASSERT_STRING_EQUAL(linphone_participant_device_get_name(paulineDevice2), "Pauline device 2");
	BC_ASSERT_STRING_EQUAL(linphone_participant_device_get_name(laureDevice), "Laure device ((toto) tata) (titi)");
	BC_ASSERT_STRING_EQUAL(linphone_participant_device_get_name(chloeDevice), "Chloe device 1");
	BC_ASSERT_STRING_EQUAL(linphone_participant_device_get_name(chloeDevice2), "Chloe device 2");

	// Check device's name in Chloe2's chat room
	chloeParticipant = linphone_chat_room_get_me(chloeCr2);
	marieParticipant = linphone_chat_room_find_participant(chloeCr2, marieAddress);
	paulineParticipant = linphone_chat_room_find_participant(chloeCr2, paulineAddress);
	laureParticipant = linphone_chat_room_find_participant(chloeCr2, laureAddress);
	marieDevice = linphone_participant_find_device(marieParticipant, marieDeviceAddress);
	paulineDevice = linphone_participant_find_device(paulineParticipant, paulineDeviceAddress1);
	paulineDevice2 = linphone_participant_find_device(paulineParticipant, paulineDeviceAddress2);
	laureDevice = linphone_participant_find_device(laureParticipant, laureDeviceAddress);
	chloeDevice = linphone_participant_find_device(chloeParticipant, chloeDeviceAddress1);
	chloeDevice2 = linphone_participant_find_device(chloeParticipant, chloeDeviceAddress2);
	BC_ASSERT_STRING_EQUAL(linphone_participant_device_get_name(marieDevice), "Marie device");
	BC_ASSERT_STRING_EQUAL(linphone_participant_device_get_name(paulineDevice), "Pauline device 1");
	BC_ASSERT_STRING_EQUAL(linphone_participant_device_get_name(paulineDevice2), "Pauline device 2");
	BC_ASSERT_STRING_EQUAL(linphone_participant_device_get_name(laureDevice), "Laure device ((toto) tata) (titi)");
	BC_ASSERT_STRING_EQUAL(linphone_participant_device_get_name(chloeDevice), "Chloe device 1");
	BC_ASSERT_STRING_EQUAL(linphone_participant_device_get_name(chloeDevice2), "Chloe device 2");

	// Check Chloe's devices name in other chat rooms
	// Marie
	chloeParticipant = linphone_chat_room_find_participant(marieCr, chloeAddress);
	chloeDevice = linphone_participant_find_device(chloeParticipant, chloeDeviceAddress1);
	chloeDevice2 = linphone_participant_find_device(chloeParticipant, chloeDeviceAddress2);
	BC_ASSERT_STRING_EQUAL(linphone_participant_device_get_name(chloeDevice), "Chloe device 1");
	BC_ASSERT_STRING_EQUAL(linphone_participant_device_get_name(chloeDevice2), "Chloe device 2");

	// Pauline
	chloeParticipant = linphone_chat_room_find_participant(paulineCr, chloeAddress);
	chloeDevice = linphone_participant_find_device(chloeParticipant, chloeDeviceAddress1);
	chloeDevice2 = linphone_participant_find_device(chloeParticipant, chloeDeviceAddress2);
	BC_ASSERT_STRING_EQUAL(linphone_participant_device_get_name(chloeDevice), "Chloe device 1");
	BC_ASSERT_STRING_EQUAL(linphone_participant_device_get_name(chloeDevice2), "Chloe device 2");

	// Pauline 2
	chloeParticipant = linphone_chat_room_find_participant(paulineCr2, chloeAddress);
	chloeDevice = linphone_participant_find_device(chloeParticipant, chloeDeviceAddress1);
	chloeDevice2 = linphone_participant_find_device(chloeParticipant, chloeDeviceAddress2);
	BC_ASSERT_STRING_EQUAL(linphone_participant_device_get_name(chloeDevice), "Chloe device 1");
	BC_ASSERT_STRING_EQUAL(linphone_participant_device_get_name(chloeDevice2), "Chloe device 2");

	// Laure
	chloeParticipant = linphone_chat_room_find_participant(laureCr, chloeAddress);
	chloeDevice = linphone_participant_find_device(chloeParticipant, chloeDeviceAddress1);
	chloeDevice2 = linphone_participant_find_device(chloeParticipant, chloeDeviceAddress2);
	BC_ASSERT_STRING_EQUAL(linphone_participant_device_get_name(chloeDevice), "Chloe device 1");
	BC_ASSERT_STRING_EQUAL(linphone_participant_device_get_name(chloeDevice2), "Chloe device 2");

	// Reset stats
	marie->stat = initialMarieStats;
	pauline->stat = initialPaulineStats;
	pauline2->stat = initialPaulineStats2;
	laure->stat = initialLaureStats;
	chloe->stat = initialChloeStats;
	chloe2->stat = initialChloeStats2;
	chloe3->stat = initialChloeStats3;

	// Chloe adds a new device
	coresManagerList = NULL;
	coresManagerList = bctbx_list_append(coresManagerList, chloe3);
	init_core_for_conference(coresManagerList);
	coresList = bctbx_list_append(coresList, chloe3->lc);
	linphone_core_set_user_agent(chloe3->lc, "blabla (Chloe device 3) blibli/blublu (bloblo)", NULL);
	start_core_for_conference(coresManagerList);
	LinphoneAddress *chloeDeviceAddress3 =  linphone_address_clone(linphone_proxy_config_get_contact(linphone_core_get_default_proxy_config(chloe3->lc)));
	LinphoneChatRoom *chloeCr3 = check_creation_chat_room_client_side(coresList, chloe3, &initialChloeStats3, confAddr, initialSubject, 3, 0);
	BC_ASSERT_TRUE(wait_for_list(coresList, &marie->stat.number_of_participant_devices_added, initialMarieStats.number_of_participant_devices_added + 1, 5000));
	BC_ASSERT_TRUE(wait_for_list(coresList, &pauline->stat.number_of_participant_devices_added, initialPaulineStats.number_of_participant_devices_added + 1, 5000));
	BC_ASSERT_TRUE(wait_for_list(coresList, &pauline2->stat.number_of_participant_devices_added, initialPaulineStats2.number_of_participant_devices_added + 1, 5000));
	BC_ASSERT_TRUE(wait_for_list(coresList, &laure->stat.number_of_participant_devices_added, initialLaureStats.number_of_participant_devices_added + 1, 5000));
	BC_ASSERT_TRUE(wait_for_list(coresList, &chloe->stat.number_of_participant_devices_added, initialChloeStats.number_of_participant_devices_added + 1, 5000));
	BC_ASSERT_TRUE(wait_for_list(coresList, &chloe2->stat.number_of_participant_devices_added, initialChloeStats2.number_of_participant_devices_added + 1, 5000));

	// Check device's name in Chloe3's chat room
	chloeParticipant = linphone_chat_room_get_me(chloeCr3);
	marieParticipant = linphone_chat_room_find_participant(chloeCr3, marieAddress);
	paulineParticipant = linphone_chat_room_find_participant(chloeCr3, paulineAddress);
	laureParticipant = linphone_chat_room_find_participant(chloeCr3, laureAddress);
	marieDevice = linphone_participant_find_device(marieParticipant, marieDeviceAddress);
	paulineDevice = linphone_participant_find_device(paulineParticipant, paulineDeviceAddress1);
	paulineDevice2 = linphone_participant_find_device(paulineParticipant, paulineDeviceAddress2);
	laureDevice = linphone_participant_find_device(laureParticipant, laureDeviceAddress);
	chloeDevice = linphone_participant_find_device(chloeParticipant, chloeDeviceAddress1);
	chloeDevice2 = linphone_participant_find_device(chloeParticipant, chloeDeviceAddress2);
	LinphoneParticipantDevice *chloeDevice3 = linphone_participant_find_device(chloeParticipant, chloeDeviceAddress3);
	BC_ASSERT_STRING_EQUAL(linphone_participant_device_get_name(marieDevice), "Marie device");
	BC_ASSERT_STRING_EQUAL(linphone_participant_device_get_name(paulineDevice), "Pauline device 1");
	BC_ASSERT_STRING_EQUAL(linphone_participant_device_get_name(paulineDevice2), "Pauline device 2");
	BC_ASSERT_STRING_EQUAL(linphone_participant_device_get_name(laureDevice), "Laure device ((toto) tata) (titi)");
	BC_ASSERT_STRING_EQUAL(linphone_participant_device_get_name(chloeDevice), "Chloe device 1");
	BC_ASSERT_STRING_EQUAL(linphone_participant_device_get_name(chloeDevice2), "Chloe device 2");
	BC_ASSERT_STRING_EQUAL(linphone_participant_device_get_name(chloeDevice3), "Chloe device 3");

	// Check Chloe3's device name in other chat rooms
	// Marie
	chloeParticipant = linphone_chat_room_find_participant(marieCr, chloeAddress);
	chloeDevice3 = linphone_participant_find_device(chloeParticipant, chloeDeviceAddress3);
	BC_ASSERT_STRING_EQUAL(linphone_participant_device_get_name(chloeDevice3), "Chloe device 3");

	// Pauline
	chloeParticipant = linphone_chat_room_find_participant(paulineCr, chloeAddress);
	chloeDevice3 = linphone_participant_find_device(chloeParticipant, chloeDeviceAddress3);
	BC_ASSERT_STRING_EQUAL(linphone_participant_device_get_name(chloeDevice3), "Chloe device 3");

	// Pauline 2
	chloeParticipant = linphone_chat_room_find_participant(paulineCr2, chloeAddress);
	chloeDevice3 = linphone_participant_find_device(chloeParticipant, chloeDeviceAddress3);
	BC_ASSERT_STRING_EQUAL(linphone_participant_device_get_name(chloeDevice3), "Chloe device 3");

	// Laure
	chloeParticipant = linphone_chat_room_find_participant(laureCr, chloeAddress);
	chloeDevice3 = linphone_participant_find_device(chloeParticipant, chloeDeviceAddress3);
	BC_ASSERT_STRING_EQUAL(linphone_participant_device_get_name(chloeDevice3), "Chloe device 3");

	// Chloe
	chloeParticipant = linphone_chat_room_get_me(chloeCr);
	chloeDevice3 = linphone_participant_find_device(chloeParticipant, chloeDeviceAddress3);
	BC_ASSERT_STRING_EQUAL(linphone_participant_device_get_name(chloeDevice3), "Chloe device 3");

	// Chloe2
	chloeParticipant = linphone_chat_room_get_me(chloeCr2);
	chloeDevice3 = linphone_participant_find_device(chloeParticipant, chloeDeviceAddress3);
	BC_ASSERT_STRING_EQUAL(linphone_participant_device_get_name(chloeDevice3), "Chloe device 3");

	// Still works after restart
	linphone_core_manager_restart(marie, TRUE);
	linphone_core_manager_restart(pauline, TRUE);
	linphone_core_manager_restart(pauline2, TRUE);
	linphone_core_manager_restart(laure, TRUE);
	linphone_core_manager_restart(chloe, TRUE);
	linphone_core_manager_restart(chloe2, TRUE);
	linphone_core_manager_restart(chloe3, TRUE);
	coresList = NULL;
	coresList = bctbx_list_append(coresList, marie->lc);
	coresList = bctbx_list_append(coresList, pauline->lc);
	coresList = bctbx_list_append(coresList, pauline2->lc);
	coresList = bctbx_list_append(coresList, laure->lc);
	coresList = bctbx_list_append(coresList, chloe->lc);
	coresList = bctbx_list_append(coresList, chloe2->lc);
	coresList = bctbx_list_append(coresList, chloe3->lc);

	// Marie
	marieCr = linphone_core_find_chat_room(marie->lc, confAddr, marieDeviceAddress);
	LinphoneChatRoomCbs *cbs = linphone_factory_create_chat_room_cbs(linphone_factory_get());
	linphone_chat_room_cbs_set_state_changed(cbs, chat_room_state_changed);
	linphone_chat_room_add_callbacks(marieCr, cbs);
	linphone_chat_room_cbs_unref(cbs);
	BC_ASSERT_PTR_NOT_NULL(marieCr);
	marieParticipant = linphone_chat_room_get_me(marieCr);
	paulineParticipant = linphone_chat_room_find_participant(marieCr, paulineAddress);
	laureParticipant = linphone_chat_room_find_participant(marieCr, laureAddress);
	chloeParticipant = linphone_chat_room_find_participant(marieCr, chloeAddress);
	marieDevice = linphone_participant_find_device(marieParticipant, marieDeviceAddress);
	paulineDevice = linphone_participant_find_device(paulineParticipant, paulineDeviceAddress1);
	paulineDevice2 = linphone_participant_find_device(paulineParticipant, paulineDeviceAddress2);
	laureDevice = linphone_participant_find_device(laureParticipant, laureDeviceAddress);
	chloeDevice = linphone_participant_find_device(chloeParticipant, chloeDeviceAddress1);
	chloeDevice2 = linphone_participant_find_device(chloeParticipant, chloeDeviceAddress2);
	chloeDevice3 = linphone_participant_find_device(chloeParticipant, chloeDeviceAddress3);
	BC_ASSERT_STRING_EQUAL(linphone_participant_device_get_name(marieDevice), "Marie device");
	BC_ASSERT_STRING_EQUAL(linphone_participant_device_get_name(paulineDevice), "Pauline device 1");
	BC_ASSERT_STRING_EQUAL(linphone_participant_device_get_name(paulineDevice2), "Pauline device 2");
	BC_ASSERT_STRING_EQUAL(linphone_participant_device_get_name(laureDevice), "Laure device ((toto) tata) (titi)");
	BC_ASSERT_STRING_EQUAL(linphone_participant_device_get_name(chloeDevice), "Chloe device 1");
	BC_ASSERT_STRING_EQUAL(linphone_participant_device_get_name(chloeDevice2), "Chloe device 2");
	BC_ASSERT_STRING_EQUAL(linphone_participant_device_get_name(chloeDevice3), "Chloe device 3");

	// Pauline1
	paulineCr = linphone_core_find_chat_room(pauline->lc, confAddr, paulineDeviceAddress1);
	cbs = linphone_factory_create_chat_room_cbs(linphone_factory_get());
	linphone_chat_room_cbs_set_state_changed(cbs, chat_room_state_changed);
	linphone_chat_room_add_callbacks(paulineCr, cbs);
	linphone_chat_room_cbs_unref(cbs);
	BC_ASSERT_PTR_NOT_NULL(paulineCr);
	marieParticipant = linphone_chat_room_find_participant(paulineCr, marieAddress);
	paulineParticipant = linphone_chat_room_get_me(paulineCr);
	laureParticipant = linphone_chat_room_find_participant(paulineCr, laureAddress);
	chloeParticipant = linphone_chat_room_find_participant(paulineCr, chloeAddress);
	marieDevice = linphone_participant_find_device(marieParticipant, marieDeviceAddress);
	paulineDevice = linphone_participant_find_device(paulineParticipant, paulineDeviceAddress1);
	paulineDevice2 = linphone_participant_find_device(paulineParticipant, paulineDeviceAddress2);
	laureDevice = linphone_participant_find_device(laureParticipant, laureDeviceAddress);
	chloeDevice = linphone_participant_find_device(chloeParticipant, chloeDeviceAddress1);
	chloeDevice2 = linphone_participant_find_device(chloeParticipant, chloeDeviceAddress2);
	chloeDevice3 = linphone_participant_find_device(chloeParticipant, chloeDeviceAddress3);
	BC_ASSERT_STRING_EQUAL(linphone_participant_device_get_name(marieDevice), "Marie device");
	BC_ASSERT_STRING_EQUAL(linphone_participant_device_get_name(paulineDevice), "Pauline device 1");
	BC_ASSERT_STRING_EQUAL(linphone_participant_device_get_name(paulineDevice2), "Pauline device 2");
	BC_ASSERT_STRING_EQUAL(linphone_participant_device_get_name(laureDevice), "Laure device ((toto) tata) (titi)");
	BC_ASSERT_STRING_EQUAL(linphone_participant_device_get_name(chloeDevice), "Chloe device 1");
	BC_ASSERT_STRING_EQUAL(linphone_participant_device_get_name(chloeDevice2), "Chloe device 2");
	BC_ASSERT_STRING_EQUAL(linphone_participant_device_get_name(chloeDevice3), "Chloe device 3");

	// Pauline2
	paulineCr2 = linphone_core_find_chat_room(pauline2->lc, confAddr, paulineDeviceAddress2);
	cbs = linphone_factory_create_chat_room_cbs(linphone_factory_get());
	linphone_chat_room_cbs_set_state_changed(cbs, chat_room_state_changed);
	linphone_chat_room_add_callbacks(paulineCr2, cbs);
	linphone_chat_room_cbs_unref(cbs);
	BC_ASSERT_PTR_NOT_NULL(paulineCr2);
	marieParticipant = linphone_chat_room_find_participant(paulineCr2, marieAddress);
	paulineParticipant = linphone_chat_room_get_me(paulineCr2);
	laureParticipant = linphone_chat_room_find_participant(paulineCr2, laureAddress);
	chloeParticipant = linphone_chat_room_find_participant(paulineCr2, chloeAddress);
	marieDevice = linphone_participant_find_device(marieParticipant, marieDeviceAddress);
	paulineDevice = linphone_participant_find_device(paulineParticipant, paulineDeviceAddress1);
	paulineDevice2 = linphone_participant_find_device(paulineParticipant, paulineDeviceAddress2);
	laureDevice = linphone_participant_find_device(laureParticipant, laureDeviceAddress);
	chloeDevice = linphone_participant_find_device(chloeParticipant, chloeDeviceAddress1);
	chloeDevice2 = linphone_participant_find_device(chloeParticipant, chloeDeviceAddress2);
	chloeDevice3 = linphone_participant_find_device(chloeParticipant, chloeDeviceAddress3);
	BC_ASSERT_STRING_EQUAL(linphone_participant_device_get_name(marieDevice), "Marie device");
	BC_ASSERT_STRING_EQUAL(linphone_participant_device_get_name(paulineDevice), "Pauline device 1");
	BC_ASSERT_STRING_EQUAL(linphone_participant_device_get_name(paulineDevice2), "Pauline device 2");
	BC_ASSERT_STRING_EQUAL(linphone_participant_device_get_name(laureDevice), "Laure device ((toto) tata) (titi)");
	BC_ASSERT_STRING_EQUAL(linphone_participant_device_get_name(chloeDevice), "Chloe device 1");
	BC_ASSERT_STRING_EQUAL(linphone_participant_device_get_name(chloeDevice2), "Chloe device 2");
	BC_ASSERT_STRING_EQUAL(linphone_participant_device_get_name(chloeDevice3), "Chloe device 3");

	// Laure
	laureCr = linphone_core_find_chat_room(laure->lc, confAddr, laureDeviceAddress);
	cbs = linphone_factory_create_chat_room_cbs(linphone_factory_get());
	linphone_chat_room_cbs_set_state_changed(cbs, chat_room_state_changed);
	linphone_chat_room_add_callbacks(laureCr, cbs);
	linphone_chat_room_cbs_unref(cbs);
	BC_ASSERT_PTR_NOT_NULL(laureCr);
	marieParticipant = linphone_chat_room_find_participant(laureCr, marieAddress);
	paulineParticipant = linphone_chat_room_find_participant(laureCr, paulineAddress);
	laureParticipant = linphone_chat_room_get_me(laureCr);
	chloeParticipant = linphone_chat_room_find_participant(laureCr, chloeAddress);
	marieDevice = linphone_participant_find_device(marieParticipant, marieDeviceAddress);
	paulineDevice = linphone_participant_find_device(paulineParticipant, paulineDeviceAddress1);
	paulineDevice2 = linphone_participant_find_device(paulineParticipant, paulineDeviceAddress2);
	laureDevice = linphone_participant_find_device(laureParticipant, laureDeviceAddress);
	chloeDevice = linphone_participant_find_device(chloeParticipant, chloeDeviceAddress1);
	chloeDevice2 = linphone_participant_find_device(chloeParticipant, chloeDeviceAddress2);
	chloeDevice3 = linphone_participant_find_device(chloeParticipant, chloeDeviceAddress3);
	BC_ASSERT_STRING_EQUAL(linphone_participant_device_get_name(marieDevice), "Marie device");
	BC_ASSERT_STRING_EQUAL(linphone_participant_device_get_name(paulineDevice), "Pauline device 1");
	BC_ASSERT_STRING_EQUAL(linphone_participant_device_get_name(paulineDevice2), "Pauline device 2");
	BC_ASSERT_STRING_EQUAL(linphone_participant_device_get_name(laureDevice), "Laure device ((toto) tata) (titi)");
	BC_ASSERT_STRING_EQUAL(linphone_participant_device_get_name(chloeDevice), "Chloe device 1");
	BC_ASSERT_STRING_EQUAL(linphone_participant_device_get_name(chloeDevice2), "Chloe device 2");
	BC_ASSERT_STRING_EQUAL(linphone_participant_device_get_name(chloeDevice3), "Chloe device 3");

	// Chloe1
	chloeCr = linphone_core_find_chat_room(chloe->lc, confAddr, chloeDeviceAddress1);
	cbs = linphone_factory_create_chat_room_cbs(linphone_factory_get());
	linphone_chat_room_cbs_set_state_changed(cbs, chat_room_state_changed);
	linphone_chat_room_add_callbacks(chloeCr, cbs);
	linphone_chat_room_cbs_unref(cbs);
	BC_ASSERT_PTR_NOT_NULL(chloeCr);
	marieParticipant = linphone_chat_room_find_participant(chloeCr, marieAddress);
	paulineParticipant = linphone_chat_room_find_participant(chloeCr, paulineAddress);
	laureParticipant = linphone_chat_room_find_participant(chloeCr, laureAddress);
	chloeParticipant = linphone_chat_room_get_me(chloeCr);
	marieDevice = linphone_participant_find_device(marieParticipant, marieDeviceAddress);
	paulineDevice = linphone_participant_find_device(paulineParticipant, paulineDeviceAddress1);
	paulineDevice2 = linphone_participant_find_device(paulineParticipant, paulineDeviceAddress2);
	laureDevice = linphone_participant_find_device(laureParticipant, laureDeviceAddress);
	chloeDevice = linphone_participant_find_device(chloeParticipant, chloeDeviceAddress1);
	chloeDevice2 = linphone_participant_find_device(chloeParticipant, chloeDeviceAddress2);
	chloeDevice3 = linphone_participant_find_device(chloeParticipant, chloeDeviceAddress3);
	BC_ASSERT_STRING_EQUAL(linphone_participant_device_get_name(marieDevice), "Marie device");
	BC_ASSERT_STRING_EQUAL(linphone_participant_device_get_name(paulineDevice), "Pauline device 1");
	BC_ASSERT_STRING_EQUAL(linphone_participant_device_get_name(paulineDevice2), "Pauline device 2");
	BC_ASSERT_STRING_EQUAL(linphone_participant_device_get_name(laureDevice), "Laure device ((toto) tata) (titi)");
	BC_ASSERT_STRING_EQUAL(linphone_participant_device_get_name(chloeDevice), "Chloe device 1");
	BC_ASSERT_STRING_EQUAL(linphone_participant_device_get_name(chloeDevice2), "Chloe device 2");
	BC_ASSERT_STRING_EQUAL(linphone_participant_device_get_name(chloeDevice3), "Chloe device 3");

	// Chloe2
	chloeCr2 = linphone_core_find_chat_room(chloe2->lc, confAddr, chloeDeviceAddress2);
	cbs = linphone_factory_create_chat_room_cbs(linphone_factory_get());
	linphone_chat_room_cbs_set_state_changed(cbs, chat_room_state_changed);
	linphone_chat_room_add_callbacks(chloeCr2, cbs);
	linphone_chat_room_cbs_unref(cbs);
	BC_ASSERT_PTR_NOT_NULL(chloeCr2);
	marieParticipant = linphone_chat_room_find_participant(chloeCr2, marieAddress);
	paulineParticipant = linphone_chat_room_find_participant(chloeCr2, paulineAddress);
	laureParticipant = linphone_chat_room_find_participant(chloeCr2, laureAddress);
	chloeParticipant = linphone_chat_room_get_me(chloeCr2);
	marieDevice = linphone_participant_find_device(marieParticipant, marieDeviceAddress);
	paulineDevice = linphone_participant_find_device(paulineParticipant, paulineDeviceAddress1);
	paulineDevice2 = linphone_participant_find_device(paulineParticipant, paulineDeviceAddress2);
	laureDevice = linphone_participant_find_device(laureParticipant, laureDeviceAddress);
	chloeDevice = linphone_participant_find_device(chloeParticipant, chloeDeviceAddress1);
	chloeDevice2 = linphone_participant_find_device(chloeParticipant, chloeDeviceAddress2);
	chloeDevice3 = linphone_participant_find_device(chloeParticipant, chloeDeviceAddress3);
	BC_ASSERT_STRING_EQUAL(linphone_participant_device_get_name(marieDevice), "Marie device");
	BC_ASSERT_STRING_EQUAL(linphone_participant_device_get_name(paulineDevice), "Pauline device 1");
	BC_ASSERT_STRING_EQUAL(linphone_participant_device_get_name(paulineDevice2), "Pauline device 2");
	BC_ASSERT_STRING_EQUAL(linphone_participant_device_get_name(laureDevice), "Laure device ((toto) tata) (titi)");
	BC_ASSERT_STRING_EQUAL(linphone_participant_device_get_name(chloeDevice), "Chloe device 1");
	BC_ASSERT_STRING_EQUAL(linphone_participant_device_get_name(chloeDevice2), "Chloe device 2");
	BC_ASSERT_STRING_EQUAL(linphone_participant_device_get_name(chloeDevice3), "Chloe device 3");

	// Chloe3
	chloeCr3 = linphone_core_find_chat_room(chloe3->lc, confAddr, chloeDeviceAddress3);
	cbs = linphone_factory_create_chat_room_cbs(linphone_factory_get());
	linphone_chat_room_cbs_set_state_changed(cbs, chat_room_state_changed);
	linphone_chat_room_add_callbacks(chloeCr3, cbs);
	linphone_chat_room_cbs_unref(cbs);
	BC_ASSERT_PTR_NOT_NULL(chloeCr3);
	marieParticipant = linphone_chat_room_find_participant(chloeCr3, marieAddress);
	paulineParticipant = linphone_chat_room_find_participant(chloeCr3, paulineAddress);
	laureParticipant = linphone_chat_room_find_participant(chloeCr3, laureAddress);
	chloeParticipant = linphone_chat_room_get_me(chloeCr3);
	marieDevice = linphone_participant_find_device(marieParticipant, marieDeviceAddress);
	paulineDevice = linphone_participant_find_device(paulineParticipant, paulineDeviceAddress1);
	paulineDevice2 = linphone_participant_find_device(paulineParticipant, paulineDeviceAddress2);
	laureDevice = linphone_participant_find_device(laureParticipant, laureDeviceAddress);
	chloeDevice = linphone_participant_find_device(chloeParticipant, chloeDeviceAddress1);
	chloeDevice2 = linphone_participant_find_device(chloeParticipant, chloeDeviceAddress2);
	chloeDevice3 = linphone_participant_find_device(chloeParticipant, chloeDeviceAddress3);
	BC_ASSERT_STRING_EQUAL(linphone_participant_device_get_name(marieDevice), "Marie device");
	BC_ASSERT_STRING_EQUAL(linphone_participant_device_get_name(paulineDevice), "Pauline device 1");
	BC_ASSERT_STRING_EQUAL(linphone_participant_device_get_name(paulineDevice2), "Pauline device 2");
	BC_ASSERT_STRING_EQUAL(linphone_participant_device_get_name(laureDevice), "Laure device ((toto) tata) (titi)");
	BC_ASSERT_STRING_EQUAL(linphone_participant_device_get_name(chloeDevice), "Chloe device 1");
	BC_ASSERT_STRING_EQUAL(linphone_participant_device_get_name(chloeDevice2), "Chloe device 2");
	BC_ASSERT_STRING_EQUAL(linphone_participant_device_get_name(chloeDevice3), "Chloe device 3");

	linphone_address_unref(marieAddress);
	linphone_address_unref(paulineAddress);
	linphone_address_unref(laureAddress);
	linphone_address_unref(chloeAddress);
	linphone_address_unref(confAddr);
	linphone_address_unref(marieDeviceAddress);
	linphone_address_unref(paulineDeviceAddress1);
	linphone_address_unref(paulineDeviceAddress2);
	linphone_address_unref(laureDeviceAddress);
	linphone_address_unref(chloeDeviceAddress1);
	linphone_address_unref(chloeDeviceAddress2);
	linphone_address_unref(chloeDeviceAddress3);

	// Clean db from chat room
	linphone_core_manager_delete_chat_room(laure, laureCr, coresList);
	linphone_core_manager_delete_chat_room(pauline, paulineCr, coresList);
	linphone_core_manager_delete_chat_room(pauline2, paulineCr2, coresList);
	linphone_core_manager_delete_chat_room(chloe, chloeCr, coresList);
	linphone_core_manager_delete_chat_room(chloe2, chloeCr2, coresList);
	linphone_core_manager_delete_chat_room(chloe3, chloeCr3, coresList);
	linphone_core_manager_delete_chat_room(marie, marieCr, coresList);

	bctbx_list_free(coresList);
	bctbx_list_free(coresManagerList);
	linphone_core_manager_destroy(marie);
	linphone_core_manager_destroy(pauline);
	linphone_core_manager_destroy(pauline2);
	linphone_core_manager_destroy(laure);
	linphone_core_manager_destroy(chloe);
	linphone_core_manager_destroy(chloe2);
	linphone_core_manager_destroy(chloe3);
}

static void add_device_one_to_one_chat_room_other_left (void) {
	LinphoneCoreManager *marie = linphone_core_manager_create("marie_rc");
	LinphoneCoreManager *pauline = linphone_core_manager_create("pauline_rc");
	LinphoneCoreManager *pauline2 = linphone_core_manager_create("pauline_rc");
	LinphoneAddress *confAddr = NULL;
	LinphoneChatRoom *paulineCr = NULL, *paulineCr2 = NULL, *marieCr = NULL;
	bctbx_list_t *coresManagerList = NULL;
	bctbx_list_t *participantsAddresses = NULL;
	coresManagerList = bctbx_list_append(coresManagerList, marie);
	coresManagerList = bctbx_list_append(coresManagerList, pauline);
	coresManagerList = bctbx_list_append(coresManagerList, pauline2);
	bctbx_list_t *coresList = init_core_for_conference_with_groupchat_version(coresManagerList, "1.0");
	linphone_core_manager_start(marie, TRUE);
	linphone_core_manager_start(pauline, TRUE);
	LinphoneAddress *paulineAddress = linphone_address_new(linphone_core_get_identity(pauline->lc));
	participantsAddresses = bctbx_list_append(participantsAddresses, paulineAddress);
	stats initialMarieStats = marie->stat;
	stats initialPaulineStats = pauline->stat;
	stats initialPaulineStats2 = pauline2->stat;

	// Marie creates a new group chat room
	const char *initialSubject = "Colleagues";
	marieCr = create_chat_room_client_side(coresList, marie, &initialMarieStats, participantsAddresses, initialSubject, FALSE);
	if (!BC_ASSERT_PTR_NOT_NULL(marieCr)) goto clean;

	confAddr = (LinphoneAddress *)linphone_chat_room_get_conference_address(marieCr);
	if (!BC_ASSERT_PTR_NOT_NULL(confAddr)) goto clean;
	confAddr = linphone_address_clone(confAddr);

	// Check that the chat room is correctly created on Pauline's side and that the participants are added
	paulineCr = check_creation_chat_room_client_side(coresList, pauline, &initialPaulineStats, confAddr, initialSubject, 1, FALSE);
	if (!BC_ASSERT_PTR_NOT_NULL(paulineCr)) goto clean;

	// Marie leaves the chat room
	linphone_chat_room_leave(marieCr);
	BC_ASSERT_TRUE(wait_for_list(coresList, &marie->stat.number_of_LinphoneConferenceStateTerminationPending, initialMarieStats.number_of_LinphoneConferenceStateTerminationPending + 1, 100));
	BC_ASSERT_TRUE(wait_for_list(coresList, &marie->stat.number_of_LinphoneConferenceStateTerminated, initialMarieStats.number_of_LinphoneConferenceStateTerminated + 1, 5000));

	int pauline_number_of_participant_devices_added = pauline->stat.number_of_participant_devices_added;
	linphone_core_manager_start(pauline2, TRUE);

	// Check that the chat room is correctly created on Pauline's side and that the participants are added
	paulineCr2 = check_creation_chat_room_client_side(coresList, pauline2, &initialPaulineStats2, confAddr, initialSubject, 1, FALSE);
	if (!BC_ASSERT_PTR_NOT_NULL(paulineCr2)) goto clean;

	// Also, pauline should receive a notification that pauline2 device was added.
	BC_ASSERT_TRUE(wait_for_list(coresList, &pauline->stat.number_of_participant_devices_added, pauline_number_of_participant_devices_added + 1, 5000));

	wait_for_list(coresList, NULL, 0, 1000);

clean:
	// Clean db from chat room
	if (pauline && paulineCr) linphone_core_manager_delete_chat_room(pauline, paulineCr, coresList);
	if (pauline2 && paulineCr) linphone_core_manager_delete_chat_room(pauline2, paulineCr2, coresList);
	if (marie && marieCr) linphone_core_manager_delete_chat_room(marie, marieCr, coresList);

	if (confAddr) linphone_address_unref(confAddr);

	bctbx_list_free(coresList);
	bctbx_list_free(coresManagerList);
	linphone_core_manager_destroy(marie);
	linphone_core_manager_destroy(pauline);
	linphone_core_manager_destroy(pauline2);
}


/*
 * This test simulates a case where whatever the reason the server thinks a client device is part of a given chatroom, but the
 * client device has no longer this information.
**/
static void group_chat_loss_of_client_context(void) {
	LinphoneCoreManager *marie = linphone_core_manager_create("marie_rc");
	LinphoneCoreManager *pauline = linphone_core_manager_create("pauline_rc");
	LinphoneCoreManager *laure = linphone_core_manager_create("laure_tcp_rc");
	LinphoneChatRoom *marieCr = NULL, *paulineCr = NULL;
	const LinphoneAddress *confAddr = NULL;
	bctbx_list_t *coresManagerList = NULL;
	bctbx_list_t *participantsAddresses = NULL;
	coresManagerList = bctbx_list_append(coresManagerList, marie);
	coresManagerList = bctbx_list_append(coresManagerList, pauline);
	coresManagerList = bctbx_list_append(coresManagerList, laure);
	bctbx_list_t *coresList = init_core_for_conference(coresManagerList);
	start_core_for_conference(coresManagerList);
	participantsAddresses = bctbx_list_append(participantsAddresses, linphone_address_new(linphone_core_get_identity(pauline->lc)));
	participantsAddresses = bctbx_list_append(participantsAddresses, linphone_address_new(linphone_core_get_identity(laure->lc)));
	stats initialMarieStats = marie->stat;
	stats initialPaulineStats = pauline->stat;
	stats initialLaureStats = laure->stat;

	// Save Laure's db before it becomes part of a group chat.
	const char *uri = linphone_config_get_string(linphone_core_get_config(laure->lc), "storage", "uri", "");
	char *uriCopy = bc_tester_file("linphone_tester.db");
	BC_ASSERT_FALSE(liblinphone_tester_copy_file(uri, uriCopy));

	// Marie creates a new group chat room
	const char *initialSubject = "Colleagues";
	marieCr = create_chat_room_client_side(coresList, marie, &initialMarieStats, participantsAddresses, initialSubject, FALSE);
	if (!BC_ASSERT_PTR_NOT_NULL(marieCr)) goto end;

	confAddr = linphone_chat_room_get_conference_address(marieCr);
	if (!BC_ASSERT_PTR_NOT_NULL(confAddr)) goto end;

	// Check that the chat room is correctly created on Pauline's side and that the participants are added
	paulineCr = check_creation_chat_room_client_side(coresList, pauline, &initialPaulineStats, confAddr, initialSubject, 2, FALSE);
	if (!BC_ASSERT_PTR_NOT_NULL(paulineCr)) goto end;

	// Check that the chat room is correctly created on Laure's side and that the participants are added
	check_creation_chat_room_client_side(coresList, laure, &initialLaureStats, confAddr, initialSubject, 2, FALSE);

	// Save Laure's db now that it is part of the group chat
	uri = linphone_config_get_string(linphone_core_get_config(laure->lc), "storage", "uri", "");
	char *uriCopyAfter = bc_tester_file("linphone_tester2.db");
	BC_ASSERT_FALSE(liblinphone_tester_copy_file(uri, uriCopyAfter));


	// Restore old db to Laure and restart it.
	laure->database_path = uriCopy;
	coresList = bctbx_list_remove(coresList, laure->lc);
	linphone_core_manager_reinit(laure);
	bctbx_list_t *tmpCoresManagerList = bctbx_list_append(NULL, laure);
	bctbx_list_t *tmpCoresList = init_core_for_conference(tmpCoresManagerList);
	bctbx_list_free(tmpCoresManagerList);
	coresList = bctbx_list_concat(coresList, tmpCoresList);
	linphone_core_manager_start(laure, TRUE);

	// Pauline sends a message, laure shall not receive it, in any way.
	if (paulineCr){
		_send_message(paulineCr, "Salut");
	}
	wait_for_list(coresList, NULL, 0, 2000);
	BC_ASSERT_TRUE(linphone_core_get_chat_rooms(laure->lc) == NULL);

	// Now restarts Laure with good db in order to clean the chatroom properly.
	// Restore old db to Laure and restart it.
	laure->database_path = uriCopyAfter;
	coresList = bctbx_list_remove(coresList, laure->lc);
	linphone_core_manager_reinit(laure);
	tmpCoresManagerList = bctbx_list_append(NULL, laure);
	tmpCoresList = init_core_for_conference(tmpCoresManagerList);
	bctbx_list_free(tmpCoresManagerList);
	coresList = bctbx_list_concat(coresList, tmpCoresList);
	linphone_core_manager_start(laure, TRUE);

	// Clean chatroom from databases.

	if (BC_ASSERT_TRUE(linphone_core_get_chat_rooms(laure->lc) != NULL)){
		LinphoneChatRoom *laureCr = (LinphoneChatRoom*) linphone_core_get_chat_rooms(laure->lc)->data;
		linphone_core_manager_delete_chat_room(laure, laureCr, coresList);
	}

end:
	if (marieCr) linphone_core_manager_delete_chat_room(marie, marieCr, coresList);
	if (paulineCr) linphone_core_manager_delete_chat_room(pauline, paulineCr, coresList);

	bctbx_list_free(coresList);
	bctbx_list_free(coresManagerList);
	linphone_core_manager_destroy(marie);
	linphone_core_manager_destroy(pauline);
	linphone_core_manager_destroy(laure);
}


static void participant_removed_then_added (void) {
	LinphoneCoreManager *marie1 = linphone_core_manager_create("marie_rc");
	LinphoneCoreManager *pauline1 = linphone_core_manager_create("pauline_rc");
	LinphoneCoreManager *laure = linphone_core_manager_create("laure_tcp_rc");
	LinphoneChatRoom *marie1Cr = NULL, *pauline1Cr = NULL, *newPauline1Cr = NULL, *laureCr = NULL;
	const LinphoneAddress *confAddr = NULL;
	bctbx_list_t *coresManagerList = NULL;
	bctbx_list_t *participantsAddresses = NULL;
	coresManagerList = bctbx_list_append(coresManagerList, marie1);
	coresManagerList = bctbx_list_append(coresManagerList, pauline1);
	coresManagerList = bctbx_list_append(coresManagerList, laure);
	bctbx_list_t *coresList = init_core_for_conference(coresManagerList);
	start_core_for_conference(coresManagerList);
	participantsAddresses = bctbx_list_append(participantsAddresses, linphone_address_new(linphone_core_get_identity(pauline1->lc)));
	participantsAddresses = bctbx_list_append(participantsAddresses, linphone_address_new(linphone_core_get_identity(laure->lc)));
	stats initialMarie1Stats = marie1->stat;
	stats initialPauline1Stats = pauline1->stat;
	stats initialLaureStats = laure->stat;

	// Marie creates a new group chat room
	const char *initialSubject = "Colleagues";
	marie1Cr = create_chat_room_client_side(coresList, marie1, &initialMarie1Stats, participantsAddresses, initialSubject, FALSE);
	if (!BC_ASSERT_PTR_NOT_NULL(marie1Cr)) goto end;
	participantsAddresses = NULL;
	confAddr = linphone_chat_room_get_conference_address(marie1Cr);
	if (!BC_ASSERT_PTR_NOT_NULL(confAddr)) goto end;

	// Check that the chat room is correctly created on Pauline1
	pauline1Cr = check_creation_chat_room_client_side(coresList, pauline1, &initialPauline1Stats, confAddr, initialSubject, 2, FALSE);
	if (!BC_ASSERT_PTR_NOT_NULL(pauline1Cr)) goto end;

	// Check that the chat room is correctly created on Laure's side and that the participants are added
	laureCr = check_creation_chat_room_client_side(coresList, laure, &initialLaureStats, confAddr, initialSubject, 2, FALSE);
	if (!BC_ASSERT_PTR_NOT_NULL(laureCr)) goto end;

	// Pauline restart to make use of liste subscription :::this part (core restart) is leaking  memory
	coresList = bctbx_list_remove(coresList, pauline1->lc);
	linphone_core_manager_reinit(pauline1);
	bctbx_list_t *tmpCoresManagerList = bctbx_list_append(NULL, pauline1);
	bctbx_list_t *tmpCoresList = init_core_for_conference(tmpCoresManagerList);
	bctbx_list_free(tmpCoresManagerList);
	coresList = bctbx_list_concat(coresList, tmpCoresList);
	linphone_core_manager_start(pauline1, TRUE);

	// Check that the chat room has correctly created on Laure's side and that the participants are added
	pauline1Cr = check_has_chat_room_client_side(coresList, pauline1, &initialPauline1Stats, confAddr, initialSubject, 2, FALSE);

	//wait for first notify to be received by pauline
	wait_for_list(coresList, NULL, 0, 1000);

	//Pauline leaving but keeping a ref like a Java GC can do, this is the key part of this test.
	linphone_chat_room_ref(pauline1Cr);

	linphone_core_delete_chat_room(pauline1->lc, pauline1Cr);
	BC_ASSERT_TRUE(wait_for_list(coresList, &pauline1->stat.number_of_LinphoneConferenceStateDeleted, initialPauline1Stats.number_of_LinphoneConferenceStateDeleted + 1, 5000));
	BC_ASSERT_TRUE(wait_for_list(coresList, &marie1->stat.number_of_participants_removed, initialMarie1Stats.number_of_participants_removed + 1, 5000));
	BC_ASSERT_TRUE(wait_for_list(coresList, &laure->stat.number_of_participants_removed, initialLaureStats.number_of_participants_removed + 1, 5000));


	// Marie1 adds Pauline back to the chat room
	initialPauline1Stats = pauline1->stat;
	participantsAddresses = bctbx_list_append(participantsAddresses, linphone_address_new(linphone_core_get_identity(pauline1->lc)));
	linphone_chat_room_add_participants(marie1Cr, participantsAddresses);
	BC_ASSERT_TRUE(wait_for_list(coresList, &marie1->stat.number_of_participants_added, initialMarie1Stats.number_of_participants_added + 1, 5000));
	BC_ASSERT_TRUE(wait_for_list(coresList, &laure->stat.number_of_participants_added, initialLaureStats.number_of_participants_added + 1, 5000));
	BC_ASSERT_EQUAL(linphone_chat_room_get_nb_participants(marie1Cr), 2, int, "%d");
	BC_ASSERT_EQUAL(linphone_chat_room_get_nb_participants(laureCr), 2, int, "%d");
	newPauline1Cr = check_creation_chat_room_client_side(coresList, pauline1, &initialPauline1Stats, confAddr, initialSubject, 2, FALSE);
	if (!BC_ASSERT_PTR_NOT_NULL(newPauline1Cr)) goto end;
	BC_ASSERT_EQUAL(linphone_chat_room_get_nb_participants(newPauline1Cr), 2, int, "%d");
	BC_ASSERT_STRING_EQUAL(linphone_chat_room_get_subject(newPauline1Cr), initialSubject);

end:
	// Clean db from chat room
	if (marie1Cr) linphone_core_manager_delete_chat_room(marie1, marie1Cr, coresList);
	if (newPauline1Cr) linphone_core_manager_delete_chat_room(pauline1, newPauline1Cr, coresList);
	if (laureCr) linphone_core_manager_delete_chat_room(laure, laureCr, coresList);

	//now GC is cleaning old chatroom
	if (pauline1Cr) linphone_chat_room_unref(pauline1Cr);

	bctbx_list_free(coresList);
	bctbx_list_free(coresManagerList);
	bctbx_list_free_with_data(participantsAddresses,(bctbx_list_free_func)linphone_address_unref);
	linphone_core_manager_destroy(marie1);
	linphone_core_manager_destroy(pauline1);
	linphone_core_manager_destroy(laure);
}

static void group_chat_room_join_one_to_one_chat_room_with_a_new_device_not_notified(void) {
	LinphoneCoreManager *marie1 = linphone_core_manager_create("marie_rc");
	LinphoneCoreManager *pauline = linphone_core_manager_create("pauline_rc");
	LinphoneCoreManager *marie2 = NULL;
	LinphoneChatRoom *marie1Cr = NULL, *marie2Cr = NULL, *paulineCr = NULL;
	LinphoneAddress *confAddr = NULL;
	bctbx_list_t *coresManagerList = NULL;
	coresManagerList = bctbx_list_append(coresManagerList, marie1);
	coresManagerList = bctbx_list_append(coresManagerList, pauline);
	bctbx_list_t *coresList = init_core_for_conference_with_groupchat_version(coresManagerList, "1.0");
	start_core_for_conference(coresManagerList);
	bctbx_list_t *participantsAddresses = bctbx_list_append(NULL, linphone_address_new(linphone_core_get_identity(pauline->lc)));
	stats initialMarie1Stats = marie1->stat;
	stats initialPaulineStats = pauline->stat;

	// Marie1 creates a new one-to-one chat room with Pauline
	const char *initialSubject = "Pauline";
	marie1Cr = create_chat_room_client_side(coresList, marie1, &initialMarie1Stats, participantsAddresses, initialSubject, FALSE);
	if (!BC_ASSERT_PTR_NOT_NULL(marie1Cr)) goto end;
	BC_ASSERT_TRUE(linphone_chat_room_get_capabilities(marie1Cr) & LinphoneChatRoomCapabilitiesOneToOne);

	confAddr = (LinphoneAddress *)linphone_chat_room_get_conference_address(marie1Cr);
	if (!BC_ASSERT_PTR_NOT_NULL(confAddr)) goto end;
	confAddr = linphone_address_clone(confAddr);

	// Check that the chat room is correctly created on Pauline's side and that the participants are added
	paulineCr = check_creation_chat_room_client_side(coresList, pauline, &initialPaulineStats, confAddr, initialSubject, 1, FALSE);
	if (!BC_ASSERT_PTR_NOT_NULL(paulineCr)) goto end;
	BC_ASSERT_TRUE(linphone_chat_room_get_capabilities(paulineCr) & LinphoneChatRoomCapabilitiesOneToOne);

	initialPaulineStats.number_of_participant_devices_added = pauline->stat.number_of_participant_devices_added;
	marie2 = linphone_core_manager_create("marie_rc");
	stats initialMarie2Stats = marie2->stat;

	bctbx_list_t *newCoresManagerList = bctbx_list_append(NULL, marie2);
	bctbx_list_t *newCoresList = init_core_for_conference_with_groupchat_version(newCoresManagerList, "1.0");
	start_core_for_conference(newCoresManagerList);
	coresManagerList = bctbx_list_concat(coresManagerList, newCoresManagerList);
	coresList = bctbx_list_concat(coresList, newCoresList);

	// Marie2 gets the one-to-one chat room with Pauline
	marie2Cr = check_creation_chat_room_client_side(coresList, marie2, &initialMarie2Stats, confAddr, initialSubject, 1, FALSE);
	if (!BC_ASSERT_PTR_NOT_NULL(marie2Cr)) goto end;
	BC_ASSERT_TRUE(linphone_chat_room_get_capabilities(marie2Cr) & LinphoneChatRoomCapabilitiesOneToOne);

	BC_ASSERT_TRUE(wait_for_list(coresList, &pauline->stat.number_of_participant_devices_added, initialPaulineStats.number_of_participant_devices_added + 1, 5000));

	// Save pauline db
	const char *uri = linphone_config_get_string(linphone_core_get_config(pauline->lc), "storage", "uri", "");
	char *uriCopy = bc_tester_file("linphone_tester.db");
	BC_ASSERT_FALSE(liblinphone_tester_copy_file(uri, uriCopy));
	int initialPaulineEvent = linphone_chat_room_get_history_events_size(paulineCr);
	// Simulate an uninstall of the application on Marie's side with unregistration (It should remove the device)

	// Save the number of chat rooms at the moment of stopping the core
<<<<<<< HEAD
	const int marie1_no_cr = (int)bctbx_list_size(linphone_core_get_chat_rooms(marie1->lc));
=======
	const int marie1_no_cr = bctbx_list_size(linphone_core_get_chat_rooms(marie1->lc));
>>>>>>> c347156d
	coresManagerList = bctbx_list_remove(coresManagerList, marie1);
	coresList = bctbx_list_remove(coresList, marie1->lc);
	initialPaulineStats = pauline->stat;
	linphone_core_manager_stop(marie1);
	//force flexisip to publish on marie topic
	linphone_core_refresh_registers(marie2->lc);
	BC_ASSERT_TRUE(wait_for_list(coresList, &pauline->stat.number_of_participant_devices_removed, initialPaulineStats.number_of_participant_devices_removed + 1, 5000));

	// Reset db at pauline side
	pauline->database_path = uriCopy;
	coresList = bctbx_list_remove(coresList, pauline->lc);
	memset(&initialPaulineStats, 0, sizeof(initialPaulineStats));

	linphone_core_manager_reinit(pauline);
	//force full state
	linphone_config_set_bool(linphone_core_get_config(pauline->lc), "misc", "conference_event_package_force_full_state",TRUE);
	bctbx_list_t *tmpCoresManagerList = bctbx_list_append(NULL, pauline);
	bctbx_list_t *tmpCoresList = init_core_for_conference_with_groupchat_version(tmpCoresManagerList, "1.0");
	bctbx_list_free(tmpCoresManagerList);
	coresList = bctbx_list_concat(coresList, tmpCoresList);
	linphone_core_manager_start(pauline, TRUE);

	//wait for first notify to be received by pauline
	wait_for_list(coresList, NULL, 0, 1000);

	// Marie2 gets the one-to-one chat room with Pauline
	paulineCr = check_has_chat_room_client_side(coresList, pauline, &initialPaulineStats, confAddr, initialSubject, 1, FALSE);
	LinphoneAddress *marieAddress = linphone_address_new(linphone_core_get_identity(marie2->lc));
	LinphoneParticipant *marieParticipant =  linphone_chat_room_find_participant(paulineCr, marieAddress);
	BC_ASSERT_EQUAL((int)bctbx_list_size(linphone_participant_get_devices (marieParticipant)), 1, int, "%i");

	//recheck after restart
	coresList = bctbx_list_remove(coresList, pauline->lc);
	linphone_core_manager_reinit(pauline);
	linphone_config_set_bool(linphone_core_get_config(pauline->lc), "misc", "conference_event_package_force_full_state",FALSE);
	tmpCoresManagerList = bctbx_list_append(NULL, pauline);
	tmpCoresList = init_core_for_conference_with_groupchat_version(tmpCoresManagerList, "1.0");
	bctbx_list_free(tmpCoresManagerList);
	coresList = bctbx_list_concat(coresList, tmpCoresList);
	linphone_core_manager_start(pauline, TRUE);


	//wait for first notify to be received by pauline
	wait_for_list(coresList, NULL, 0, 1000);

	// Marie2 gets the one-to-one chat room with Pauline
	paulineCr = check_has_chat_room_client_side(coresList, pauline, &initialPaulineStats, confAddr, initialSubject, 1, FALSE);
	marieParticipant =  linphone_chat_room_find_participant(paulineCr, marieAddress);
	BC_ASSERT_EQUAL((int)bctbx_list_size(linphone_participant_get_devices (marieParticipant)), 1, int, "%i");
	BC_ASSERT_EQUAL(linphone_chat_room_get_history_events_size(paulineCr), initialPaulineEvent, int, "%i");

	//check if we can still communicate
	// Marie1 sends a message
	const char *textMessage = "Hello";
	LinphoneChatMessage *message = _send_message(marie2Cr, textMessage);
	BC_ASSERT_TRUE(wait_for_list(coresList, &marie2->stat.number_of_LinphoneMessageDelivered, initialMarie1Stats.number_of_LinphoneMessageDelivered + 1, 5000));
	BC_ASSERT_TRUE(wait_for_list(coresList, &pauline->stat.number_of_LinphoneMessageReceived, initialPaulineStats.number_of_LinphoneMessageReceived + 1, 5000));
	BC_ASSERT_STRING_EQUAL(linphone_chat_message_get_text(pauline->stat.last_received_chat_message), textMessage);
	linphone_chat_message_unref(message);

	// Pauline answers to the previous message
	textMessage = "Hey. How are you?";
	message = _send_message(paulineCr, textMessage);
	BC_ASSERT_TRUE(wait_for_list(coresList, &pauline->stat.number_of_LinphoneMessageDelivered, initialPaulineStats.number_of_LinphoneMessageDelivered + 1, 5000));
	BC_ASSERT_TRUE(wait_for_list(coresList, &marie2->stat.number_of_LinphoneMessageReceived, initialMarie1Stats.number_of_LinphoneMessageReceived + 1, 5000));
	BC_ASSERT_STRING_EQUAL(linphone_chat_message_get_text(marie2->stat.last_received_chat_message), textMessage);
	linphone_chat_message_unref(message);

	// Clean db from chat room
	linphone_core_manager_reinit(marie1);
	tmpCoresManagerList = bctbx_list_append(NULL, marie1);
	tmpCoresList = init_core_for_conference_with_groupchat_version(tmpCoresManagerList, "1.0");
	bctbx_list_free(tmpCoresManagerList);
	coresList = bctbx_list_concat(coresList, tmpCoresList);
	linphone_core_manager_start(marie1,TRUE);
	BC_ASSERT_TRUE(wait_for_list(coresList, &marie1->stat.number_of_LinphoneConferenceStateCreated, initialMarie1Stats.number_of_LinphoneConferenceStateCreated + marie1_no_cr, 5000));
	wait_for_list(coresList, NULL, 0, 1000);
	marie1Cr = check_has_chat_room_client_side(coresList, marie1, &initialMarie1Stats, confAddr, initialSubject, 1, FALSE);

end:
	if (marie1Cr) linphone_core_manager_delete_chat_room(marie1, marie1Cr, coresList);
	if (marie2Cr) linphone_core_manager_delete_chat_room(marie2, marie2Cr, coresList);
	if (paulineCr) linphone_core_manager_delete_chat_room(pauline, paulineCr, coresList);

	if (confAddr) linphone_address_unref(confAddr);
	bctbx_list_free(coresList);
	bctbx_list_free(coresManagerList);
	linphone_core_manager_destroy(marie1);
	if (marie2) linphone_core_manager_destroy(marie2);
	linphone_core_manager_destroy(pauline);
}

static void subscribe_test_after_set_chat_database_path(void) {
	LinphoneCoreManager *marie = linphone_core_manager_create("marie_rc");
	LinphoneCoreManager *pauline = linphone_core_manager_create("pauline_rc");
	LinphoneCoreManager *laure = linphone_core_manager_create("laure_tcp_rc");
	LinphoneChatRoom *marieCr = NULL, *paulineCr = NULL, *laureCr = NULL;
	const LinphoneAddress *confAddr = NULL;
	bctbx_list_t *coresManagerList = NULL;
	bctbx_list_t *participantsAddresses = NULL;
	coresManagerList = bctbx_list_append(coresManagerList, marie);
	coresManagerList = bctbx_list_append(coresManagerList, pauline);
	coresManagerList = bctbx_list_append(coresManagerList, laure);
	bctbx_list_t *coresList = init_core_for_conference(coresManagerList);

	start_core_for_conference(coresManagerList);

	participantsAddresses = bctbx_list_append(participantsAddresses, linphone_address_new(linphone_core_get_identity(pauline->lc)));
	participantsAddresses = bctbx_list_append(participantsAddresses, linphone_address_new(linphone_core_get_identity(laure->lc)));
	stats initialMarieStats = marie->stat;
	stats initialPaulineStats = pauline->stat;
	stats initialLaureStats = laure->stat;

	// Marie creates a new group chat room
	const char *initialSubject = "Colleagues";
	marieCr = create_chat_room_client_side(coresList, marie, &initialMarieStats, participantsAddresses, initialSubject, FALSE);
	if (!BC_ASSERT_PTR_NOT_NULL(marieCr)) goto end;
	confAddr = linphone_chat_room_get_conference_address(marieCr);
	if (!BC_ASSERT_PTR_NOT_NULL(confAddr)) goto end;

	// Check that the chat room is correctly created on Pauline's side and that the participants are added
	paulineCr = check_creation_chat_room_client_side(coresList, pauline, &initialPaulineStats, confAddr, initialSubject, 2, FALSE);
	if (!BC_ASSERT_PTR_NOT_NULL(paulineCr)) goto end;

	// Check that the chat room is correctly created on Laure's side and that the participants are added
	laureCr = check_creation_chat_room_client_side(coresList, laure, &initialLaureStats, confAddr, initialSubject, 2, FALSE);
	if (!BC_ASSERT_PTR_NOT_NULL(laureCr)) goto end;

	linphone_core_manager_reinit(pauline);
	coresList = NULL;
	coresList = bctbx_list_append(coresList, marie->lc);
	coresList = bctbx_list_append(coresList, pauline->lc);
	coresList = bctbx_list_append(coresList, laure->lc);

	LinphoneAddress *factoryAddr = linphone_address_new(sFactoryUri);
	_configure_core_for_conference(pauline, factoryAddr);
	linphone_address_unref(factoryAddr);
	LinphoneCoreCbs *cbs = linphone_factory_create_core_cbs(linphone_factory_get());
	linphone_core_cbs_set_chat_room_state_changed(cbs, core_chat_room_state_changed);
	configure_core_for_callbacks(pauline, cbs);
	linphone_core_cbs_unref(cbs);
	linphone_core_manager_start(pauline, TRUE);

	LinphoneAddress *paulineAddress = linphone_address_clone(linphone_proxy_config_get_contact(linphone_core_get_default_proxy_config(pauline->lc)));
	paulineCr = linphone_core_find_chat_room(pauline->lc, confAddr, paulineAddress);

	BC_ASSERT_PTR_NOT_NULL(paulineCr);
	linphone_chat_room_ref(paulineCr);

	linphone_core_set_network_reachable(pauline->lc, FALSE);
	const char *path = "";
	// set_chat_database_path() will cause a reload of the database, with re-creation of chatrooms.
	linphone_core_set_chat_database_path(pauline->lc, path);
	linphone_chat_room_unref(paulineCr);
	paulineCr = linphone_core_find_chat_room(pauline->lc, confAddr, paulineAddress);
	linphone_address_unref(paulineAddress);
	linphone_core_set_network_reachable(pauline->lc, TRUE);

	// Marie now changes the subject
	const char *newSubject = "Subject has been changed! :O";
	linphone_chat_room_set_subject(marieCr, newSubject);
	BC_ASSERT_TRUE(wait_for_list(coresList, &marie->stat.number_of_subject_changed, initialMarieStats.number_of_subject_changed + 1, 5000));
	BC_ASSERT_TRUE(wait_for_list(coresList, &pauline->stat.number_of_subject_changed, initialPaulineStats.number_of_subject_changed + 1, 5000));
	BC_ASSERT_TRUE(wait_for_list(coresList, &laure->stat.number_of_subject_changed, initialLaureStats.number_of_subject_changed + 1, 5000));
	BC_ASSERT_STRING_EQUAL(linphone_chat_room_get_subject(marieCr), newSubject);
	BC_ASSERT_STRING_EQUAL(linphone_chat_room_get_subject(paulineCr), newSubject);
	BC_ASSERT_STRING_EQUAL(linphone_chat_room_get_subject(laureCr), newSubject);

end:
	// Clean db from chat room
	if (marieCr) linphone_core_manager_delete_chat_room(marie, marieCr, coresList);
	if (laureCr) linphone_core_manager_delete_chat_room(laure, laureCr, coresList);
	if (paulineCr) linphone_core_manager_delete_chat_room(pauline, paulineCr, coresList);

	bctbx_list_free(coresList);
	bctbx_list_free(coresManagerList);
	linphone_core_manager_destroy(marie);
	linphone_core_manager_destroy(pauline);
	linphone_core_manager_destroy(laure);
}

static void one_to_one_chat_room_send_forward_message (void) {
	group_chat_room_unique_one_to_one_chat_room_with_forward_message_recreated_from_message_base(TRUE,TRUE);
}

static void core_stop_start_with_chat_room_ref (void) {
	LinphoneCoreManager *marie1 = linphone_core_manager_create("marie_rc");
	LinphoneCoreManager *pauline1 = linphone_core_manager_create("pauline_rc");
	LinphoneChatRoom *marie1Cr = NULL, *pauline1Cr = NULL, *newPauline1Cr = NULL;
	const LinphoneAddress *confAddr = NULL;
	bctbx_list_t *coresManagerList = NULL;
	bctbx_list_t *participantsAddresses = NULL;
	coresManagerList = bctbx_list_append(coresManagerList, marie1);
	coresManagerList = bctbx_list_append(coresManagerList, pauline1);
	bctbx_list_t *coresList = init_core_for_conference(coresManagerList);
	start_core_for_conference(coresManagerList);
	participantsAddresses = bctbx_list_append(participantsAddresses, linphone_address_new(linphone_core_get_identity(pauline1->lc)));
	stats initialMarie1Stats = marie1->stat;
	stats initialPauline1Stats = pauline1->stat;

	// Marie creates a new group chat room
	const char *initialSubject = "Colleagues";
	marie1Cr = create_chat_room_client_side(coresList, marie1, &initialMarie1Stats, participantsAddresses, initialSubject, FALSE);
	if (!BC_ASSERT_PTR_NOT_NULL(marie1Cr)) goto end;
	participantsAddresses = NULL;
	confAddr = linphone_chat_room_get_conference_address(marie1Cr);
	if (!BC_ASSERT_PTR_NOT_NULL(confAddr)) goto end;

	// Check that the chat room is correctly created on Pauline1
	pauline1Cr = check_creation_chat_room_client_side(coresList, pauline1, &initialPauline1Stats, confAddr, initialSubject, 1, FALSE);
	if (!BC_ASSERT_PTR_NOT_NULL(pauline1Cr)) goto end;

	//Pauline leaving but keeping a ref like a Java GC can do, this is the key part of this test.
	linphone_chat_room_ref(pauline1Cr);

	linphone_core_stop(pauline1->lc);

	BC_ASSERT_TRUE(wait_for_list(coresList, &pauline1->stat.number_of_LinphoneGlobalShutdown, initialPauline1Stats.number_of_LinphoneGlobalShutdown + 1, 5000));
	BC_ASSERT_TRUE(wait_for_list(coresList, &pauline1->stat.number_of_LinphoneGlobalOff, initialPauline1Stats.number_of_LinphoneGlobalOff + 1, 5000));

	linphone_core_start(pauline1->lc);
	//now GC is cleaning old chatroom
	if (pauline1Cr) linphone_chat_room_unref(pauline1Cr);

	//test very early client group chatroom creation, should fail
	linphone_proxy_config_set_conference_factory_uri(linphone_core_get_default_proxy_config(pauline1->lc), sFactoryUri);
	LinphoneChatRoomParams *params = linphone_core_create_default_chat_room_params(pauline1->lc);
	linphone_chat_room_params_set_backend(params, LinphoneChatRoomBackendFlexisipChat);
	LinphoneChatRoom *chatRoom = linphone_core_create_chat_room_2(pauline1->lc, params, initialSubject,participantsAddresses);
	linphone_chat_room_params_unref(params);

	BC_ASSERT_PTR_NULL(chatRoom);

	coresList = bctbx_list_remove(coresList, pauline1->lc);
	linphone_core_manager_reinit(pauline1);
	bctbx_list_t *tmpCoresManagerList = bctbx_list_append(NULL, pauline1);
	bctbx_list_t *tmpCoresList = init_core_for_conference(tmpCoresManagerList);
	bctbx_list_free(tmpCoresManagerList);
	coresList = bctbx_list_concat(coresList, tmpCoresList);
	linphone_core_manager_start(pauline1, TRUE);


	// Check that the chat room has correctly created on Laure's side and that the participants are added
	newPauline1Cr = check_has_chat_room_client_side(coresList, pauline1, &initialPauline1Stats, confAddr, initialSubject, 1, FALSE);
	wait_for_list(coresList, NULL, 0, 1000);

end:
	// Clean db from chat room
	if (marie1Cr) linphone_core_manager_delete_chat_room(marie1, marie1Cr, coresList);
	if (newPauline1Cr) linphone_core_manager_delete_chat_room(pauline1, newPauline1Cr, coresList);


	bctbx_list_free(coresList);
	bctbx_list_free(coresManagerList);
	bctbx_list_free_with_data(participantsAddresses,(bctbx_list_free_func)linphone_address_unref);
	linphone_core_manager_destroy(marie1);
	linphone_core_manager_destroy(pauline1);
}

static void group_chat_room_device_unregistered (void) {
	LinphoneCoreManager *marie = linphone_core_manager_create("marie_rc");
	LinphoneCoreManager *pauline = linphone_core_manager_create("pauline_rc");
	LinphoneCoreManager *laure = linphone_core_manager_create("laure_tcp_rc");
	bctbx_list_t *coresManagerList = NULL;
	bctbx_list_t *participantsAddresses = NULL;
	coresManagerList = bctbx_list_append(coresManagerList, marie);
	coresManagerList = bctbx_list_append(coresManagerList, pauline);
	coresManagerList = bctbx_list_append(coresManagerList, laure);
	bctbx_list_t *coresList = init_core_for_conference(coresManagerList);
	start_core_for_conference(coresManagerList);
	participantsAddresses = bctbx_list_append(participantsAddresses, linphone_address_new(linphone_core_get_identity(pauline->lc)));
	participantsAddresses = bctbx_list_append(participantsAddresses, linphone_address_new(linphone_core_get_identity(laure->lc)));
	stats initialMarieStats = marie->stat;
	stats initialPaulineStats = pauline->stat;
	stats initialLaureStats = laure->stat;


	// Marie creates a new group chat room
	const char *initialSubject = "Colleagues";
	LinphoneChatRoom *marieCr = create_chat_room_client_side(coresList, marie, &initialMarieStats, participantsAddresses, initialSubject, FALSE);
	participantsAddresses = NULL;
	const LinphoneAddress *confAddr = linphone_chat_room_get_conference_address(marieCr);

	// Check that the chat room is correctly created on Pauline's side and that the participants are added
	LinphoneChatRoom *paulineCr = check_creation_chat_room_client_side(coresList, pauline, &initialPaulineStats, confAddr, initialSubject, 2, FALSE);

	// Check that the chat room is correctly created on Laure's side and that the participants are added
	LinphoneChatRoom *laureCr = check_creation_chat_room_client_side(coresList, laure, &initialLaureStats, confAddr, initialSubject, 2, FALSE);

	LinphoneProxyConfig *proxyConfig = linphone_core_get_default_proxy_config(laure->lc);
	linphone_proxy_config_edit(proxyConfig);
	linphone_proxy_config_enable_register(proxyConfig, FALSE);
	linphone_proxy_config_done(proxyConfig);

	BC_ASSERT_TRUE(wait_for_list(coresList, &laure->stat.number_of_LinphoneRegistrationCleared, initialMarieStats.number_of_LinphoneRegistrationCleared + 1, 5000));

	//Current expected behavior is to have participant devices removed
	BC_ASSERT_TRUE(wait_for_list(coresList, &marie->stat.number_of_participant_devices_removed, initialMarieStats.number_of_participant_devices_removed + 1, 5000));
	BC_ASSERT_TRUE(wait_for_list(coresList, &pauline->stat.number_of_participant_devices_removed, initialPaulineStats.number_of_participant_devices_removed + 1, 5000));
	BC_ASSERT_FALSE(wait_for_list(coresList, &marie->stat.number_of_participants_removed, initialMarieStats.number_of_participants_removed + 1, 3000));
	BC_ASSERT_FALSE(wait_for_list(coresList, &pauline->stat.number_of_participants_removed, initialPaulineStats.number_of_participants_removed + 1, 3000));

	//to avoid automatique re-subscription of chatroom  while disabling network
	linphone_core_enter_background(marie->lc);
	linphone_core_enter_background(pauline->lc);
	linphone_core_enter_background(laure->lc);
	wait_for_list(coresList,NULL,1,3000);


	//to force re-re-connection to restarted flexisip
	linphone_core_set_network_reachable(marie->lc, FALSE);
	linphone_core_set_network_reachable(pauline->lc, FALSE);
	linphone_core_set_network_reachable(laure->lc, FALSE);

	//break here and restart Flexisip
	marie->stat.number_of_participant_devices_added = 0;
	pauline->stat.number_of_participant_devices_added=0;

	proxyConfig = linphone_core_get_default_proxy_config(laure->lc);
	linphone_proxy_config_edit(proxyConfig);
	linphone_proxy_config_enable_register(proxyConfig, TRUE);
	linphone_proxy_config_done(proxyConfig);

	linphone_core_enter_foreground(marie->lc);
	linphone_core_set_network_reachable(marie->lc, TRUE);
	BC_ASSERT_TRUE(wait_for_list(coresList, &marie->stat.number_of_LinphoneRegistrationOk, initialMarieStats.number_of_LinphoneRegistrationOk + 1, 10000));
	linphone_core_enter_foreground(pauline->lc);
	linphone_core_set_network_reachable(pauline->lc, TRUE);
	BC_ASSERT_TRUE(wait_for_list(coresList, &pauline->stat.number_of_LinphoneRegistrationOk, initialPaulineStats.number_of_LinphoneRegistrationOk + 1, 10000));

	linphone_core_enter_foreground(laure->lc);
	linphone_core_set_network_reachable(laure->lc, TRUE);
	BC_ASSERT_TRUE(wait_for_list(coresList, &laure->stat.number_of_LinphoneRegistrationOk, initialLaureStats.number_of_LinphoneRegistrationOk + 1, 10000));


	//in case of flexisip restart
	BC_ASSERT_TRUE(wait_for_list(coresList, &marie->stat.number_of_participant_devices_added, initialMarieStats.number_of_participant_devices_added + 1, 5000));
	BC_ASSERT_TRUE(wait_for_list(coresList, &pauline->stat.number_of_participant_devices_added, initialPaulineStats.number_of_participant_devices_added + 1, 5000));


	// Laure adds a new device without group chat enabled
	initialMarieStats = marie->stat;
	initialPaulineStats = pauline->stat;
	initialLaureStats = laure->stat;
	LinphoneCoreManager *laure2 = linphone_core_manager_new("laure_tcp_rc");
	coresManagerList = bctbx_list_append(coresManagerList, laure2);

	proxyConfig = linphone_core_get_default_proxy_config(laure->lc);
	linphone_proxy_config_edit(proxyConfig);
	linphone_proxy_config_enable_register(proxyConfig, FALSE);
	linphone_proxy_config_done(proxyConfig);

	BC_ASSERT_TRUE(wait_for_list(coresList, &laure->stat.number_of_LinphoneRegistrationCleared, initialLaureStats.number_of_LinphoneRegistrationCleared + 1, 5000));

	//Current expected behavior is to have participant devices removed
	BC_ASSERT_TRUE(wait_for_list(coresList, &marie->stat.number_of_participant_devices_removed, initialMarieStats.number_of_participant_devices_removed + 1, 5000));
	BC_ASSERT_TRUE(wait_for_list(coresList, &pauline->stat.number_of_participant_devices_removed, initialPaulineStats.number_of_participant_devices_removed + 1, 5000));
	BC_ASSERT_FALSE(wait_for_list(coresList, &marie->stat.number_of_participants_removed, initialMarieStats.number_of_participants_removed + 1, 5000));
	BC_ASSERT_FALSE(wait_for_list(coresList, &pauline->stat.number_of_participants_removed, initialPaulineStats.number_of_participants_removed + 1, 5000));

	// Clean db from chat room
	linphone_core_manager_delete_chat_room(marie, marieCr, coresList);
	linphone_core_manager_delete_chat_room(laure, laureCr, coresList);
	linphone_core_manager_delete_chat_room(pauline, paulineCr, coresList);

	bctbx_list_free(coresList);
	bctbx_list_free(coresManagerList);
	linphone_core_manager_destroy(marie);
	linphone_core_manager_destroy(pauline);
	linphone_core_manager_destroy(laure);
	linphone_core_manager_destroy(laure2);
}

static void group_chat_room_admin_creator_leaves_and_is_reinvited (void) {
	LinphoneCoreManager *marie = linphone_core_manager_create("marie_rc");
	LinphoneCoreManager *pauline = linphone_core_manager_create("pauline_rc");
	LinphoneCoreManager *laure = linphone_core_manager_create("laure_tcp_rc");
	bctbx_list_t *coresManagerList = NULL;
	bctbx_list_t *participantsAddresses = NULL;
	coresManagerList = bctbx_list_append(coresManagerList, marie);
	coresManagerList = bctbx_list_append(coresManagerList, pauline);
	coresManagerList = bctbx_list_append(coresManagerList, laure);
	bctbx_list_t *coresList = init_core_for_conference(coresManagerList);
	start_core_for_conference(coresManagerList);
	participantsAddresses = bctbx_list_append(participantsAddresses, linphone_address_new(linphone_core_get_identity(pauline->lc)));
	participantsAddresses = bctbx_list_append(participantsAddresses, linphone_address_new(linphone_core_get_identity(laure->lc)));
	stats initialMarieStats = marie->stat;
	stats initialPaulineStats = pauline->stat;
	stats initialLaureStats = laure->stat;

	// Marie creates a new group chat room
	const char *initialSubject = "Colleagues";
	LinphoneChatRoom *marieCr = create_chat_room_client_side(coresList, marie, &initialMarieStats, participantsAddresses, initialSubject, FALSE);

	const LinphoneAddress *confAddr = linphone_chat_room_get_conference_address(marieCr);

	// Check that the chat room is correctly created on Pauline's side and that the participants are added
	LinphoneChatRoom *paulineCr = check_creation_chat_room_client_side(coresList, pauline, &initialPaulineStats, confAddr, initialSubject, 2, FALSE);

	// Check that the chat room is correctly created on Laure's side and that the participants are added
	LinphoneChatRoom *laureCr = check_creation_chat_room_client_side(coresList, laure, &initialLaureStats, confAddr, initialSubject, 2, FALSE);

	// Marie leaves the room
	linphone_chat_room_leave(marieCr);
	BC_ASSERT_TRUE(wait_for_list(coresList, &marie->stat.number_of_LinphoneConferenceStateTerminated, initialMarieStats.number_of_LinphoneConferenceStateTerminated + 1, 5000));
	BC_ASSERT_TRUE(wait_for_list(coresList, &pauline->stat.number_of_participants_removed, initialPaulineStats.number_of_participants_removed + 1, 5000));
	BC_ASSERT_TRUE(wait_for_list(coresList, &laure->stat.number_of_participants_removed, initialLaureStats.number_of_participants_removed + 1, 5000));
	
	/* FIXME: the number of admin status changed shoud be 1. But the conference server notifies first that marie looses its admin status,
	 * before being deleted from the chatroom. This is indeed useless to notify this.
	 * Once fixed in the conference server, the counter shall be set back to +1. */
	BC_ASSERT_TRUE(wait_for_list(coresList, &pauline->stat.number_of_participant_admin_statuses_changed, initialPaulineStats.number_of_participant_admin_statuses_changed + 2, 5000));
	BC_ASSERT_TRUE(wait_for_list(coresList, &laure->stat.number_of_participant_admin_statuses_changed, initialLaureStats.number_of_participant_admin_statuses_changed + 2, 5000));
	BC_ASSERT_TRUE(linphone_participant_is_admin(linphone_chat_room_get_me(laureCr)));

	linphone_core_delete_chat_room(marie->lc, marieCr);
	initialMarieStats = marie->stat;

	// Laure invites Marie to the chatroom
	participantsAddresses = NULL;
	participantsAddresses = bctbx_list_append(participantsAddresses, linphone_address_new(linphone_core_get_identity(marie->lc)));
	linphone_chat_room_add_participants(laureCr, participantsAddresses);
	bctbx_list_free_with_data(participantsAddresses, (bctbx_list_free_func)linphone_address_unref);
	participantsAddresses = NULL;

	// Check that the chat room is correctly created on Marie's side and that the participants are added
	marieCr = check_creation_chat_room_client_side(coresList, marie, &initialMarieStats, linphone_chat_room_get_conference_address(laureCr), initialSubject, 2, FALSE);

	// Clean db from chat room
	linphone_core_manager_delete_chat_room(marie, marieCr, coresList);
	linphone_core_manager_delete_chat_room(laure, laureCr, coresList);
	linphone_core_manager_delete_chat_room(pauline, paulineCr, coresList);

	bctbx_list_free(coresList);
	bctbx_list_free(coresManagerList);
	linphone_core_manager_destroy(marie);
	linphone_core_manager_destroy(pauline);
	linphone_core_manager_destroy(laure);
}


static void group_chat_forward_file_transfer_message_url (const char *file_transfer_server_url) {
	LinphoneCoreManager *marie = linphone_core_manager_create("marie_rc");
	LinphoneCoreManager *pauline = linphone_core_manager_create("pauline_rc");
	bctbx_list_t *coresManagerList = NULL;
	bctbx_list_t *participantsAddresses = NULL;
	char *sendFilepath = bc_tester_res("sounds/sintel_trailer_opus_h264.mkv");
	char *receivePaulineFilepath = bc_tester_file("receive_file_pauline.dump");
	char *receiveMarieFilepath = bc_tester_file("receive_file_marie.dump");
	int dummy = 0;
	/* Remove any previously downloaded file */
	remove(receivePaulineFilepath);
	remove(receiveMarieFilepath);


	coresManagerList = bctbx_list_append(coresManagerList, marie);
	coresManagerList = bctbx_list_append(coresManagerList, pauline);

	linphone_core_set_file_transfer_server(marie->lc, file_transfer_server_url);
	linphone_core_set_file_transfer_server(pauline->lc, file_transfer_server_url);

	bctbx_list_t *coresList = init_core_for_conference(coresManagerList);
	start_core_for_conference(coresManagerList);
	participantsAddresses = bctbx_list_append(participantsAddresses, linphone_address_new(linphone_core_get_identity(pauline->lc)));
	stats initialMarieStats = marie->stat;
	stats initialPaulineStats = pauline->stat;


	// Marie creates a new group chat room
	const char *initialSubject = "Pauline";
	LinphoneChatRoom *marieCr = create_chat_room_client_side(coresList, marie, &initialMarieStats, participantsAddresses, initialSubject, FALSE);
	const LinphoneAddress *confAddr = linphone_chat_room_get_conference_address(marieCr);

	// Check that the chat room is correctly created on Pauline's side and that the participants are added
	LinphoneChatRoom *paulineCr = check_creation_chat_room_client_side(coresList, pauline, &initialPaulineStats, confAddr, initialSubject, 1, FALSE);
	BC_ASSERT_TRUE(linphone_chat_room_get_capabilities(paulineCr) & LinphoneChatRoomCapabilitiesOneToOne);

	// Marie sends a message
	_send_file(marieCr, sendFilepath, NULL, FALSE);
	wait_for_list(coresList, &dummy, 1, 10000);
	// Check pauline got it
	// Note: we must not use the buffer reception(last param to FALSE) or our message transfer won't work, probably some fix to be done in the callback
	_receive_file(coresList, pauline, &initialPaulineStats, receivePaulineFilepath, sendFilepath, NULL, FALSE);

	// Retrieve message from Pauline chatroom history
	BC_ASSERT_EQUAL(linphone_chat_room_get_history_size(paulineCr), 1, int," %i");
	if (linphone_chat_room_get_history_size(paulineCr) > 0) {
		bctbx_list_t *history = linphone_chat_room_get_history(paulineCr, 1);
		LinphoneChatMessage *recv_msg = (LinphoneChatMessage *)(history->data);

		// Forward it to Marie
		LinphoneChatMessage *msg = linphone_chat_room_create_forward_message(paulineCr, recv_msg);
		const LinphoneAddress *forwarded_from_address = linphone_chat_message_get_from_address(recv_msg);
		char *forwarded_from = linphone_address_as_string_uri_only(forwarded_from_address);

		bctbx_list_free_with_data(history, (bctbx_list_free_func)linphone_chat_message_unref);

		LinphoneChatMessageCbs *cbs = linphone_chat_message_get_callbacks(msg);
		linphone_chat_message_cbs_set_msg_state_changed(cbs, liblinphone_tester_chat_message_msg_state_changed);
		linphone_chat_message_send(msg);

		BC_ASSERT_TRUE(linphone_chat_message_is_forward(msg));
		BC_ASSERT_STRING_EQUAL(linphone_chat_message_get_forward_info(msg), forwarded_from);

		// Check Marie received it and that the file is still the same
		_receive_file(coresList, marie, &initialMarieStats, receiveMarieFilepath, sendFilepath, NULL, FALSE);

		linphone_chat_message_unref(msg);
		ms_free(forwarded_from);
	} else {
		BC_FAIL("Could not get message to forward from history");
	}

	// Clean db from chat room
	linphone_core_manager_delete_chat_room(marie, marieCr, coresList);
	linphone_core_manager_delete_chat_room(pauline, paulineCr, coresList);

	wait_for_list(coresList, 0, 1, 2000);
	BC_ASSERT_EQUAL(linphone_core_get_call_history_size(marie->lc), 0, int,"%i");
	BC_ASSERT_EQUAL(linphone_core_get_call_history_size(pauline->lc), 0, int,"%i");
	BC_ASSERT_PTR_NULL(linphone_core_get_call_logs(marie->lc));
	BC_ASSERT_PTR_NULL(linphone_core_get_call_logs(pauline->lc));

	//linphone_address_unref(confAddr);
	bctbx_list_free(coresList);
	bctbx_list_free(coresManagerList);
	linphone_core_manager_destroy(marie);
	linphone_core_manager_destroy(pauline);
}

static void group_chat_forward_file_transfer_message (void) {
	group_chat_forward_file_transfer_message_url(file_transfer_url);
}

static void group_chat_forward_file_transfer_message_digest_auth_server (void) {
	group_chat_forward_file_transfer_message_url(file_transfer_url_digest_auth);
}

static void group_chat_forward_file_transfer_message_digest_auth_server_encryptedFS (void) {
	uint8_t evfs_key[32] = {0xaa, 0x55, 0xFF, 0xFF, 0x12, 0x34, 0x56, 0x78, 0x9a, 0xbc, 0xde, 0xf0, 0x11, 0x22, 0x33, 0x44,
				0x5a, 0xa5, 0x5F, 0xaF, 0x52, 0xa4, 0xa6, 0x58, 0xaa, 0x5c, 0xae, 0x50, 0xa1, 0x52, 0xa3, 0x54};
	linphone_factory_set_vfs_encryption(linphone_factory_get(), LINPHONE_VFS_ENCRYPTION_AES256GCM128_SHA256, evfs_key, 32);

	group_chat_forward_file_transfer_message_url(file_transfer_url_digest_auth);

	linphone_factory_set_vfs_encryption(linphone_factory_get(), LINPHONE_VFS_ENCRYPTION_UNSET, NULL, 0);
}

test_t group_chat_tests[] = {
	TEST_NO_TAG("Chat room params", group_chat_room_params),
	TEST_NO_TAG("Chat room with forced local identity", group_chat_room_creation_with_given_identity),
	TEST_NO_TAG("Group chat room creation server", group_chat_room_creation_server),
	TEST_ONE_TAG("Add participant", group_chat_room_add_participant, "LeaksMemory"),
	TEST_NO_TAG("Send message", group_chat_room_send_message),
	TEST_NO_TAG("Send encrypted message", group_chat_room_send_message_encrypted),
	TEST_NO_TAG("Send message with error", group_chat_room_send_message_with_error),
	TEST_NO_TAG("Send invite on a multi register account", group_chat_room_invite_multi_register_account),
	TEST_NO_TAG("Add admin", group_chat_room_add_admin),
	TEST_NO_TAG("Add admin lately notified", group_chat_room_add_admin_lately_notified),
	TEST_NO_TAG("Add admin with a non admin", group_chat_room_add_admin_non_admin),
	TEST_NO_TAG("Remove admin", group_chat_room_remove_admin),
	TEST_NO_TAG("Admin creator leaves the room", group_chat_room_admin_creator_leaves_the_room),
	TEST_NO_TAG("Change subject", group_chat_room_change_subject),
	TEST_NO_TAG("Change subject with a non admin", group_chat_room_change_subject_non_admin),
	TEST_NO_TAG("Remove participant", group_chat_room_remove_participant),
	TEST_ONE_TAG("Remove participant and restart", group_chat_room_remove_participant_and_restart, "LeaksMemory"), // Due to core restart
	TEST_NO_TAG("Send message with a participant removed", group_chat_room_send_message_with_participant_removed),
	TEST_NO_TAG("Leave group chat room", group_chat_room_leave),
	TEST_NO_TAG("Delete group chat room successful if it's already removed by server", group_chat_room_delete_twice),
	TEST_NO_TAG("Come back on a group chat room after a disconnection", group_chat_room_come_back_after_disconnection),
	TEST_NO_TAG("Create chat room with disconnected friends", group_chat_room_create_room_with_disconnected_friends),
	TEST_NO_TAG("Create chat room with disconnected friends and initial message", group_chat_room_create_room_with_disconnected_friends_and_initial_message),
	TEST_NO_TAG("Reinvited after removed from group chat room", group_chat_room_reinvited_after_removed),
	TEST_ONE_TAG("Reinvited after removed from group chat room 2", group_chat_room_reinvited_after_removed_2, "LeaksMemory"),
	TEST_ONE_TAG("Reinvited after removed from group chat room while offline", group_chat_room_reinvited_after_removed_while_offline, "LeaksMemory"),
	TEST_ONE_TAG("Reinvited after removed from group chat room while offline 2", group_chat_room_reinvited_after_removed_while_offline_2, "LeaksMemory"),
	TEST_NO_TAG("Reinvited after removed from group chat room with several devices", group_chat_room_reinvited_after_removed_with_several_devices),
	TEST_NO_TAG("Notify after disconnection", group_chat_room_notify_after_disconnection),
	TEST_ONE_TAG("Notify after core restart", group_chat_room_notify_after_core_restart, "LeaksMemory"), /* due to Core restart */
	TEST_NO_TAG("Send refer to all participants devices", group_chat_room_send_refer_to_all_devices),
	TEST_NO_TAG("Admin add device and doesn't lose admin status", group_chat_room_add_device),
	TEST_NO_TAG("Send multiple is composing", multiple_is_composing_notification),
	TEST_ONE_TAG("Fallback to basic chat room", group_chat_room_fallback_to_basic_chat_room, "LeaksMemory"),
	TEST_NO_TAG("Group chat room creation fails if invited participants don't support it", group_chat_room_creation_fails_if_invited_participants_dont_support_it),
	TEST_NO_TAG("Group chat room creation successful if at least one invited participant supports it", group_chat_room_creation_successful_if_at_least_one_invited_participant_supports_it),
	TEST_ONE_TAG("Migrate basic chat room to client group chat room", group_chat_room_migrate_from_basic_chat_room, "Migration"),
	TEST_TWO_TAGS("Migrate basic chat room to client group chat room failure", group_chat_room_migrate_from_basic_to_client_fail, "LeaksMemory", "Migration"),
	TEST_ONE_TAG("Migrate basic chat room to client group chat room not needed", group_chat_donot_room_migrate_from_basic_chat_room, "Migration"),
	TEST_NO_TAG("Send file", group_chat_room_send_file),
	TEST_NO_TAG("Send file using buffer", group_chat_room_send_file_2),
	TEST_NO_TAG("Send file + text", group_chat_room_send_file_plus_text),
	TEST_NO_TAG("Send 2 files + text", group_chat_room_send_two_files_plus_text),
	TEST_NO_TAG("Send multipart message with custom content types", group_chat_room_send_multipart_custom_content_types),
	TEST_NO_TAG("Unique one-to-one chatroom", group_chat_room_unique_one_to_one_chat_room),
	TEST_NO_TAG("Unique one-to-one chatroom with dual sender device", group_chat_room_unique_one_to_one_chat_room_dual_sender_device),
	TEST_NO_TAG("Unique one-to-one chatroom recreated from message", group_chat_room_unique_one_to_one_chat_room_recreated_from_message),
	TEST_ONE_TAG("Unique one-to-one chatroom recreated from message with app restart", group_chat_room_unique_one_to_one_chat_room_recreated_from_message_with_app_restart, "LeaksMemory"),
	TEST_NO_TAG("Join one-to-one chat room with a new device", group_chat_room_join_one_to_one_chat_room_with_a_new_device),
	TEST_NO_TAG("New unique one-to-one chatroom after both participants left", group_chat_room_new_unique_one_to_one_chat_room_after_both_participants_left),
	TEST_NO_TAG("Unique one-to-one chatroom re-created from the party that deleted it, with inactive devices", group_chat_room_unique_one_to_one_chat_room_recreated_from_message_2),
	TEST_ONE_TAG("Group chat room notify participant devices name", group_chat_room_participant_devices_name, "LeaksMemory"/* Core restarts */),
	TEST_NO_TAG("Add device in one-to-one chat room where other participant left", add_device_one_to_one_chat_room_other_left),
	TEST_NO_TAG("IMDN for group chat room", imdn_for_group_chat_room),
	TEST_NO_TAG("Aggregated IMDN for group chat room", aggregated_imdn_for_group_chat_room),
	TEST_NO_TAG("Aggregated IMDN for group chat room read while offline", aggregated_imdn_for_group_chat_room_read_while_offline),
	TEST_ONE_TAG("IMDN sent from DB state", imdn_sent_from_db_state, "LeaksMemory"),
	TEST_NO_TAG("Find one-to-one chat room", find_one_to_one_chat_room),
	TEST_NO_TAG("Exhumed one-to-one chat room 1", exhume_one_to_one_chat_room_1),
	TEST_NO_TAG("Exhumed one-to-one chat room 2", exhume_one_to_one_chat_room_2),
	TEST_NO_TAG("Exhumed one-to-one chat room 3", exhume_one_to_one_chat_room_3),
	TEST_ONE_TAG("Exhumed one-to-one chat room 3 with core restart", exhume_one_to_one_chat_room_3_core_restart, "LeaksMemory" /*due to core restart*/),
	TEST_NO_TAG("Exhumed one-to-one chat room 4", exhume_one_to_one_chat_room_4),
	TEST_NO_TAG("New device after group chat room creation", group_chat_room_new_device_after_creation),
	TEST_ONE_TAG("Chat room list subscription", group_chat_room_list_subscription, "LeaksMemory"),
	TEST_ONE_TAG("Complex participant removal scenario", group_chat_room_complex_participant_removal_scenario, "LeaksMemory"),
	TEST_NO_TAG("Group chat room subscription denied", group_chat_room_subscription_denied),
	TEST_ONE_TAG("Search friend result chat room participants", search_friend_chat_room_participants, "MagicSearch"),
	TEST_ONE_TAG("Client loose context of a chatroom", group_chat_loss_of_client_context, "LeaksMemory"),
	TEST_ONE_TAG("Participant removed then added", participant_removed_then_added, "LeaksMemory" /*due to core restart*/),
	TEST_ONE_TAG("Check if participant device are removed", group_chat_room_join_one_to_one_chat_room_with_a_new_device_not_notified, "LeaksMemory" /*due to core restart*/),
	TEST_ONE_TAG("Subscribe successfull after set chat database path", subscribe_test_after_set_chat_database_path, "LeaksMemory" /*due to core restart*/),
	TEST_ONE_TAG("Send forward message", one_to_one_chat_room_send_forward_message, "LeaksMemory" /*due to core restart*/),
	TEST_ONE_TAG("Linphone core stop/start and chatroom ref", core_stop_start_with_chat_room_ref, "LeaksMemory" /*due to core restart*/),
	TEST_ONE_TAG("Subscribe successfull after set chat database path", subscribe_test_after_set_chat_database_path, "LeaksMemory" /*due to core restart*/),
	TEST_NO_TAG("Make sure device unregistration does not triger user to be removed from a group", group_chat_room_device_unregistered),
	TEST_NO_TAG("Admin leaves the room and is reinvited", group_chat_room_admin_creator_leaves_and_is_reinvited),
	TEST_NO_TAG("Forward file transfer message", group_chat_forward_file_transfer_message),
	TEST_NO_TAG("Forward file transfer message using digest auth on server", group_chat_forward_file_transfer_message_digest_auth_server),
	TEST_NO_TAG("Forward file transfer message using digest auth on server and encrypted FS", group_chat_forward_file_transfer_message_digest_auth_server_encryptedFS),
};

test_suite_t group_chat_test_suite = {
	"Group Chat",
	NULL,
	NULL,
	liblinphone_tester_before_each,
	liblinphone_tester_after_each,
	sizeof(group_chat_tests) / sizeof(group_chat_tests[0]), group_chat_tests
};

#if __clang__ || ((__GNUC__ == 4 && __GNUC_MINOR__ >= 6) || __GNUC__ > 4)
#pragma GCC diagnostic pop
#endif<|MERGE_RESOLUTION|>--- conflicted
+++ resolved
@@ -6256,11 +6256,7 @@
 	// Simulate an uninstall of the application on Marie's side with unregistration (It should remove the device)
 
 	// Save the number of chat rooms at the moment of stopping the core
-<<<<<<< HEAD
 	const int marie1_no_cr = (int)bctbx_list_size(linphone_core_get_chat_rooms(marie1->lc));
-=======
-	const int marie1_no_cr = bctbx_list_size(linphone_core_get_chat_rooms(marie1->lc));
->>>>>>> c347156d
 	coresManagerList = bctbx_list_remove(coresManagerList, marie1);
 	coresList = bctbx_list_remove(coresList, marie1->lc);
 	initialPaulineStats = pauline->stat;
