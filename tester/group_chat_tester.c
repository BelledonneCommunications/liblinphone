--- conflicted
+++ resolved
@@ -235,13 +235,10 @@
 	return msg;
 }
 
-<<<<<<< HEAD
 LinphoneChatMessage *_send_message(LinphoneChatRoom *chatRoom, const char *message) {
 	return _send_message_ephemeral(chatRoom, message, FALSE);
 }
 
-void _send_file_plus_text(LinphoneChatRoom* cr, const char *sendFilepath, const char *text) {
-=======
 static void fill_content_buffer(LinphoneContent *content, const char *sendFilePath) {
 	FILE *file_to_send = NULL;
 	size_t file_size;
@@ -263,7 +260,6 @@
 }
 
 void _send_file_plus_text(LinphoneChatRoom* cr, const char *sendFilepath, const char *sendFilepath2, const char *text, bool_t use_buffer) {
->>>>>>> bbacfbda
 	LinphoneChatMessage *msg;
 
 	LinphoneChatMessageCbs *cbs;
