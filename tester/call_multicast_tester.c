/*
	liblinphone_tester - liblinphone test suite
	Copyright (C) 2014  Belledonne Communications SARL

	This program is free software: you can redistribute it and/or modify
	it under the terms of the GNU General Public License as published by
	the Free Software Foundation, either version 2 of the License, or
	(at your option) any later version.

	This program is distributed in the hope that it will be useful,
	but WITHOUT ANY WARRANTY; without even the implied warranty of
	MERCHANTABILITY or FITNESS FOR A PARTICULAR PURPOSE.  See the
	GNU General Public License for more details.

	You should have received a copy of the GNU General Public License
	along with this program.  If not, see <http://www.gnu.org/licenses/>.
*/


#include "liblinphone_tester.h"
#include "tester_utils.h"
#include "linphone/core.h"
#include "belle-sip/belle-sip.h"


static void call_multicast_base(bool_t video) {
	LinphoneCoreManager *marie, *pauline;
	LinphoneVideoPolicy marie_policy, pauline_policy;

	marie = linphone_core_manager_new( "marie_rc");
	pauline = linphone_core_manager_new( "pauline_tcp_rc");

	if (video) {
		linphone_core_enable_video_capture(marie->lc, TRUE);
		linphone_core_enable_video_display(marie->lc, TRUE);
		linphone_core_enable_video_capture(pauline->lc, TRUE);
		linphone_core_enable_video_display(pauline->lc, FALSE);

		marie_policy.automatically_initiate=TRUE;
		marie_policy.automatically_accept=TRUE;
		pauline_policy.automatically_initiate=TRUE;
		pauline_policy.automatically_accept=TRUE;

		linphone_core_set_video_policy(marie->lc,&marie_policy);
		linphone_core_set_video_policy(pauline->lc,&pauline_policy);
		linphone_core_set_video_multicast_addr(pauline->lc,"224.1.2.3");
		linphone_core_enable_video_multicast(pauline->lc,TRUE);
	}
	linphone_core_set_audio_multicast_addr(pauline->lc,"224.1.2.3");
	linphone_core_enable_audio_multicast(pauline->lc,TRUE);

	BC_ASSERT_TRUE(call(pauline,marie));
	wait_for_until(marie->lc, pauline->lc, NULL, 1, 6000);
	if (linphone_core_get_current_call(marie->lc)) {
		BC_ASSERT_GREATER(linphone_core_manager_get_max_audio_down_bw(marie),70,int,"%d");
		if (video) {
			/*check video path*/
<<<<<<< HEAD
			linphone_call_set_first_video_frame_decoded_cb(linphone_core_get_current_call(marie->lc));
=======
			liblinphone_tester_set_next_video_frame_decoded_cb(linphone_core_get_current_call(marie->lc));
>>>>>>> 47b12a26
			linphone_call_send_vfu_request(linphone_core_get_current_call(marie->lc));
			BC_ASSERT_TRUE( wait_for(marie->lc,pauline->lc,&marie->stat.number_of_IframeDecoded,1));
		}

		end_call(marie,pauline);
	}
	linphone_core_manager_destroy(marie);
	linphone_core_manager_destroy(pauline);
}

static void call_multicast(void)  {
	call_multicast_base(FALSE);
}
static void multicast_audio_with_pause_resume(void) {
	call_paused_resumed_base(TRUE,FALSE);
}
#ifdef VIDEO_ENABLED
static void call_multicast_video(void)  {
	call_multicast_base(TRUE);
}
#endif
static void early_media_with_multicast_base(bool_t video) {
	LinphoneCoreManager *marie, *pauline, *pauline2;
	bctbx_list_t* lcs = NULL;
	int dummy=0;
	LinphoneVideoPolicy marie_policy, pauline_policy;
	LpConfig *marie_lp;
	LinphoneCallParams *params;
	LinphoneCallStats *stats = NULL;

	marie   = linphone_core_manager_new("marie_rc");
	pauline = linphone_core_manager_new("pauline_tcp_rc");
	pauline2 = linphone_core_manager_new("pauline_tcp_rc");

	marie_lp=linphone_core_get_config(marie->lc);
	lp_config_set_int(marie_lp,"misc","real_early_media",1);

	if (video) {
		linphone_core_enable_video_capture(pauline->lc, FALSE);
		linphone_core_enable_video_display(pauline->lc, TRUE);
		linphone_core_enable_video_capture(pauline2->lc, FALSE);
		linphone_core_enable_video_display(pauline2->lc, TRUE);
		linphone_core_enable_video_capture(marie->lc, TRUE);
		linphone_core_enable_video_display(marie->lc, FALSE);

		// important: VP8 has really poor performances with the mire camera, at least
		// on iOS - so when ever h264 is available, let's use it instead
		if (linphone_core_find_payload_type(pauline->lc,"h264", -1, -1)!=NULL) {
			disable_all_video_codecs_except_one(pauline->lc,"h264");
			disable_all_video_codecs_except_one(pauline2->lc,"h264");
			disable_all_video_codecs_except_one(marie->lc,"h264");
		}

		linphone_core_set_video_device(pauline->lc, liblinphone_tester_mire_id);
		linphone_core_set_video_device(pauline2->lc, liblinphone_tester_mire_id);
		linphone_core_set_video_device(marie->lc, liblinphone_tester_mire_id);

		linphone_core_set_avpf_mode(pauline->lc, LinphoneAVPFEnabled);
		linphone_core_set_avpf_mode(pauline2->lc, LinphoneAVPFEnabled);
		linphone_core_set_avpf_mode(marie->lc, LinphoneAVPFEnabled);

		marie_policy.automatically_initiate=TRUE;
		marie_policy.automatically_accept=TRUE;
		pauline_policy.automatically_initiate=TRUE;
		pauline_policy.automatically_accept=TRUE;

		linphone_core_set_video_policy(marie->lc,&marie_policy);
		linphone_core_set_video_policy(pauline->lc,&pauline_policy);
		linphone_core_set_video_policy(pauline2->lc,&pauline_policy);
		linphone_core_set_video_multicast_addr(marie->lc,"224.1.2.3");
		linphone_core_enable_video_multicast(marie->lc,TRUE);
	}
	linphone_core_set_audio_multicast_addr(marie->lc,"224.1.2.3");
	linphone_core_enable_audio_multicast(marie->lc,TRUE);


	lcs = bctbx_list_append(lcs,marie->lc);
	lcs = bctbx_list_append(lcs,pauline->lc);
	lcs = bctbx_list_append(lcs,pauline2->lc);
	/*
		Marie calls Pauline, and after the call has rung, transitions to an early_media session
	*/

	linphone_core_invite_address(marie->lc, pauline->identity);

	BC_ASSERT_TRUE(wait_for_list(lcs, &pauline->stat.number_of_LinphoneCallIncomingReceived,1,3000));
	BC_ASSERT_TRUE(wait_for_list(lcs, &marie->stat.number_of_LinphoneCallOutgoingRinging,1,1000));


	if (linphone_core_inc_invite_pending(pauline->lc)) {
		/* send a 183 to initiate the early media */
		if (video) {
			/*check video path*/
<<<<<<< HEAD
			linphone_call_set_first_video_frame_decoded_cb(linphone_core_get_current_call(pauline->lc));
=======
			liblinphone_tester_set_next_video_frame_decoded_cb(linphone_core_get_current_call(pauline->lc));
>>>>>>> 47b12a26
		}
		linphone_call_accept_early_media(linphone_core_get_current_call(pauline->lc));

		BC_ASSERT_TRUE( wait_for_list(lcs, &pauline->stat.number_of_LinphoneCallIncomingEarlyMedia,1,2000) );
		BC_ASSERT_TRUE( wait_for_list(lcs, &marie->stat.number_of_LinphoneCallOutgoingEarlyMedia,1,2000) );

		if (linphone_core_inc_invite_pending(pauline2->lc)) {
				/* send a 183 to initiate the early media */
				if (video) {
					/*check video path*/
<<<<<<< HEAD
					linphone_call_set_first_video_frame_decoded_cb(linphone_core_get_current_call(pauline2->lc));
=======
					liblinphone_tester_set_next_video_frame_decoded_cb(linphone_core_get_current_call(pauline2->lc));
>>>>>>> 47b12a26
				}
				linphone_call_accept_early_media(linphone_core_get_current_call(pauline2->lc));

				BC_ASSERT_TRUE( wait_for_list(lcs, &pauline2->stat.number_of_LinphoneCallIncomingEarlyMedia,1,2000) );
		}

		wait_for_list(lcs, &dummy, 1, 3000);

		stats = linphone_call_get_audio_stats(linphone_core_get_current_call(pauline->lc));
		BC_ASSERT_GREATER(linphone_core_manager_get_max_audio_down_bw(pauline),70,int,"%i");
		BC_ASSERT_LOWER((int)linphone_call_stats_get_download_bandwidth(stats), 90, int, "%i");
		linphone_call_stats_unref(stats);

		stats = linphone_call_get_audio_stats(linphone_core_get_current_call(pauline2->lc));
		BC_ASSERT_GREATER(linphone_core_manager_get_max_audio_down_bw(pauline2),70,int,"%i");
		BC_ASSERT_LOWER((int)linphone_call_stats_get_download_bandwidth(stats),90, int, "%i");
		linphone_call_stats_unref(stats);

		BC_ASSERT_TRUE(linphone_call_params_audio_multicast_enabled(linphone_call_get_current_params(linphone_core_get_current_call(pauline->lc))));
		BC_ASSERT_TRUE(linphone_call_params_audio_multicast_enabled(linphone_call_get_current_params(linphone_core_get_current_call(marie->lc))));
		if (video) {
			BC_ASSERT_TRUE(linphone_call_params_video_multicast_enabled(linphone_call_get_current_params(linphone_core_get_current_call(pauline->lc))));
			BC_ASSERT_TRUE(linphone_call_params_video_multicast_enabled(linphone_call_get_current_params(linphone_core_get_current_call(marie->lc))));
		}

		if (video) {
			BC_ASSERT_TRUE( wait_for_list(lcs,&pauline->stat.number_of_IframeDecoded,1,2000));
			BC_ASSERT_TRUE( wait_for_list(lcs,&pauline2->stat.number_of_IframeDecoded,1,2000));
		}

		linphone_call_accept(linphone_core_get_current_call(pauline->lc));

		BC_ASSERT_TRUE(wait_for_list(lcs, &marie->stat.number_of_LinphoneCallConnected, 1,1000));
		BC_ASSERT_TRUE(wait_for_list(lcs, &marie->stat.number_of_LinphoneCallStreamsRunning, 1,1000));
		BC_ASSERT_TRUE(wait_for_list(lcs, &pauline2->stat.number_of_LinphoneCallEnd, 1,1000));

		BC_ASSERT_TRUE(linphone_call_params_audio_multicast_enabled(linphone_call_get_current_params(linphone_core_get_current_call(pauline->lc))));
		BC_ASSERT_TRUE(linphone_call_params_audio_multicast_enabled(linphone_call_get_current_params(linphone_core_get_current_call(marie->lc))));
		if (video) {
			BC_ASSERT_TRUE(linphone_call_params_video_multicast_enabled(linphone_call_get_current_params(linphone_core_get_current_call(pauline->lc))));
			BC_ASSERT_TRUE(linphone_call_params_video_multicast_enabled(linphone_call_get_current_params(linphone_core_get_current_call(marie->lc))));
		}
		params = linphone_core_create_call_params(pauline->lc, linphone_core_get_current_call(pauline->lc));

		linphone_call_params_enable_audio_multicast(params,FALSE);
		linphone_call_params_enable_video_multicast(params,FALSE);
		linphone_core_enable_video_capture(pauline->lc, TRUE);
		linphone_core_enable_video_display(pauline->lc, TRUE);
		linphone_core_enable_video_capture(marie->lc, TRUE);
		linphone_core_enable_video_display(marie->lc, TRUE);

		linphone_call_update(linphone_core_get_current_call(pauline->lc), params);
		linphone_call_params_unref(params);

		BC_ASSERT_TRUE(wait_for_list(lcs, &pauline->stat.number_of_LinphoneCallStreamsRunning, 2,1000));

		BC_ASSERT_FALSE(linphone_call_params_audio_multicast_enabled(linphone_call_get_current_params(linphone_core_get_current_call(pauline->lc))));
		BC_ASSERT_FALSE(linphone_call_params_audio_multicast_enabled(linphone_call_get_current_params(linphone_core_get_current_call(marie->lc))));

		check_media_direction(	pauline
								, linphone_core_get_current_call(pauline->lc)
								, lcs
								,LinphoneMediaDirectionSendRecv
								, video?LinphoneMediaDirectionSendRecv:LinphoneMediaDirectionInactive);
		check_media_direction(	marie
								, linphone_core_get_current_call(marie->lc)
								, lcs
								,LinphoneMediaDirectionSendRecv
								, video?LinphoneMediaDirectionSendRecv:LinphoneMediaDirectionInactive);

		if (video) {
			BC_ASSERT_FALSE(linphone_call_params_video_multicast_enabled(linphone_call_get_current_params(linphone_core_get_current_call(marie->lc))));
			BC_ASSERT_FALSE(linphone_call_params_video_multicast_enabled(linphone_call_get_current_params(linphone_core_get_current_call(pauline->lc))));
		}
		end_call(marie,pauline);
	}
	ms_free(lcs);
	linphone_core_manager_destroy(marie);
	linphone_core_manager_destroy(pauline);
	linphone_core_manager_destroy(pauline2);
}

static void early_media_with_multicast_audio(void) {
	early_media_with_multicast_base(FALSE);
}
static void unicast_incoming_with_multicast_audio_on(void) {
	simple_call_base(TRUE);
}
#ifdef VIDEO_ENABLED
static void early_media_with_multicast_video(void) {
	early_media_with_multicast_base(TRUE);
}
#endif

test_t multicast_call_tests[] = {
	TEST_NO_TAG("Multicast audio call",call_multicast),
	TEST_NO_TAG("Multicast call with pause/resume",multicast_audio_with_pause_resume),
	TEST_NO_TAG("Early media multicast audio call",early_media_with_multicast_audio),
	TEST_NO_TAG("Unicast incoming call with multicast activated",unicast_incoming_with_multicast_audio_on),
#ifdef VIDEO_ENABLED
	TEST_NO_TAG("Multicast video call",call_multicast_video),
	TEST_NO_TAG("Early media multicast video call",early_media_with_multicast_video),
#endif
};

test_suite_t multicast_call_test_suite = {"Multicast Call", NULL, NULL, liblinphone_tester_before_each, liblinphone_tester_after_each,
										  sizeof(multicast_call_tests) / sizeof(multicast_call_tests[0]),
										  multicast_call_tests};<|MERGE_RESOLUTION|>--- conflicted
+++ resolved
@@ -55,11 +55,7 @@
 		BC_ASSERT_GREATER(linphone_core_manager_get_max_audio_down_bw(marie),70,int,"%d");
 		if (video) {
 			/*check video path*/
-<<<<<<< HEAD
-			linphone_call_set_first_video_frame_decoded_cb(linphone_core_get_current_call(marie->lc));
-=======
 			liblinphone_tester_set_next_video_frame_decoded_cb(linphone_core_get_current_call(marie->lc));
->>>>>>> 47b12a26
 			linphone_call_send_vfu_request(linphone_core_get_current_call(marie->lc));
 			BC_ASSERT_TRUE( wait_for(marie->lc,pauline->lc,&marie->stat.number_of_IframeDecoded,1));
 		}
@@ -153,11 +149,7 @@
 		/* send a 183 to initiate the early media */
 		if (video) {
 			/*check video path*/
-<<<<<<< HEAD
-			linphone_call_set_first_video_frame_decoded_cb(linphone_core_get_current_call(pauline->lc));
-=======
 			liblinphone_tester_set_next_video_frame_decoded_cb(linphone_core_get_current_call(pauline->lc));
->>>>>>> 47b12a26
 		}
 		linphone_call_accept_early_media(linphone_core_get_current_call(pauline->lc));
 
@@ -168,11 +160,7 @@
 				/* send a 183 to initiate the early media */
 				if (video) {
 					/*check video path*/
-<<<<<<< HEAD
-					linphone_call_set_first_video_frame_decoded_cb(linphone_core_get_current_call(pauline2->lc));
-=======
 					liblinphone_tester_set_next_video_frame_decoded_cb(linphone_core_get_current_call(pauline2->lc));
->>>>>>> 47b12a26
 				}
 				linphone_call_accept_early_media(linphone_core_get_current_call(pauline2->lc));
 
