--- conflicted
+++ resolved
@@ -135,12 +135,8 @@
 				tunnel_tester.c \
 				tester.c \
 				upnp_tester.c \
-<<<<<<< HEAD
 				video_tester.c \
 				vcard_tester.c
-=======
-				video_tester.c
->>>>>>> c33219b3
 
 liblinphonetester_ladir = $(includedir)/linphone
 
@@ -155,13 +151,8 @@
 
 AM_CPPFLAGS = -I$(top_srcdir)/include -I$(top_srcdir)/coreapi -I$(top_srcdir)/tester/common
 AM_CFLAGS    = -DBC_CONFIG_FILE=\"config.h\" $(STRICT_OPTIONS) $(STRICT_OPTIONS_CC) \
-<<<<<<< HEAD
-		-DIN_LINPHONE $(ORTP_CFLAGS) $(MEDIASTREAMER_CFLAGS) $(CUNIT_CFLAGS) \
+		-DIN_LINPHONE $(ORTP_CFLAGS) $(MEDIASTREAMER_CFLAGS) $(BCTOOLBOXTESTER_CFLAGS) \
 		$(BELLESIP_CFLAGS) $(LIBXML2_CFLAGS) $(SQLITE3_CFLAGS) $(BELCARD_CFLAGS)
-=======
-		-DIN_LINPHONE $(ORTP_CFLAGS) $(MEDIASTREAMER_CFLAGS) $(BCTOOLBOXTESTER_CFLAGS) \
-		$(BELLESIP_CFLAGS) $(LIBXML2_CFLAGS) $(SQLITE3_CFLAGS)
->>>>>>> c33219b3
 
 if BUILD_GTK_UI
 
