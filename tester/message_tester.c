/*
	liblinphone_tester - liblinphone test suite
	Copyright (C) 2013  Belledonne Communications SARL

	This program is free software: you can redistribute it and/or modify
	it under the terms of the GNU General Public License as published by
	the Free Software Foundation, either version 2 of the License, or
	(at your option) any later version.

	This program is distributed in the hope that it will be useful,
	but WITHOUT ANY WARRANTY; without even the implied warranty of
	MERCHANTABILITY or FITNESS FOR A PARTICULAR PURPOSE.  See the
	GNU General Public License for more details.

	You should have received a copy of the GNU General Public License
	along with this program.  If not, see <http://www.gnu.org/licenses/>.
*/



#include "linphonecore.h"
#include "private.h"
#include "liblinphone_tester.h"
#include "lime.h"

#ifdef MSG_STORAGE_ENABLED
#include <sqlite3.h>
#endif


static char* message_external_body_url=NULL;

void text_message_received(LinphoneCore *lc, LinphoneChatRoom *room, const LinphoneAddress *from_address, const char *message) {
	stats* counters = get_stats(lc);
	counters->number_of_LinphoneMessageReceivedLegacy++;
}

void message_received(LinphoneCore *lc, LinphoneChatRoom *room, LinphoneChatMessage* message) {
	char* from=linphone_address_as_string(linphone_chat_message_get_from(message));
	stats* counters;
	const char *text=linphone_chat_message_get_text(message);
	const char *external_body_url=linphone_chat_message_get_external_body_url(message);
	ms_message("Message from [%s]  is [%s] , external URL [%s]",from?from:""
																,text?text:""
																,external_body_url?external_body_url:"");
	ms_free(from);
	counters = get_stats(lc);
	counters->number_of_LinphoneMessageReceived++;
	if (counters->last_received_chat_message) linphone_chat_message_unref(counters->last_received_chat_message);
	counters->last_received_chat_message=linphone_chat_message_ref(message);
	if (linphone_chat_message_get_file_transfer_information(message)) {
		counters->number_of_LinphoneMessageReceivedWithFile++;
	} else if (linphone_chat_message_get_external_body_url(message)) {
		counters->number_of_LinphoneMessageExtBodyReceived++;
		if (message_external_body_url) {
			BC_ASSERT_STRING_EQUAL(linphone_chat_message_get_external_body_url(message),message_external_body_url);
			message_external_body_url=NULL;
		}
	}
}

/**
 * function invoked when a file transfer is received.
 * */
void file_transfer_received(LinphoneChatMessage *message, const LinphoneContent* content, const LinphoneBuffer *buffer){
	FILE* file=NULL;
	char *receive_file = bc_tester_file("receive_file.dump");
	LinphoneChatRoom *cr = linphone_chat_message_get_chat_room(message);
	LinphoneCore *lc = linphone_chat_room_get_core(cr);
	if (!linphone_chat_message_get_user_data(message)) {
		/*first chunk, creating file*/
		file = fopen(receive_file,"wb");
		linphone_chat_message_set_user_data(message,(void*)file); /*store fd for next chunks*/
	}
	ms_free(receive_file);
	file = (FILE*)linphone_chat_message_get_user_data(message);

	if (linphone_buffer_is_empty(buffer)) { /* tranfer complete */
		stats* counters = get_stats(lc);
		counters->number_of_LinphoneFileTransferDownloadSuccessful++;
		fclose(file);
	} else { /* store content on a file*/
		if (fwrite(linphone_buffer_get_content(buffer),linphone_buffer_get_size(buffer),1,file)==-1){
			ms_error("file_transfer_received(): write() failed: %s",strerror(errno));
		}
	}
}

char big_file[128000]; /* a buffer to simulate a big file for the file transfer message test */

/*
 * function called when the file transfer is initiated. file content should be feed into object LinphoneContent
 * */
LinphoneBuffer * tester_file_transfer_send(LinphoneChatMessage *message, const LinphoneContent* content, size_t offset, size_t size){
	LinphoneBuffer *lb;
	size_t file_size;
	size_t size_to_send;
	FILE *file_to_send;
	uint8_t *buf;

	file_to_send = linphone_chat_message_get_user_data(message);
	fseek(file_to_send, 0, SEEK_END);
	file_size = ftell(file_to_send);
	fseek(file_to_send, offset, SEEK_SET);
	size_to_send = MIN(size, file_size - offset);
	buf = ms_malloc(size_to_send);
	if (fread(buf, size_to_send, 1, file_to_send)!=size_to_send){
		// reaching end of file
	}
	lb = linphone_buffer_new_from_data(buf, size_to_send);
	ms_free(buf);
	return lb;
}

LinphoneBuffer * tester_memory_file_transfer_send(LinphoneChatMessage *message, const LinphoneContent* content, size_t offset, size_t size){
	size_t size_to_send = MIN(size, sizeof(big_file) - offset);
	return linphone_buffer_new_from_data((uint8_t *)big_file + offset, size_to_send);
}

/**
 * function invoked to report file transfer progress.
 * */
void file_transfer_progress_indication(LinphoneChatMessage *message, const LinphoneContent* content, size_t offset, size_t total) {
	LinphoneChatRoom *cr = linphone_chat_message_get_chat_room(message);
	LinphoneCore *lc = linphone_chat_room_get_core(cr);
	const LinphoneAddress* from_address = linphone_chat_message_get_from(message);
	const LinphoneAddress* to_address = linphone_chat_message_get_to(message);
	char *address = linphone_chat_message_is_outgoing(message)?linphone_address_as_string(to_address):linphone_address_as_string(from_address);
	stats* counters = get_stats(lc);
	int progress = (int)((offset * 100)/total);
	ms_message(" File transfer  [%d%%] %s of type [%s/%s] %s [%s] \n", progress
																	,(linphone_chat_message_is_outgoing(message)?"sent":"received")
																	, linphone_content_get_type(content)
																	, linphone_content_get_subtype(content)
																	,(linphone_chat_message_is_outgoing(message)?"to":"from")
																	, address);
	counters->progress_of_LinphoneFileTransfer = progress;
	free(address);
}

void is_composing_received(LinphoneCore *lc, LinphoneChatRoom *room) {
	stats *counters = get_stats(lc);
	if (room->remote_is_composing == LinphoneIsComposingActive) {
		counters->number_of_LinphoneIsComposingActiveReceived++;
	} else {
		counters->number_of_LinphoneIsComposingIdleReceived++;
	}
}

void liblinphone_tester_chat_message_state_change(LinphoneChatMessage* msg,LinphoneChatMessageState state,void* ud) {
	liblinphone_tester_chat_message_msg_state_changed(msg, state);
}

void liblinphone_tester_chat_message_msg_state_changed(LinphoneChatMessage *msg, LinphoneChatMessageState state) {
	LinphoneChatRoom *cr = linphone_chat_message_get_chat_room(msg);
	LinphoneCore *lc = linphone_chat_room_get_core(cr);
	stats* counters = get_stats(lc);
	const char *text = linphone_chat_message_get_text(msg);
	if (!text) text = "<no text>";
	ms_message("Message [%s] [%s]",text, linphone_chat_message_state_to_string(state));
	switch (state) {
		case LinphoneChatMessageStateIdle:
			return;
		case LinphoneChatMessageStateDelivered:
			counters->number_of_LinphoneMessageDelivered++;
			return;
		case LinphoneChatMessageStateNotDelivered:
			counters->number_of_LinphoneMessageNotDelivered++;
			return;
		case LinphoneChatMessageStateInProgress:
			counters->number_of_LinphoneMessageInProgress++;
			return;
		case LinphoneChatMessageStateFileTransferError:
			counters->number_of_LinphoneMessageNotDelivered++;
			return;
		case LinphoneChatMessageStateFileTransferDone:
			counters->number_of_LinphoneMessageFileTransferDone++;
			return;
	}
	ms_error("Unexpected state [%s] for message [%p]",linphone_chat_message_state_to_string(state), msg);
}

static void text_message(void) {
	LinphoneCoreManager* marie = linphone_core_manager_new("marie_rc");
	LinphoneCoreManager* pauline = linphone_core_manager_new( "pauline_tcp_rc");
	LinphoneChatRoom* chat_room;

	chat_room = linphone_core_get_chat_room(pauline->lc,marie->identity);
	{
		int dummy=0;
		wait_for_until(marie->lc,pauline->lc,&dummy,1,100); /*just to have time to purge message stored in the server*/
		reset_counters(&marie->stat);
		reset_counters(&pauline->stat);
	}
	linphone_chat_room_send_message(chat_room,"Bla bla bla bla");
	BC_ASSERT_TRUE(wait_for(pauline->lc,marie->lc,&marie->stat.number_of_LinphoneMessageReceived,1));
	BC_ASSERT_EQUAL(marie->stat.number_of_LinphoneMessageReceivedLegacy,1, int, "%d");

	BC_ASSERT_PTR_NOT_NULL(linphone_core_get_chat_room(marie->lc,pauline->identity));

	linphone_core_manager_destroy(marie);
	linphone_core_manager_destroy(pauline);
}

static void text_message_within_dialog(void) {
	LinphoneChatRoom* chat_room;
	LinphoneCoreManager* marie = linphone_core_manager_new("marie_rc");
	LinphoneCoreManager* pauline = linphone_core_manager_new( "pauline_tcp_rc");

	lp_config_set_int(pauline->lc->config,"sip","chat_use_call_dialogs",1);

	chat_room = linphone_core_get_chat_room(pauline->lc, marie->identity);
	{
		int dummy=0;
		wait_for_until(marie->lc,pauline->lc,&dummy,1,100); /*just to have time to purge message stored in the server*/
		reset_counters(&marie->stat);
		reset_counters(&pauline->stat);
	}
	BC_ASSERT_TRUE(call(marie,pauline));

	linphone_chat_room_send_message(chat_room,"Bla bla bla bla");
	BC_ASSERT_TRUE(wait_for(pauline->lc,marie->lc,&marie->stat.number_of_LinphoneMessageReceived,1));

	BC_ASSERT_PTR_NOT_NULL(linphone_core_get_chat_room(marie->lc,pauline->identity));

	linphone_core_manager_destroy(marie);
	linphone_core_manager_destroy(pauline);
}

static void rtt_text_message(void) {
	LinphoneChatRoom *pauline_chat_room, *marie_chat_room;
	LinphoneCoreManager* marie = linphone_core_manager_new("marie_rc");
	LinphoneCoreManager* pauline = linphone_core_manager_new( "pauline_tcp_rc");

	LinphoneCallParams *marie_params = linphone_core_create_default_call_parameters(marie->lc);
	LinphoneCall *pauline_call, *marie_call;
	linphone_call_params_enable_realtime_text(marie_params,TRUE);

	BC_ASSERT_TRUE(call_with_caller_params(marie,pauline,marie_params));
	pauline_call=linphone_core_get_current_call(pauline->lc);
	marie_call=linphone_core_get_current_call(marie->lc);
	BC_ASSERT_TRUE(linphone_call_params_realtime_text_enabled(linphone_call_get_current_params(pauline_call)));

	pauline_chat_room = linphone_call_get_chat_room(pauline_call);
	BC_ASSERT_PTR_NOT_NULL(pauline_chat_room);
	if (pauline_chat_room) {
		LinphoneChatMessage*  rtt_message = linphone_chat_room_create_message(pauline_chat_room,NULL);

		linphone_chat_message_put_char(rtt_message,'B');
		BC_ASSERT_TRUE(wait_for(pauline->lc,marie->lc,&marie->stat.number_of_LinphoneIsComposingActiveReceived,1));
		marie_chat_room = linphone_call_get_chat_room(marie_call);
		BC_ASSERT_PTR_NOT_NULL(marie_chat_room);
		BC_ASSERT_EQUAL(linphone_chat_room_get_char(marie_chat_room),'B',int,"%c");

		linphone_chat_message_put_char(rtt_message,'L');
		BC_ASSERT_TRUE(wait_for(pauline->lc,marie->lc,&marie->stat.number_of_LinphoneIsComposingActiveReceived,2));
		BC_ASSERT_EQUAL(linphone_chat_room_get_char(marie_chat_room),'L',int,"%c");

		linphone_chat_message_put_char(rtt_message,'A');
		BC_ASSERT_TRUE(wait_for(pauline->lc,marie->lc,&marie->stat.number_of_LinphoneIsComposingActiveReceived,3));
		BC_ASSERT_EQUAL(linphone_chat_room_get_char(marie_chat_room),'A',int,"%c");

		linphone_chat_message_put_char(rtt_message,' ');
		BC_ASSERT_TRUE(wait_for(pauline->lc,marie->lc,&marie->stat.number_of_LinphoneIsComposingActiveReceived,4));
		BC_ASSERT_EQUAL(linphone_chat_room_get_char(marie_chat_room),' ',int,"%c");

		linphone_chat_message_put_char(rtt_message,'B');
		BC_ASSERT_TRUE(wait_for(pauline->lc,marie->lc,&marie->stat.number_of_LinphoneIsComposingActiveReceived,5));
		BC_ASSERT_EQUAL(linphone_chat_room_get_char(marie_chat_room),'B',int,"%c");

		linphone_chat_message_put_char(rtt_message,'L');
		BC_ASSERT_TRUE(wait_for(pauline->lc,marie->lc,&marie->stat.number_of_LinphoneIsComposingActiveReceived,6));
		BC_ASSERT_EQUAL(linphone_chat_room_get_char(marie_chat_room),'L',int,"%c");

		linphone_chat_message_put_char(rtt_message,'A');
		BC_ASSERT_TRUE(wait_for(pauline->lc,marie->lc,&marie->stat.number_of_LinphoneIsComposingActiveReceived,7));
		BC_ASSERT_EQUAL(linphone_chat_room_get_char(marie_chat_room),'A',int,"%c");

		/*Commit the message, triggers a NEW LINE in T.140 */
		linphone_chat_room_send_chat_message(pauline_chat_room, rtt_message);

		BC_ASSERT_TRUE(wait_for(pauline->lc,marie->lc,&marie->stat.number_of_LinphoneMessageReceived,1));
		{
			LinphoneChatMessage * msg = marie->stat.last_received_chat_message;
			BC_ASSERT_PTR_NOT_NULL(linphone_core_get_chat_room(marie->lc,pauline->identity));
			BC_ASSERT_STRING_EQUAL(linphone_chat_message_get_text(msg),"BLA BLA");
		}
	}

	linphone_core_manager_destroy(marie);
	linphone_core_manager_destroy(pauline);
}


static LinphoneAuthInfo* text_message_with_credential_from_auth_cb_auth_info;
static void text_message_with_credential_from_auth_cb_auth_info_requested(LinphoneCore *lc, const char *realm, const char *username, const char *domain) {
	ms_message("text_message_with_credential_from_auth_cb:Auth info requested  for user id [%s] at realm [%s]\n"
						,username
						,realm);
	linphone_core_add_auth_info(lc,text_message_with_credential_from_auth_cb_auth_info); /*add stored authentication info to LinphoneCore*/
}


static void text_message_with_credential_from_auth_cb(void) {
	LinphoneChatRoom* chat_room;
	LinphoneCoreVTable* vtable = linphone_core_v_table_new();
	LinphoneCoreManager* marie = linphone_core_manager_new("marie_rc");
	LinphoneCoreManager* pauline = linphone_core_manager_new( "pauline_tcp_rc");
	text_message_with_credential_from_auth_cb_auth_info=linphone_auth_info_clone((LinphoneAuthInfo*)(linphone_core_get_auth_info_list(pauline->lc)->data));

	/*to force cb to be called*/
	linphone_core_clear_all_auth_info(pauline->lc);
	vtable->auth_info_requested=text_message_with_credential_from_auth_cb_auth_info_requested;
	linphone_core_add_listener(pauline->lc, vtable);

	chat_room = linphone_core_get_chat_room(pauline->lc, marie->identity);
	{
		int dummy=0;
		wait_for_until(marie->lc,pauline->lc,&dummy,1,100); /*just to have time to purge message stored in the server*/
		reset_counters(&marie->stat);
		reset_counters(&pauline->stat);
	}
	linphone_chat_room_send_message(chat_room,"Bla bla bla bla");
	BC_ASSERT_TRUE(wait_for(pauline->lc,marie->lc,&marie->stat.number_of_LinphoneMessageReceived,1));
	BC_ASSERT_EQUAL(marie->stat.number_of_LinphoneMessageReceivedLegacy,1, int, "%d");

	BC_ASSERT_PTR_NOT_NULL(linphone_core_get_chat_room(marie->lc,pauline->identity));

	linphone_core_manager_destroy(marie);
	linphone_core_manager_destroy(pauline);
}

static void text_message_with_privacy(void) {
	LinphoneChatRoom* chat_room;

	LinphoneProxyConfig* pauline_proxy;
	LinphoneCoreManager* marie = linphone_core_manager_new( "marie_rc");
	LinphoneCoreManager* pauline = linphone_core_manager_new( "pauline_tcp_rc");

	chat_room = linphone_core_get_chat_room(pauline->lc, marie->identity);

	/*test proxy config privacy*/
	linphone_core_get_default_proxy(pauline->lc,&pauline_proxy);
	linphone_proxy_config_set_privacy(pauline_proxy,LinphonePrivacyId);

	BC_ASSERT_PTR_NOT_NULL(linphone_core_get_chat_room(marie->lc,pauline->identity));
	{
		int dummy=0;
		wait_for_until(marie->lc,pauline->lc,&dummy,1,100); /*just to have time to purge message stored in the server*/
		reset_counters(&marie->stat);
		reset_counters(&pauline->stat);
	}
	linphone_chat_room_send_message(chat_room,"Bla bla bla bla");
	BC_ASSERT_TRUE(wait_for(pauline->lc,marie->lc,&marie->stat.number_of_LinphoneMessageReceived,1));
	BC_ASSERT_EQUAL(marie->stat.number_of_LinphoneMessageReceivedLegacy,1, int, "%d");

	linphone_core_manager_destroy(marie);
	linphone_core_manager_destroy(pauline);
}

static void text_message_compatibility_mode(void) {
	char route[256];
	LinphoneCoreManager* marie = linphone_core_manager_new( "marie_rc");
	LinphoneCoreManager* pauline = linphone_core_manager_new( "pauline_tcp_rc");
	LinphoneProxyConfig* proxy;
	LinphoneAddress* proxy_address;
	char*tmp;
	LCSipTransports transport;
	LinphoneChatRoom* chat_room;

	linphone_core_get_default_proxy(marie->lc,&proxy);
	BC_ASSERT_PTR_NOT_NULL (proxy);
	proxy_address=linphone_address_new(linphone_proxy_config_get_addr(proxy));
	linphone_address_clean(proxy_address);
	tmp=linphone_address_as_string_uri_only(proxy_address);
	linphone_proxy_config_set_server_addr(proxy,tmp);
	sprintf(route,"sip:%s",test_route);
	linphone_proxy_config_set_route(proxy,route);
	ms_free(tmp);
	linphone_address_destroy(proxy_address);
	linphone_core_get_sip_transports(marie->lc,&transport);
	transport.udp_port=0;
	transport.tls_port=0;
	transport.dtls_port=0;
	/*only keep tcp*/
	linphone_core_set_sip_transports(marie->lc,&transport);
	marie->stat.number_of_LinphoneRegistrationOk=0;

	BC_ASSERT_TRUE (wait_for(marie->lc,marie->lc,&marie->stat.number_of_LinphoneRegistrationOk,1));

	chat_room = linphone_core_get_chat_room(marie->lc, pauline->identity);
	{
		int dummy=0;
		wait_for_until(marie->lc,pauline->lc,&dummy,1,100); /*just to have time to purge message stored in the server*/
		reset_counters(&marie->stat);
		reset_counters(&pauline->stat);
	}
	linphone_chat_room_send_message(chat_room,"Bla bla bla bla");
	BC_ASSERT_TRUE(wait_for(pauline->lc,marie->lc,&pauline->stat.number_of_LinphoneMessageReceived,1));
	BC_ASSERT_EQUAL(pauline->stat.number_of_LinphoneMessageReceivedLegacy,1, int, "%d");
	linphone_core_manager_destroy(marie);
	linphone_core_manager_destroy(pauline);
}

static void text_message_with_ack(void) {
	int leaked_objects;
	int begin;
	LinphoneCoreManager* marie;
	LinphoneCoreManager* pauline;

	belle_sip_object_enable_leak_detector(TRUE);
	begin=belle_sip_object_get_object_count();

	marie = linphone_core_manager_new( "marie_rc");
	pauline = linphone_core_manager_new( "pauline_tcp_rc");

	{
		LinphoneChatRoom* chat_room = linphone_core_get_chat_room(pauline->lc, marie->identity);
		LinphoneChatMessage* message = linphone_chat_room_create_message(chat_room,"Bli bli bli \n blu");
		LinphoneChatMessageCbs *cbs = linphone_chat_message_get_callbacks(message);
		int dummy=0;
		wait_for_until(marie->lc,pauline->lc,&dummy,1,100); /*just to have time to purge message stored in the server*/
		reset_counters(&marie->stat);
		reset_counters(&pauline->stat);
		linphone_chat_message_cbs_set_msg_state_changed(cbs, liblinphone_tester_chat_message_msg_state_changed);
		linphone_chat_room_send_chat_message(chat_room,message);
		BC_ASSERT_TRUE(wait_for(pauline->lc,marie->lc,&marie->stat.number_of_LinphoneMessageReceived,1));
		BC_ASSERT_TRUE(wait_for(pauline->lc,marie->lc,&pauline->stat.number_of_LinphoneMessageDelivered,1));
		BC_ASSERT_EQUAL(pauline->stat.number_of_LinphoneMessageInProgress,1, int, "%d");
		linphone_core_manager_destroy(marie);
		linphone_core_manager_destroy(pauline);
	}
	leaked_objects=belle_sip_object_get_object_count()-begin;
	BC_ASSERT_EQUAL(leaked_objects, 0, int, "%d");
	if (leaked_objects>0){
		belle_sip_object_dump_active_objects();
	}
}

static void text_message_with_external_body(void) {
	LinphoneCoreManager* marie = linphone_core_manager_new( "marie_rc");
	LinphoneCoreManager* pauline = linphone_core_manager_new( "pauline_tcp_rc");
	LinphoneChatRoom* chat_room = linphone_core_get_chat_room(pauline->lc, marie->identity);
	LinphoneChatMessage* message = linphone_chat_room_create_message(chat_room,"Bli bli bli \n blu");
	LinphoneChatMessageCbs *cbs = linphone_chat_message_get_callbacks(message);

	linphone_chat_message_set_external_body_url(message,message_external_body_url="http://www.linphone.org");

	{
		int dummy=0;
		wait_for_until(marie->lc,pauline->lc,&dummy,1,100); /*just to have time to purge message stored in the server*/
		reset_counters(&marie->stat);
		reset_counters(&pauline->stat);
	}
	linphone_chat_message_cbs_set_msg_state_changed(cbs,liblinphone_tester_chat_message_msg_state_changed);
	linphone_chat_room_send_chat_message(chat_room,message);

	/* check transient message list: the message should be in it, and should be the only one */
	BC_ASSERT_EQUAL(ms_list_size(chat_room->transient_messages), 1, int, "%d");
	BC_ASSERT_PTR_EQUAL(ms_list_nth_data(chat_room->transient_messages,0), message);

	BC_ASSERT_TRUE(wait_for(pauline->lc,marie->lc,&marie->stat.number_of_LinphoneMessageReceived,1));
	BC_ASSERT_TRUE(wait_for(pauline->lc,marie->lc,&pauline->stat.number_of_LinphoneMessageDelivered,1));

	BC_ASSERT_EQUAL(pauline->stat.number_of_LinphoneMessageInProgress,1, int, "%d");
	BC_ASSERT_EQUAL(marie->stat.number_of_LinphoneMessageExtBodyReceived,1, int, "%d");

	BC_ASSERT_EQUAL(ms_list_size(chat_room->transient_messages), 0, int, "%d");

	linphone_core_manager_destroy(marie);
	linphone_core_manager_destroy(pauline);
}

bool_t compare_files(const char *path1, const char *path2) {
	bool_t res;
	size_t size1;
	size_t size2;
	uint8_t *buf1;
	uint8_t *buf2;

	buf1 = (uint8_t*)ms_load_path_content(path1, &size1);
	buf2 = (uint8_t*)ms_load_path_content(path2, &size2);
	res = buf1 && buf2 && (size1 == size2) && (memcmp(buf1, buf2, size1) == 0);
	ms_free(buf1);
	ms_free(buf2);
	return res;
}

static void file_transfer_message(void) {
	if (transport_supported(LinphoneTransportTls)) {
		LinphoneCoreManager* marie = linphone_core_manager_new( "marie_rc");
		LinphoneChatRoom* chat_room;
		LinphoneChatMessage* message;
		LinphoneChatMessageCbs *cbs;
		LinphoneContent* content;
		FILE *file_to_send = NULL;
		size_t file_size;
		char *send_filepath = bc_tester_res("images/nowebcamCIF.jpg");
		char *receive_filepath = bc_tester_file("receive_file.dump");
		LinphoneCoreManager* pauline = linphone_core_manager_new( "pauline_tcp_rc");

		reset_counters(&marie->stat);
		reset_counters(&pauline->stat);

		file_to_send = fopen(send_filepath, "rb");
		fseek(file_to_send, 0, SEEK_END);
		file_size = ftell(file_to_send);
		fseek(file_to_send, 0, SEEK_SET);

		/* Globally configure an http file transfer server. */
		linphone_core_set_file_transfer_server(pauline->lc,"https://www.linphone.org:444/lft.php");

		/* create a chatroom on pauline's side */
		chat_room = linphone_core_get_chat_room(pauline->lc, marie->identity);
		/* create a file transfer message */
		content = linphone_core_create_content(pauline->lc);
		linphone_content_set_type(content,"image");
		linphone_content_set_subtype(content,"jpeg");
		linphone_content_set_size(content,file_size); /*total size to be transfered*/
		linphone_content_set_name(content,"nowebcamCIF.jpg");
		message = linphone_chat_room_create_file_transfer_message(chat_room, content);
		linphone_chat_message_set_user_data(message, file_to_send);
		cbs = linphone_chat_message_get_callbacks(message);
		{
			int dummy=0;
			wait_for_until(marie->lc,pauline->lc,&dummy,1,100); /*just to have time to purge message stored in the server*/
			reset_counters(&marie->stat);
			reset_counters(&pauline->stat);
		}
		linphone_chat_message_cbs_set_msg_state_changed(cbs,liblinphone_tester_chat_message_msg_state_changed);
		linphone_chat_message_cbs_set_file_transfer_send(cbs, tester_file_transfer_send);
		linphone_chat_room_send_chat_message(chat_room,message);
		BC_ASSERT_TRUE(wait_for(pauline->lc,marie->lc,&marie->stat.number_of_LinphoneMessageReceivedWithFile,1));
		fclose(file_to_send);
		if (marie->stat.last_received_chat_message ) {
			cbs = linphone_chat_message_get_callbacks(marie->stat.last_received_chat_message);
			linphone_chat_message_cbs_set_msg_state_changed(cbs, liblinphone_tester_chat_message_msg_state_changed);
			linphone_chat_message_cbs_set_file_transfer_recv(cbs, file_transfer_received);
			linphone_chat_message_download_file(marie->stat.last_received_chat_message);
		}
		BC_ASSERT_TRUE(wait_for(pauline->lc,marie->lc,&marie->stat.number_of_LinphoneFileTransferDownloadSuccessful,1));

		BC_ASSERT_EQUAL(pauline->stat.number_of_LinphoneMessageInProgress,1, int, "%d");
		BC_ASSERT_EQUAL(pauline->stat.number_of_LinphoneMessageDelivered,1, int, "%d");
		BC_ASSERT_EQUAL(marie->stat.number_of_LinphoneFileTransferDownloadSuccessful,1, int, "%d");
		BC_ASSERT_TRUE(compare_files(send_filepath, receive_filepath));

		linphone_content_unref(content);
		linphone_core_manager_destroy(pauline);
		ms_free(send_filepath);
		ms_free(receive_filepath);
		linphone_core_manager_destroy(marie);
	}
}

/* same than previous but with a 160 characters file */
#define SMALL_FILE_SIZE 160
static void small_file_transfer_message(void) {
	if (transport_supported(LinphoneTransportTls)) {
		LinphoneCoreManager* marie = linphone_core_manager_new( "marie_rc");
		int i;
		LinphoneChatRoom* chat_room;
		LinphoneChatMessage* message;
		LinphoneChatMessageCbs *cbs;
		LinphoneContent* content;
		const char* big_file_content="big file"; /* setting dummy file content to something */
		LinphoneCoreManager* pauline = linphone_core_manager_new( "pauline_tcp_rc");
		reset_counters(&marie->stat);
		reset_counters(&pauline->stat);

		for (i=0;i<SMALL_FILE_SIZE;i+=strlen(big_file_content))
			memcpy(big_file+i, big_file_content, strlen(big_file_content));

		big_file[0]=*"S";
		big_file[SMALL_FILE_SIZE - 1]=*"E";

		/* Globally configure an http file transfer server. */
		linphone_core_set_file_transfer_server(pauline->lc,"https://www.linphone.org:444/lft.php");

		/* create a chatroom on pauline's side */
		chat_room = linphone_core_get_chat_room(pauline->lc, marie->identity);
		/* create a file transfer message */
		content = linphone_core_create_content(pauline->lc);
		linphone_content_set_type(content,"text");
		linphone_content_set_subtype(content,"plain");
		linphone_content_set_size(content,SMALL_FILE_SIZE); /*total size to be transfered*/
		linphone_content_set_name(content,"bigfile.txt");
		message = linphone_chat_room_create_file_transfer_message(chat_room, content);
		{
			int dummy=0;
			wait_for_until(marie->lc,pauline->lc,&dummy,1,100); /*just to have time to purge message stored in the server*/
			reset_counters(&marie->stat);
			reset_counters(&pauline->stat);
		}
		cbs = linphone_chat_message_get_callbacks(message);
		linphone_chat_message_cbs_set_msg_state_changed(cbs, liblinphone_tester_chat_message_msg_state_changed);
		linphone_chat_message_cbs_set_file_transfer_send(cbs, tester_memory_file_transfer_send);
		linphone_chat_room_send_chat_message(chat_room,message);
		BC_ASSERT_TRUE(wait_for(pauline->lc,marie->lc,&marie->stat.number_of_LinphoneMessageReceivedWithFile,1));
		if (marie->stat.last_received_chat_message ) {
			cbs = linphone_chat_message_get_callbacks(marie->stat.last_received_chat_message);
			linphone_chat_message_cbs_set_msg_state_changed(cbs, liblinphone_tester_chat_message_msg_state_changed);
			linphone_chat_message_cbs_set_file_transfer_recv(cbs, file_transfer_received);
			linphone_chat_message_download_file(marie->stat.last_received_chat_message);
		}
		BC_ASSERT_TRUE(wait_for(pauline->lc,marie->lc,&marie->stat.number_of_LinphoneFileTransferDownloadSuccessful,1));

		BC_ASSERT_EQUAL(pauline->stat.number_of_LinphoneMessageInProgress,1, int, "%d");
		BC_ASSERT_EQUAL(pauline->stat.number_of_LinphoneMessageDelivered,1, int, "%d");
		BC_ASSERT_EQUAL(marie->stat.number_of_LinphoneFileTransferDownloadSuccessful,1, int, "%d");

		linphone_content_unref(content);
		linphone_core_manager_destroy(pauline);
		linphone_core_manager_destroy(marie);
	}
}

#ifdef HAVE_LIME

static FILE* fopen_from_write_dir(const char * name, const char * mode) {
	char *filepath = bc_tester_file(name);
	FILE * file = fopen(filepath,mode);
	ms_free(filepath);
	return file;
}

static void lime_file_transfer_message_base(bool_t encrypt_file) {
	int i;
	FILE *ZIDCacheMarieFD, *ZIDCachePaulineFD;
	LinphoneCoreManager *marie, *pauline;
	LinphoneChatRoom *chat_room;
	LinphoneContent *content;
	LinphoneChatMessage *message;
	LinphoneChatMessageCbs *cbs;
	char *pauline_id, *marie_id;
	char *filepath;

	/* setting dummy file content to something */
	const char* big_file_content="big file";
	for (i=0;i<sizeof(big_file);i+=strlen(big_file_content))
		memcpy(big_file+i, big_file_content, strlen(big_file_content));

	big_file[0]=*"S";
	big_file[sizeof(big_file)-1]=*"E";

	marie = linphone_core_manager_new( "marie_rc");
	pauline = linphone_core_manager_new( "pauline_tcp_rc");
	reset_counters(&marie->stat);
	reset_counters(&pauline->stat);

	/* make sure lime is enabled */
	linphone_core_enable_lime(marie->lc, 1);
	linphone_core_enable_lime(pauline->lc, 1);
	if (!encrypt_file) {
		LpConfig *pauline_lp = linphone_core_get_config(pauline->lc);
		lp_config_set_int(pauline_lp,"sip","lime_for_file_sharing",0);
	}

	/* set the zid caches files : create two ZID cache from this valid one inserting the auto-generated sip URI for the peer account as keys in ZID cache are indexed by peer sip uri */
	ZIDCacheMarieFD = fopen_from_write_dir("tmpZIDCacheMarie.xml", "wb");
	ZIDCachePaulineFD = fopen_from_write_dir("tmpZIDCachePauline.xml", "wb");
	pauline_id = linphone_address_as_string_uri_only(pauline->identity);
	marie_id = linphone_address_as_string_uri_only(marie->identity);
	fprintf(ZIDCacheMarieFD, "<?xml version=\"1.0\" encoding=\"UTF-8\"?>\n<cache><selfZID>ef7692d0792a67491ae2d44e</selfZID><peer><ZID>005dbe0399643d953a2202dd</ZID><rs1>9b5c8f06f3b6c2c695f2dfc3c26f31f5fef8661f8c5fe7c95aeb5c5b0435b045</rs1><aux>f8324dd18ea905171ec2be89f879d01d5994132048d92ea020778cbdf31c605e</aux><rs2>2fdcef69380937c2cf221f7d11526f286c39f49641452ba9012521c705094899</rs2><uri>%s</uri><sndKey>08df5907d30959b8cb70f6fff2d8febd88fb41b0c8afc39e4b972f86dd5cfe2d</sndKey><rcvKey>60f020a3fe11dc2cc0e1e8ed9341b4cd14944db806ca4fc95456bbe45d95c43a</rcvKey><sndSId>5f9aa1e5e4c7ec88fa389a9f6b8879b42d3c57bb28e62068d2df23e8f9b77193</sndSId><rcvSId>bcffd51e7316a6c6f53a50fcf01b01bf2d3c57bb28e62068d2df23e8f9b77193</rcvSId><sndIndex>00000078</sndIndex><rcvIndex>000001cf</rcvIndex><pvs>01</pvs></peer><peer><ZID>1234567889643d953a2202ee</ZID><rs1>9b5c8f06f3b6c2c695f2dfc3c26f31f5fef8661f8c5fe7c95aeb5c5b0435b045</rs1><aux>f8324dd18ea905171ec2be89f879d01d5994132048d92ea020778csal_set_uuid(lc->sal, account->instance_id);bdf31c605e</aux><rs2>2fdcef69380937c2cf221f7d11526f286c39f49641452ba9012521c705094899</rs2><uri>%s</uri><sndKey>72d80ab1cad243cf45634980c1d02cfb2df81ce0dd5dfcf1ebeacfc5345a9176</sndKey><rcvKey>25d9ac653a83c4559cb0ae7394e7cd3b2d3c57bb28e62068d2df23e8f9b77193</rcvKey><sndSId>f69aa1e5e4c7ec88fa389a9f6b8879b42d3c57bb28e62068d2df23e8f9b77193</sndSId><rcvSId>22ffd51e7316a6c6f53a50fcf01b01bf2d3c57bb28e62068d2df23e8f9b77193</rcvSId><sndIndex>0000000f</sndIndex><rcvIndex>00000000</rcvIndex></peer></cache>", pauline_id, pauline_id);
	fprintf(ZIDCachePaulineFD, "<?xml version=\"1.0\" encoding=\"UTF-8\"?>\n<cache><selfZID>005dbe0399643d953a2202dd</selfZID><peer><ZID>ef7692d0792a67491ae2d44e</ZID><rs1>9b5c8f06f3b6c2c695f2dfc3c26f31f5fef8661f8c5fe7c95aeb5c5b0435b045</rs1><aux>f8324dd18ea905171ec2be89f879d01d5994132048d92ea020778cbdf31c605e</aux><rs2>2fdcef69380937c2cf221f7d11526f286c39f49641452ba9012521c705094899</rs2><uri>%s</uri><rcvKey>08df5907d30959b8cb70f6fff2d8febd88fb41b0c8afc39e4b972f86dd5cfe2d</rcvKey><sndKey>60f020a3fe11dc2cc0e1e8ed9341b4cd14944db806ca4fc95456bbe45d95c43a</sndKey><rcvSId>5f9aa1e5e4c7ec88fa389a9f6b8879b42d3c57bb28e62068d2df23e8f9b77193</rcvSId><sndSId>bcffd51e7316a6c6f53a50fcf01b01bf2d3c57bb28e62068d2df23e8f9b77193</sndSId><rcvIndex>00000078</rcvIndex><sndIndex>000001cf</sndIndex><pvs>01</pvs></peer><peer><ZID>1234567889643d953a2202ee</ZID><rs1>9b5c8f06f3b6c2c695f2dfc3c26f31f5fef8661f8c5fe7c95aeb5c5b0435b045</rs1><aux>f8324dd18ea905171ec2be89f879d01d5994132048d92ea020778cbdf31c605e</aux><rs2>2fdcef69380937c2cf221f7d11526f286c39f49641452ba9012521c705094899</rs2><uri>%s</uri><sndKey>81e6e6362c34dc974263d1f77cbb9a8d6d6a718330994379099a8fa19fb12faa</sndKey><rcvKey>25d9ac653a83c4559cb0ae7394e7cd3b2d3c57bb28e62068d2df23e8f9b77193</rcvKey><sndSId>f69aa1e5e4c7ec88fa389a9f6b8879b42d3c57bb28e62068d2df23e8f9b77193</sndSId><rcvSId>22ffd51e7316a6c6f53a50fcf01b01bf2d3c57bb28e62068d2df23e8f9b77193</rcvSId><sndIndex>0000002e</sndIndex><rcvIndex>00000000</rcvIndex><pvs>01</pvs></peer></cache>", marie_id, marie_id);
	fclose(ZIDCacheMarieFD);
	fclose(ZIDCachePaulineFD);
	ms_free(marie_id);
	ms_free(pauline_id);

	filepath = bc_tester_file("tmpZIDCacheMarie.xml");
	linphone_core_set_zrtp_secrets_file(marie->lc, filepath);
	ms_free(filepath);

	filepath = bc_tester_file("tmpZIDCachePauline.xml");
	linphone_core_set_zrtp_secrets_file(pauline->lc, filepath);
	ms_free(filepath);

	/* Globally configure an http file transfer server. */
	linphone_core_set_file_transfer_server(pauline->lc,"https://www.linphone.org:444/lft.php");

	/* create a chatroom on pauline's side */
	chat_room = linphone_core_get_chat_room(pauline->lc, marie->identity);

	/* create a file transfer message */
	content = linphone_core_create_content(pauline->lc);
	linphone_content_set_type(content,"text");
	linphone_content_set_subtype(content,"plain");
	linphone_content_set_size(content,sizeof(big_file)); /*total size to be transfered*/
	linphone_content_set_name(content,"big_file.txt");

	message = linphone_chat_room_create_file_transfer_message(chat_room, content);
	{
		int dummy=0;
		wait_for_until(marie->lc,pauline->lc,&dummy,1,100); /*just to have time to purge message stored in the server*/
		reset_counters(&marie->stat);
		reset_counters(&pauline->stat);
	}

	cbs = linphone_chat_message_get_callbacks(message);
	linphone_chat_message_cbs_set_msg_state_changed(cbs, liblinphone_tester_chat_message_msg_state_changed);
	linphone_chat_message_cbs_set_file_transfer_send(cbs, tester_memory_file_transfer_send);
	linphone_chat_room_send_chat_message(chat_room,message);
	BC_ASSERT_TRUE(wait_for(pauline->lc,marie->lc,&marie->stat.number_of_LinphoneMessageReceivedWithFile,1));
	if (marie->stat.last_received_chat_message ) {
		cbs = linphone_chat_message_get_callbacks(marie->stat.last_received_chat_message);
		linphone_chat_message_cbs_set_msg_state_changed(cbs, liblinphone_tester_chat_message_msg_state_changed);
		linphone_chat_message_cbs_set_file_transfer_recv(cbs, file_transfer_received);
		linphone_chat_message_download_file(marie->stat.last_received_chat_message);
	}
	BC_ASSERT_TRUE(wait_for(pauline->lc,marie->lc,&marie->stat.number_of_LinphoneFileTransferDownloadSuccessful,1));

	BC_ASSERT_EQUAL(pauline->stat.number_of_LinphoneMessageInProgress,1, int, "%d");
	BC_ASSERT_EQUAL(pauline->stat.number_of_LinphoneMessageDelivered,1, int, "%d");
	BC_ASSERT_EQUAL(marie->stat.number_of_LinphoneFileTransferDownloadSuccessful,1, int, "%d");

	linphone_content_unref(content);
	linphone_core_manager_destroy(marie);
	linphone_core_manager_destroy(pauline);

}
static  void lime_file_transfer_message() {
	lime_file_transfer_message_base(TRUE);
}

static  void lime_file_transfer_message_without_encryption() {
	lime_file_transfer_message_base(FALSE);
}

static void printHex(char *title, uint8_t *data, uint32_t length) {
	int i;
	char debug_string_buffer[2048];
	char *debug_string = debug_string_buffer;
	sprintf (debug_string, "%s : ", title);
	debug_string += strlen(title)+3;
	for (i=0; i<length; i++) {
		sprintf (debug_string, "0x%02x, ", data[i]);
		debug_string+=6;
	}
	*debug_string = '\0';
	ms_message("%s", debug_string_buffer);
}

#define PLAIN_TEXT_TEST_MESSAGE "Ceci est un fabuleux message de test à encrypter"
static void lime_unit(void) {
	int retval;
	size_t size;
	uint8_t *cacheBufferString;
	xmlDocPtr cacheBufferAlice;
	xmlDocPtr cacheBufferBob;
	uint8_t *multipartMessage = NULL;
	uint8_t *decryptedMessage = NULL;
	xmlChar *xmlStringOutput;
	int xmlStringLength;
	limeURIKeys_t associatedKeys;
	int i;
	limeKey_t associatedKey;
	uint8_t targetZID[12] = {0x00, 0x5d, 0xbe, 0x03, 0x99, 0x64, 0x3d, 0x95, 0x3a, 0x22, 0x02, 0xdd};
	uint8_t senderZID[12] = {0x01, 0x02, 0x03, 0x04, 0x05, 0x70, 0x80, 0x90, 0xa0, 0xb0, 0xc0, 0xd0};
	uint8_t encryptedMessage[1024];
	uint8_t plainMessage[1024];
	uint8_t receiverZID[12];
	xmlDocPtr cacheBuffer;
	FILE *CACHE;

	/**** Low level tests using on cache file to extract keys, encrypt/decrypt ****/
	/**** use functions that are not directly used by external entities ****/

	/* create and load cache file */
	CACHE = fopen_from_write_dir("ZIDCache.xml", "wb");
	fprintf (CACHE, "<?xml version=\"1.0\" encoding=\"UTF-8\"?>\n<cache><selfZID>ef7692d0792a67491ae2d44e</selfZID><peer><ZID>005dbe0399643d953a2202dd</ZID><rs1>9b5c8f06f3b6c2c695f2dfc3c26f31f5fef8661f8c5fe7c95aeb5c5b0435b045</rs1><aux>f8324dd18ea905171ec2be89f879d01d5994132048d92ea020778cbdf31c605e</aux><rs2>2fdcef69380937c2cf221f7d11526f286c39f49641452ba9012521c705094899</rs2><uri>pipo1@pipo.com</uri><sndKey>963c57bb28e62068d2df23e8f9b771932d3c57bb28e62068d2df23e8f9b77193</sndKey><rcvKey>05d9ac653a83c4559cb0ae7394e7cd3b2d3c57bb28e62068d2df23e8f9b77193</rcvKey><sndSId>5f9aa1e5e4c7ec88fa389a9f6b8879b42d3c57bb28e62068d2df23e8f9b77193</sndSId><rcvSId>02ffd51e7316a6c6f53a50fcf01b01bf2d3c57bb28e62068d2df23e8f9b77193</rcvSId><sndIndex>00000069</sndIndex><rcvIndex>000001e8</rcvIndex><pvs>01</pvs></peer><peer><ZID>1234567889643d953a2202ee</ZID><rs1>9b5c8f06f3b6c2c695f2dfc3c26f31f5fef8661f8c5fe7c95aeb5c5b0435b045</rs1><aux>f8324dd18ea905171ec2be89f879d01d5994132048d92ea020778cbdf31c605e</aux><rs2>2fdcef69380937c2cf221f7d11526f286c39f49641452ba9012521c705094899</rs2><uri>pipo1@pipo.com</uri><sndKey>123456789012345678901234567890123456765431262068d2df23e8f9b77193</sndKey><rcvKey>25d9ac653a83c4559cb0ae7394e7cd3b2d3c57bb28e62068d2df23e8f9b77193</rcvKey><sndSId>f69aa1e5e4c7ec88fa389a9f6b8879b42d3c57bb28e62068d2df23e8f9b77193</sndSId><rcvSId>22ffd51e7316a6c6f53a50fcf01b01bf2d3c57bb28e62068d2df23e8f9b77193</rcvSId><sndIndex>00000001</sndIndex><rcvIndex>00000000</rcvIndex><pvs>01</pvs></peer></cache>");
	fclose(CACHE);
	CACHE = fopen_from_write_dir("ZIDCache.xml", "rb+");
	cacheBufferString = (uint8_t*) ms_load_file_content(CACHE, &size);
	*(cacheBufferString+size) = '\0';
	fclose(CACHE);
	/* parse it to an xmlDoc */
	cacheBuffer = xmlParseDoc(cacheBufferString);
	ms_free(cacheBufferString);

	/* get data from cache : sender */
	associatedKeys.peerURI = (uint8_t *)malloc(15);
	memcpy(associatedKeys.peerURI, "pipo1@pipo.com", 15);
	associatedKeys.associatedZIDNumber  = 0;
	retval = lime_getCachedSndKeysByURI(cacheBuffer, &associatedKeys);
	BC_ASSERT_EQUAL_FATAL(retval, 0, int, "%d");
	BC_ASSERT_EQUAL_FATAL(associatedKeys.associatedZIDNumber, 2, int, "%d"); /* there are 2 keys associated to pipo1@pipo.com address in the cache above*/
	ms_message("Get cached key by URI, for sender, return %d keys", associatedKeys.associatedZIDNumber);

	for (i=0; i<associatedKeys.associatedZIDNumber; i++) {
		printHex("ZID", associatedKeys.peerKeys[i]->peerZID, 12);
		printHex("key", associatedKeys.peerKeys[i]->key, 32);
		printHex("sessionID", associatedKeys.peerKeys[i]->sessionId, 32);
		ms_message("session index %d\n", associatedKeys.peerKeys[i]->sessionIndex);
	}

	/* get data from cache : receiver */
	memcpy(associatedKey.peerZID, targetZID, 12);
	retval = lime_getCachedRcvKeyByZid(cacheBuffer, &associatedKey);
	BC_ASSERT_EQUAL_FATAL(retval, 0, int, "%d");
	printHex("Got receiver key for ZID", targetZID, 12);
	printHex("Key", associatedKey.key, 32);
	printHex("sessionID", associatedKey.sessionId, 32);
	ms_message("session index %d\n", associatedKey.sessionIndex);

	/* encrypt/decrypt a message */
	lime_encryptMessage(associatedKeys.peerKeys[0], (uint8_t *)PLAIN_TEXT_TEST_MESSAGE, strlen(PLAIN_TEXT_TEST_MESSAGE), senderZID, encryptedMessage);
	printHex("Ciphered", encryptedMessage, strlen((char *)encryptedMessage));
	/* invert sender and receiverZID to decrypt/authenticate */
	memcpy(receiverZID, associatedKeys.peerKeys[0]->peerZID, 12);
	memcpy(associatedKeys.peerKeys[0]->peerZID, senderZID, 12);
	retval = lime_decryptMessage(associatedKeys.peerKeys[0], encryptedMessage, strlen(PLAIN_TEXT_TEST_MESSAGE)+16, receiverZID, plainMessage);
	BC_ASSERT_EQUAL_FATAL(retval, 0, int, "%d");
	BC_ASSERT_STRING_EQUAL((char *)plainMessage, (char *)PLAIN_TEXT_TEST_MESSAGE);
	ms_message("Decrypt and auth returned %d\nPlain text is %s\n", retval, plainMessage);

	/* update receiver data */
	associatedKey.sessionIndex++;
	associatedKey.key[0]++;
	associatedKey.sessionId[0]++;
	retval = lime_setCachedKey(cacheBuffer, &associatedKey, LIME_RECEIVER);
	BC_ASSERT_EQUAL_FATAL(retval, 0, int, "%d");

	/* update sender data */
	associatedKeys.peerKeys[0]->sessionIndex++;
	associatedKeys.peerKeys[0]->key[0]++;
	associatedKeys.peerKeys[0]->sessionId[0]++;
	retval = lime_setCachedKey(cacheBuffer, associatedKeys.peerKeys[0], LIME_SENDER);
	BC_ASSERT_EQUAL_FATAL(retval, 0, int, "%d");

	/* free memory */
	lime_freeKeys(associatedKeys);

	/* write the file */
	/* dump the xml document into a string */
	xmlDocDumpFormatMemoryEnc(cacheBuffer, &xmlStringOutput, &xmlStringLength, "UTF-8", 0);
	/* write it to the file */
	CACHE = fopen_from_write_dir("ZIDCache.xml", "w+");
	fwrite(xmlStringOutput, 1, xmlStringLength, CACHE);
	xmlFree(xmlStringOutput);
	fclose(CACHE);
	xmlFreeDoc(cacheBuffer);

	/**** Higher level tests using 2 caches to encrypt/decrypt a message ****/
	/* Create Alice cache file and then load it */
	CACHE = fopen_from_write_dir("ZIDCacheAlice.xml", "wb");
	fprintf(CACHE, "<?xml version=\"1.0\" encoding=\"UTF-8\"?>\n<cache><selfZID>ef7692d0792a67491ae2d44e</selfZID><peer><ZID>005dbe0399643d953a2202dd</ZID><rs1>9b5c8f06f3b6c2c695f2dfc3c26f31f5fef8661f8c5fe7c95aeb5c5b0435b045</rs1><aux>f8324dd18ea905171ec2be89f879d01d5994132048d92ea020778cbdf31c605e</aux><rs2>2fdcef69380937c2cf221f7d11526f286c39f49641452ba9012521c705094899</rs2><uri>sip:pauline@sip.example.org</uri><sndKey>9111ebeb52e50edcc6fcb3eea1a2d3ae3c2c75d3668923e83c59d0f472455150</sndKey><rcvKey>60f020a3fe11dc2cc0e1e8ed9341b4cd14944db806ca4fc95456bbe45d95c43a</rcvKey><sndSId>5f9aa1e5e4c7ec88fa389a9f6b8879b42d3c57bb28e62068d2df23e8f9b77193</sndSId><rcvSId>bcffd51e7316a6c6f53a50fcf01b01bf2d3c57bb28e62068d2df23e8f9b77193</rcvSId><sndIndex>00000080</sndIndex><rcvIndex>000001cf</rcvIndex><pvs>01</pvs></peer><peer><ZID>1234567889643d953a2202ee</ZID><rs1>9b5c8f06f3b6c2c695f2dfc3c26f31f5fef8661f8c5fe7c95aeb5c5b0435b045</rs1><aux>f8324dd18ea905171ec2be89f879d01d5994132048d92ea020778cbdf31c605e</aux><rs2>2fdcef69380937c2cf221f7d11526f286c39f49641452ba9012521c705094899</rs2><uri>sip:pauline@sip.example.org</uri><sndKey>72d80ab1cad243cf45634980c1d02cfb2df81ce0dd5dfcf1ebeacfc5345a9176</sndKey><rcvKey>25d9ac653a83c4559cb0ae7394e7cd3b2d3c57bb28e62068d2df23e8f9b77193</rcvKey><sndSId>f69aa1e5e4c7ec88fa389a9f6b8879b42d3c57bb28e62068d2df23e8f9b77193</sndSId><rcvSId>22ffd51e7316a6c6f53a50fcf01b01bf2d3c57bb28e62068d2df23e8f9b77193</rcvSId><sndIndex>0000000f</sndIndex><rcvIndex>00000000</rcvIndex></peer></cache>");
	fclose(CACHE);
	CACHE = fopen_from_write_dir("ZIDCacheAlice.xml", "rb+");
	cacheBufferString = (uint8_t *)ms_load_file_content(CACHE, &size);
	*(cacheBufferString+size) = '\0';
	fclose(CACHE);
	/* parse it to an xmlDoc */
	cacheBufferAlice = xmlParseDoc(cacheBufferString);
	ms_free(cacheBufferString);

	/* Create Bob cache file and then load it */
	CACHE = fopen_from_write_dir("ZIDCacheBob.xml", "wb");
	fprintf(CACHE, "<?xml version=\"1.0\" encoding=\"UTF-8\"?>\n<cache><selfZID>005dbe0399643d953a2202dd</selfZID><peer><ZID>ef7692d0792a67491ae2d44e</ZID><rs1>9b5c8f06f3b6c2c695f2dfc3c26f31f5fef8661f8c5fe7c95aeb5c5b0435b045</rs1><aux>f8324dd18ea905171ec2be89f879d01d5994132048d92ea020778cbdf31c605e</aux><rs2>2fdcef69380937c2cf221f7d11526f286c39f49641452ba9012521c705094899</rs2><uri>sip:marie@sip.example.org</uri><rcvKey>9111ebeb52e50edcc6fcb3eea1a2d3ae3c2c75d3668923e83c59d0f472455150</rcvKey><sndKey>60f020a3fe11dc2cc0e1e8ed9341b4cd14944db806ca4fc95456bbe45d95c43a</sndKey><rcvSId>5f9aa1e5e4c7ec88fa389a9f6b8879b42d3c57bb28e62068d2df23e8f9b77193</rcvSId><sndSId>bcffd51e7316a6c6f53a50fcf01b01bf2d3c57bb28e62068d2df23e8f9b77193</sndSId><rcvIndex>00000080</rcvIndex><sndIndex>000001cf</sndIndex><pvs>01</pvs></peer><peer><ZID>1234567889643d953a2202ee</ZID><rs1>9b5c8f06f3b6c2c695f2dfc3c26f31f5fef8661f8c5fe7c95aeb5c5b0435b045</rs1><aux>f8324dd18ea905171ec2be89f879d01d5994132048d92ea020778cbdf31c605e</aux><rs2>2fdcef69380937c2cf221f7d11526f286c39f49641452ba9012521c705094899</rs2><uri>sip:marie@sip.example.org</uri><sndKey>81e6e6362c34dc974263d1f77cbb9a8d6d6a718330994379099a8fa19fb12faa</sndKey><rcvKey>25d9ac653a83c4559cb0ae7394e7cd3b2d3c57bb28e62068d2df23e8f9b77193</rcvKey><sndSId>f69aa1e5e4c7ec88fa389a9f6b8879b42d3c57bb28e62068d2df23e8f9b77193</sndSId><rcvSId>22ffd51e7316a6c6f53a50fcf01b01bf2d3c57bb28e62068d2df23e8f9b77193</rcvSId><sndIndex>0000002e</sndIndex><rcvIndex>00000000</rcvIndex><pvs>01</pvs></peer></cache>");
	fclose(CACHE);
	CACHE = fopen_from_write_dir("ZIDCacheBob.xml", "rb+");
	cacheBufferString = (uint8_t *)ms_load_file_content(CACHE, &size);
	*(cacheBufferString+size) = '\0';
	fclose(CACHE);
	/* parse it to an xmlDoc */
	cacheBufferBob = xmlParseDoc(cacheBufferString);
	ms_free(cacheBufferString);



	/* encrypt a message */
	retval = lime_createMultipartMessage(cacheBufferAlice, (uint8_t *)PLAIN_TEXT_TEST_MESSAGE, (uint8_t *)"sip:pauline@sip.example.org", &multipartMessage);

	BC_ASSERT_EQUAL_FATAL(retval, 0, int, "%d");
	if (retval == 0) {
		ms_message("Encrypted message created is %s", multipartMessage);
	}

	/* decrypt the multipart message */
	retval = lime_decryptMultipartMessage(cacheBufferBob, multipartMessage, &decryptedMessage);

	BC_ASSERT_EQUAL_FATAL(retval, 0, int, "%d");
	if (retval == 0) {
		BC_ASSERT_STRING_EQUAL((char *)decryptedMessage, (char *)PLAIN_TEXT_TEST_MESSAGE);
		ms_message("Succesfully decrypted message is %s", decryptedMessage);
	}
	free(multipartMessage);
	free(decryptedMessage);

	/* update ZID files */
	/* dump the xml document into a string */
	xmlDocDumpFormatMemoryEnc(cacheBufferAlice, &xmlStringOutput, &xmlStringLength, "UTF-8", 0);
	/* write it to the file */
	CACHE = fopen_from_write_dir("ZIDCacheAlice.xml", "wb+");
	fwrite(xmlStringOutput, 1, xmlStringLength, CACHE);
	xmlFree(xmlStringOutput);
	fclose(CACHE);

	xmlDocDumpFormatMemoryEnc(cacheBufferBob, &xmlStringOutput, &xmlStringLength, "UTF-8", 0);
	/* write it to the file */
	CACHE = fopen_from_write_dir("ZIDCacheBob.xml", "wb+");
	fwrite(xmlStringOutput, 1, xmlStringLength, CACHE);
	xmlFree(xmlStringOutput);
	fclose(CACHE);


	xmlFreeDoc(cacheBufferAlice);
	xmlFreeDoc(cacheBufferBob);
}

static void lime_text_message(void) {
	FILE *ZIDCacheMarieFD, *ZIDCachePaulineFD;
	LinphoneChatRoom* chat_room;
	char* filepath;
	LinphoneCoreManager* marie = linphone_core_manager_new("marie_rc");
	LinphoneCoreManager* pauline = linphone_core_manager_new( "pauline_tcp_rc");

	/* make sure lime is enabled */
	linphone_core_enable_lime(marie->lc, 1);
	linphone_core_enable_lime(pauline->lc, 1);

	/* set the zid caches files : create two ZID cache from this valid one inserting the auto-generated sip URI for the peer account as keys in ZID cache are indexed by peer sip uri */
	ZIDCacheMarieFD = fopen_from_write_dir("tmpZIDCacheMarie.xml", "w");
	ZIDCachePaulineFD = fopen_from_write_dir("tmpZIDCachePauline.xml", "w");
	fprintf(ZIDCacheMarieFD, "<?xml version=\"1.0\" encoding=\"UTF-8\"?>\n<cache><selfZID>ef7692d0792a67491ae2d44e</selfZID><peer><ZID>005dbe0399643d953a2202dd</ZID><rs1>9b5c8f06f3b6c2c695f2dfc3c26f31f5fef8661f8c5fe7c95aeb5c5b0435b045</rs1><aux>f8324dd18ea905171ec2be89f879d01d5994132048d92ea020778cbdf31c605e</aux><rs2>2fdcef69380937c2cf221f7d11526f286c39f49641452ba9012521c705094899</rs2><uri>%s</uri><sndKey>08df5907d30959b8cb70f6fff2d8febd88fb41b0c8afc39e4b972f86dd5cfe2d</sndKey><rcvKey>60f020a3fe11dc2cc0e1e8ed9341b4cd14944db806ca4fc95456bbe45d95c43a</rcvKey><sndSId>5f9aa1e5e4c7ec88fa389a9f6b8879b42d3c57bb28e62068d2df23e8f9b77193</sndSId><rcvSId>bcffd51e7316a6c6f53a50fcf01b01bf2d3c57bb28e62068d2df23e8f9b77193</rcvSId><sndIndex>00000078</sndIndex><rcvIndex>000001cf</rcvIndex><pvs>01</pvs></peer><peer><ZID>1234567889643d953a2202ee</ZID><rs1>9b5c8f06f3b6c2c695f2dfc3c26f31f5fef8661f8c5fe7c95aeb5c5b0435b045</rs1><aux>f8324dd18ea905171ec2be89f879d01d5994132048d92ea020778cbdf31c605e</aux><rs2>2fdcef69380937c2cf221f7d11526f286c39f49641452ba9012521c705094899</rs2><uri>%s</uri><sndKey>72d80ab1cad243cf45634980c1d02cfb2df81ce0dd5dfcf1ebeacfc5345a9176</sndKey><rcvKey>25d9ac653a83c4559cb0ae7394e7cd3b2d3c57bb28e62068d2df23e8f9b77193</rcvKey><sndSId>f69aa1e5e4c7ec88fa389a9f6b8879b42d3c57bb28e62068d2df23e8f9b77193</sndSId><rcvSId>22ffd51e7316a6c6f53a50fcf01b01bf2d3c57bb28e62068d2df23e8f9b77193</rcvSId><sndIndex>0000000f</sndIndex><rcvIndex>00000000</rcvIndex></peer></cache>", linphone_address_as_string_uri_only(pauline->identity), linphone_address_as_string_uri_only(pauline->identity));
	fprintf(ZIDCachePaulineFD, "<?xml version=\"1.0\" encoding=\"UTF-8\"?>\n<cache><selfZID>005dbe0399643d953a2202dd</selfZID><peer><ZID>ef7692d0792a67491ae2d44e</ZID><rs1>9b5c8f06f3b6c2c695f2dfc3c26f31f5fef8661f8c5fe7c95aeb5c5b0435b045</rs1><aux>f8324dd18ea905171ec2be89f879d01d5994132048d92ea020778cbdf31c605e</aux><rs2>2fdcef69380937c2cf221f7d11526f286c39f49641452ba9012521c705094899</rs2><uri>%s</uri><rcvKey>08df5907d30959b8cb70f6fff2d8febd88fb41b0c8afc39e4b972f86dd5cfe2d</rcvKey><sndKey>60f020a3fe11dc2cc0e1e8ed9341b4cd14944db806ca4fc95456bbe45d95c43a</sndKey><rcvSId>5f9aa1e5e4c7ec88fa389a9f6b8879b42d3c57bb28e62068d2df23e8f9b77193</rcvSId><sndSId>bcffd51e7316a6c6f53a50fcf01b01bf2d3c57bb28e62068d2df23e8f9b77193</sndSId><rcvIndex>00000078</rcvIndex><sndIndex>000001cf</sndIndex><pvs>01</pvs></peer><peer><ZID>1234567889643d953a2202ee</ZID><rs1>9b5c8f06f3b6c2c695f2dfc3c26f31f5fef8661f8c5fe7c95aeb5c5b0435b045</rs1><aux>f8324dd18ea905171ec2be89f879d01d5994132048d92ea020778cbdf31c605e</aux><rs2>2fdcef69380937c2cf221f7d11526f286c39f49641452ba9012521c705094899</rs2><uri>%s</uri><sndKey>81e6e6362c34dc974263d1f77cbb9a8d6d6a718330994379099a8fa19fb12faa</sndKey><rcvKey>25d9ac653a83c4559cb0ae7394e7cd3b2d3c57bb28e62068d2df23e8f9b77193</rcvKey><sndSId>f69aa1e5e4c7ec88fa389a9f6b8879b42d3c57bb28e62068d2df23e8f9b77193</sndSId><rcvSId>22ffd51e7316a6c6f53a50fcf01b01bf2d3c57bb28e62068d2df23e8f9b77193</rcvSId><sndIndex>0000002e</sndIndex><rcvIndex>00000000</rcvIndex><pvs>01</pvs></peer></cache>", linphone_address_as_string_uri_only(marie->identity), linphone_address_as_string_uri_only(marie->identity));
	fclose(ZIDCacheMarieFD);
	fclose(ZIDCachePaulineFD);

	filepath = bc_tester_file("tmpZIDCacheMarie.xml");
	linphone_core_set_zrtp_secrets_file(marie->lc, filepath);
	ms_free(filepath);

	filepath = bc_tester_file("tmpZIDCachePauline.xml");
	linphone_core_set_zrtp_secrets_file(pauline->lc, filepath);
	ms_free(filepath);

	chat_room = linphone_core_get_chat_room(pauline->lc, marie->identity);

	linphone_chat_room_send_message(chat_room,"Bla bla bla bla");
	BC_ASSERT_TRUE(wait_for(pauline->lc,marie->lc,&marie->stat.number_of_LinphoneMessageReceived,1));
	BC_ASSERT_TRUE(wait_for(pauline->lc,marie->lc,&marie->stat.number_of_LinphoneMessageReceivedLegacy,1));

	BC_ASSERT_PTR_NOT_NULL(linphone_core_get_chat_room(marie->lc,pauline->identity));
	/* TODO : check the message arrived correctly deciphered */

	linphone_core_manager_destroy(marie);
	linphone_core_manager_destroy(pauline);
}
#endif /* HAVE_LIME */

static void file_transfer_message_io_error_upload(void) {
	if (transport_supported(LinphoneTransportTls)) {
		LinphoneCoreManager* marie = linphone_core_manager_new( "marie_rc");
		int i;
		LinphoneChatRoom* chat_room;
		LinphoneChatMessage* message;
		LinphoneChatMessageCbs *cbs;
		LinphoneContent* content;
		const char* big_file_content="big file"; /* setting dummy file content to something */
		LinphoneCoreManager* pauline = linphone_core_manager_new( "pauline_tcp_rc");

		reset_counters(&marie->stat);
		reset_counters(&pauline->stat);

		/* setting dummy file content to something */
		for (i=0;i<sizeof(big_file);i+=strlen(big_file_content))
			memcpy(big_file+i, big_file_content, strlen(big_file_content));

		big_file[0]=*"S";
		big_file[sizeof(big_file)-1]=*"E";

		/* Globally configure an http file transfer server. */
		linphone_core_set_file_transfer_server(pauline->lc,"https://www.linphone.org:444/lft.php");

		/* create a chatroom on pauline's side */
		chat_room = linphone_core_get_chat_room(pauline->lc, marie->identity);

		/* create a file transfer message */
		content = linphone_core_create_content(pauline->lc);
		linphone_content_set_type(content,"text");
		linphone_content_set_subtype(content,"plain");
		linphone_content_set_size(content,sizeof(big_file)); /*total size to be transfered*/
		linphone_content_set_name(content,"bigfile.txt");
		message = linphone_chat_room_create_file_transfer_message(chat_room, content);
		{
			int dummy=0;
			wait_for_until(marie->lc,pauline->lc,&dummy,1,100); /*just to have time to purge message stored in the server*/
			reset_counters(&marie->stat);
			reset_counters(&pauline->stat);
		}
		cbs = linphone_chat_message_get_callbacks(message);
		linphone_chat_message_cbs_set_msg_state_changed(cbs, liblinphone_tester_chat_message_msg_state_changed);
		linphone_chat_message_cbs_set_file_transfer_send(cbs, tester_memory_file_transfer_send);
		linphone_chat_message_cbs_set_file_transfer_progress_indication(cbs, file_transfer_progress_indication);
		linphone_chat_room_send_chat_message(chat_room,message);

		/*wait for file to be 25% uploaded and simultate a network error*/
		BC_ASSERT_TRUE(wait_for(pauline->lc,marie->lc,&pauline->stat.progress_of_LinphoneFileTransfer,25));
		sal_set_send_error(pauline->lc->sal, -1);

		BC_ASSERT_TRUE(wait_for(pauline->lc,marie->lc,&pauline->stat.number_of_LinphoneMessageNotDelivered,1));

		BC_ASSERT_EQUAL(pauline->stat.number_of_LinphoneMessageNotDelivered,1, int, "%d");
		BC_ASSERT_EQUAL(marie->stat.number_of_LinphoneFileTransferDownloadSuccessful,0, int, "%d");

		sal_set_send_error(pauline->lc->sal, 0);

		linphone_core_refresh_registers(pauline->lc); /*to make sure registration is back in registered and so it can be later unregistered*/
		BC_ASSERT_TRUE(wait_for(pauline->lc,marie->lc,&pauline->stat.number_of_LinphoneRegistrationOk,pauline->stat.number_of_LinphoneRegistrationOk+1));

		linphone_content_unref(content);
		linphone_core_manager_destroy(pauline);
		linphone_core_manager_destroy(marie);
	}
}


#ifdef TEST_IS_BUGGED_NO_CALL_TO_IO_ERROR_CALLBACK
static void file_transfer_message_io_error_download(void) {
	if (transport_supported(LinphoneTransportTls)) {
		LinphoneCoreManager* marie = linphone_core_manager_new( "marie_rc");
		int i;
		LinphoneChatRoom* chat_room;
		LinphoneChatMessage* message;
		LinphoneContent content;
		const char* big_file_content="big file"; /* setting dummy file content to something */
		LinphoneCoreManager* pauline = linphone_core_manager_new( "pauline_tcp_rc");

		reset_counters(&marie->stat);
		reset_counters(&pauline->stat);

		/* setting dummy file content to something */
		for (i=0;i<sizeof(big_file);i+=strlen(big_file_content))
			memcpy(big_file+i, big_file_content, strlen(big_file_content));

		big_file[0]=*"S";
		big_file[sizeof(big_file)-1]=*"E";

		/* Globally configure an http file transfer server. */
		linphone_core_set_file_transfer_server(pauline->lc,"https://www.linphone.org:444/lft.php");

		/* create a chatroom on pauline's side */
		chat_room = linphone_core_get_chat_room(pauline->lc, marie->identity);

		/* create a file transfer message */
		memset(&content,0,sizeof(content));
		content.type="text";
		content.subtype="plain";
		content.size=sizeof(big_file); /*total size to be transfered*/
		content.name = "bigfile.txt";
		message = linphone_chat_room_create_file_transfer_message(chat_room, &content);
		{
			int dummy=0;
			wait_for_until(marie->lc,pauline->lc,&dummy,1,100); /*just to have time to purge message stored in the server*/
			reset_counters(&marie->stat);
			reset_counters(&pauline->stat);
		}
		linphone_chat_room_send_message2(chat_room,message,liblinphone_tester_chat_message_state_change,pauline->lc);

		/* wait for marie to receive pauline's message */
		BC_ASSERT_TRUE(wait_for(pauline->lc,marie->lc,&marie->stat.number_of_LinphoneMessageReceivedWithFile,1));


		if (marie->stat.last_received_chat_message ) { /* get last message and use it to download file */
			linphone_chat_message_start_file_download(marie->stat.last_received_chat_message, liblinphone_tester_chat_message_state_change, marie->lc);
			/* wait for file to be 50% downloaded */
			BC_ASSERT_TRUE(wait_for(pauline->lc,marie->lc,&marie->stat.progress_of_LinphoneFileTransfer, 50));
			/* and simulate network error */
			sal_set_recv_error(marie->lc->sal, -1);
		}

		BC_ASSERT_EQUAL(pauline->stat.number_of_LinphoneMessageInProgress,1, int, "%d");
		BC_ASSERT_EQUAL(pauline->stat.number_of_LinphoneMessageDelivered,1, int, "%d");
		BC_ASSERT_EQUAL(marie->stat.number_of_LinphoneMessageNotDelivered,1, int, "%d");
		BC_ASSERT_EQUAL(marie->stat.number_of_LinphoneFileTransferDownloadSuccessful,0, int, "%d");

		sal_set_recv_error(marie->lc->sal, 0);
		linphone_core_manager_destroy(pauline);
		linphone_core_manager_destroy(marie);
	}
}
#endif

static void file_transfer_message_upload_cancelled(void) {
	if (transport_supported(LinphoneTransportTls)) {
		LinphoneCoreManager* marie = linphone_core_manager_new( "marie_rc");
		int i;
		LinphoneChatRoom* chat_room;
		LinphoneChatMessage* message;
		LinphoneChatMessageCbs *cbs;
		LinphoneContent* content;
		const char* big_file_content="big file"; /* setting dummy file content to something */
		LinphoneCoreManager* pauline = linphone_core_manager_new( "pauline_tcp_rc");

		reset_counters(&marie->stat);
		reset_counters(&pauline->stat);

		/* setting dummy file content to something */
		for (i=0;i<sizeof(big_file);i+=strlen(big_file_content))
			memcpy(big_file+i, big_file_content, strlen(big_file_content));

		big_file[0]=*"S";
		big_file[sizeof(big_file)-1]=*"E";

		/* Globally configure an http file transfer server. */
		linphone_core_set_file_transfer_server(pauline->lc,"https://www.linphone.org:444/lft.php");

		/* create a chatroom on pauline's side */
		chat_room = linphone_core_get_chat_room(pauline->lc, marie->identity);

		/* create a file transfer message */
		content = linphone_core_create_content(pauline->lc);
		linphone_content_set_type(content,"text");
		linphone_content_set_subtype(content,"plain");
		linphone_content_set_size(content,sizeof(big_file)); /*total size to be transfered*/
		linphone_content_set_name(content,"bigfile.txt");
		message = linphone_chat_room_create_file_transfer_message(chat_room, content);
		{
			int dummy=0;
			wait_for_until(marie->lc,pauline->lc,&dummy,1,100); /*just to have time to purge message stored in the server*/
			reset_counters(&marie->stat);
			reset_counters(&pauline->stat);
		}
		cbs = linphone_chat_message_get_callbacks(message);
		linphone_chat_message_cbs_set_msg_state_changed(cbs, liblinphone_tester_chat_message_msg_state_changed);
		linphone_chat_message_cbs_set_file_transfer_send(cbs, tester_memory_file_transfer_send);
		linphone_chat_message_cbs_set_file_transfer_progress_indication(cbs, file_transfer_progress_indication);
		linphone_chat_room_send_chat_message(chat_room,message);

		/*wait for file to be 50% uploaded and cancel the transfer */
		BC_ASSERT_TRUE(wait_for(pauline->lc,marie->lc,&pauline->stat.progress_of_LinphoneFileTransfer, 50));
		linphone_chat_message_cancel_file_transfer(message);

		BC_ASSERT_TRUE(wait_for(pauline->lc,marie->lc,&pauline->stat.number_of_LinphoneMessageNotDelivered,1));

		BC_ASSERT_EQUAL(pauline->stat.number_of_LinphoneMessageNotDelivered,1, int, "%d");
		BC_ASSERT_EQUAL(marie->stat.number_of_LinphoneFileTransferDownloadSuccessful,0, int, "%d");

		linphone_content_unref(content);
		linphone_core_manager_destroy(pauline);
		linphone_core_manager_destroy(marie);
	}
}

static void file_transfer_message_download_cancelled(void) {
#if 0
	int i;
	char* to;
	LinphoneChatRoom* chat_room;
	LinphoneChatMessage* message;
	LinphoneContent content;
	const char* big_file_content="big file"; /* setting dummy file content to something */
	LinphoneCoreManager* marie = linphone_core_manager_new( "marie_rc");
	LinphoneCoreManager* pauline = linphone_core_manager_new( "pauline_tcp_rc");

	reset_counters(&marie->stat);
	reset_counters(&pauline->stat);

	/* setting dummy file content to something */
	for (i=0;i<sizeof(big_file);i+=strlen(big_file_content))
		memcpy(big_file+i, big_file_content, strlen(big_file_content));

	big_file[0]=*"S";
	big_file[sizeof(big_file)-1]=*"E";

	/* Globally configure an http file transfer server. */
	linphone_core_set_file_transfer_server(pauline->lc,"https://www.linphone.org:444/lft.php");

	/* create a chatroom on pauline's side */
	to = linphone_address_as_string(marie->identity);
	chat_room = linphone_core_create_chat_room(pauline->lc,to);

	/* create a file transfer message */
	memset(&content,0,sizeof(content));
	content.type="text";
	content.subtype="plain";
	content.size=sizeof(big_file); /*total size to be transfered*/
	content.name = "bigfile.txt";
	message = linphone_chat_room_create_file_transfer_message(chat_room, &content);
	{
		int dummy=0;
		wait_for_until(marie->lc,pauline->lc,&dummy,1,100); /*just to have time to purge message stored in the server*/
		reset_counters(&marie->stat);
		reset_counters(&pauline->stat);
	}
	linphone_chat_room_send_message2(chat_room,message,liblinphone_tester_chat_message_state_change,pauline->lc);

	/* wait for marie to receive pauline's message */
	BC_ASSERT_TRUE(wait_for(pauline->lc,marie->lc,&marie->stat.number_of_LinphoneMessageReceivedWithFile,1));


	if (marie->stat.last_received_chat_message ) { /* get last message and use it to download file */
		linphone_chat_message_start_file_download(marie->stat.last_received_chat_message, liblinphone_tester_chat_message_state_change, marie->lc);
		/* wait for file to be 50% downloaded */
		BC_ASSERT_TRUE(wait_for(pauline->lc,marie->lc,&marie->stat.progress_of_LinphoneFileTransfer, 50));
		/* and cancel the transfer */
		linphone_chat_message_cancel_file_transfer(marie->stat.last_received_chat_message);
	}

	BC_ASSERT_EQUAL(pauline->stat.number_of_LinphoneMessageInProgress,1, int, "%d");
	BC_ASSERT_EQUAL(pauline->stat.number_of_LinphoneMessageDelivered,1, int, "%d");
	BC_ASSERT_EQUAL(marie->stat.number_of_LinphoneFileTransferDownloadSuccessful,0, int, "%d");
	BC_ASSERT_EQUAL(marie->stat.number_of_LinphoneMessageNotDelivered,1, int, "%d");

	linphone_core_manager_destroy(marie);
	linphone_core_manager_destroy(pauline);
#endif
	ms_error("Test skipped");
}

static void file_transfer_using_external_body_url(void) {
	if (transport_supported(LinphoneTransportTls)) {
		LinphoneCoreManager *marie = linphone_core_manager_new("marie_rc");
		LinphoneChatMessageCbs *cbs;
		LinphoneChatRoom *chat_room;
		LinphoneChatMessage *message;
		LinphoneCoreManager *pauline = linphone_core_manager_new("pauline_rc");
		reset_counters(&marie->stat);
		reset_counters(&pauline->stat);

		/* make sure lime is disabled */
		linphone_core_enable_lime(marie->lc, FALSE);
		linphone_core_enable_lime(pauline->lc, FALSE);

		/* create a chatroom on pauline's side */
		chat_room = linphone_core_get_chat_room(pauline->lc, marie->identity);

		message = linphone_chat_room_create_message(chat_room, NULL);

		cbs = linphone_chat_message_get_callbacks(message);
		linphone_chat_message_cbs_set_msg_state_changed(cbs, liblinphone_tester_chat_message_msg_state_changed);

		linphone_chat_message_set_external_body_url(message, "https://www.linphone.org:444//tmp/54ec58280ace9_c30709218df8eaba61d1.jpg");
		linphone_chat_room_send_chat_message(chat_room, message);

		BC_ASSERT_TRUE(wait_for(pauline->lc, marie->lc, &marie->stat.number_of_LinphoneMessageReceived, 1));
		if (marie->stat.last_received_chat_message) {
			linphone_chat_message_download_file(marie->stat.last_received_chat_message);
		}
		BC_ASSERT_TRUE(wait_for(pauline->lc, marie->lc, &marie->stat.number_of_LinphoneMessageExtBodyReceived, 1));
		BC_ASSERT_TRUE(wait_for(pauline->lc, marie->lc, &pauline->stat.number_of_LinphoneMessageInProgress, 1));
		linphone_core_manager_destroy(pauline);
		linphone_core_manager_destroy(marie);
	}
}

static void file_transfer_2_messages_simultaneously() {
	if (transport_supported(LinphoneTransportTls)) {
		LinphoneCoreManager* marie = linphone_core_manager_new( "marie_rc");
		LinphoneChatRoom* pauline_room;
		LinphoneChatMessage* message;
		LinphoneChatMessage* message2;
		LinphoneChatMessageCbs *cbs;
		LinphoneContent* content;
		FILE *file_to_send = NULL;
		size_t file_size;
		char *send_filepath = bc_tester_res("images/nowebcamCIF.jpg");
		char *receive_filepath = bc_tester_file("receive_file.dump");
		LinphoneCoreManager* pauline = linphone_core_manager_new( "pauline_tcp_rc");

		reset_counters(&marie->stat);
		reset_counters(&pauline->stat);

		file_to_send = fopen(send_filepath, "rb");
		fseek(file_to_send, 0, SEEK_END);
		file_size = ftell(file_to_send);
		fseek(file_to_send, 0, SEEK_SET);

		/* Globally configure an http file transfer server. */
		linphone_core_set_file_transfer_server(pauline->lc,"https://www.linphone.org:444/lft.php");

		/* create a chatroom on pauline's side */
		pauline_room = linphone_core_get_chat_room(pauline->lc, marie->identity);
		/* create a file transfer message */
		content = linphone_core_create_content(pauline->lc);
		linphone_content_set_type(content,"image");
		linphone_content_set_subtype(content,"jpeg");
		linphone_content_set_size(content,file_size); /*total size to be transfered*/
		linphone_content_set_name(content,"nowebcamCIF.jpg");
		message = linphone_chat_room_create_file_transfer_message(pauline_room, content);
		linphone_chat_message_set_user_data(message, file_to_send);
		message2 = linphone_chat_room_create_file_transfer_message(pauline_room, content);
		linphone_chat_message_set_user_data(message2, file_to_send);
		linphone_content_unref(content);



		{
			/*just to have time to purge message stored in the server*/
			int dummy=0;
			wait_for_until(marie->lc,pauline->lc,&dummy,1,100);
			reset_counters(&marie->stat);
			reset_counters(&pauline->stat);
		}

		cbs = linphone_chat_message_get_callbacks(message);
		linphone_chat_message_cbs_set_msg_state_changed(cbs,liblinphone_tester_chat_message_msg_state_changed);
		linphone_chat_message_cbs_set_file_transfer_send(cbs, tester_file_transfer_send);
		cbs = linphone_chat_message_get_callbacks(message2);
		linphone_chat_message_cbs_set_msg_state_changed(cbs,liblinphone_tester_chat_message_msg_state_changed);
		linphone_chat_message_cbs_set_file_transfer_send(cbs, tester_file_transfer_send);

		BC_ASSERT_EQUAL(ms_list_size(linphone_core_get_chat_rooms(marie->lc)), 0, int, "%d");
		linphone_chat_room_send_chat_message(pauline_room,message);
		linphone_chat_room_send_chat_message(pauline_room,message2);
		BC_ASSERT_TRUE(wait_for(pauline->lc,marie->lc,&marie->stat.number_of_LinphoneMessageReceivedWithFile,1));
		message = linphone_chat_message_clone(marie->stat.last_received_chat_message);
		BC_ASSERT_TRUE(wait_for(pauline->lc,marie->lc,&marie->stat.number_of_LinphoneMessageReceivedWithFile,2));
		message2 = marie->stat.last_received_chat_message;
		fclose(file_to_send);
		BC_ASSERT_EQUAL(ms_list_size(linphone_core_get_chat_rooms(marie->lc)), 1, int, "%d");
		if (ms_list_size(linphone_core_get_chat_rooms(marie->lc)) != 1) {
			char * buf = ms_strdup_printf("Found %d rooms instead of 1: ", ms_list_size(linphone_core_get_chat_rooms(marie->lc)));
			const MSList *it = linphone_core_get_chat_rooms(marie->lc);
			while (it) {
				const LinphoneAddress * peer = linphone_chat_room_get_peer_address(it->data);
				buf = ms_strcat_printf("%s, ", linphone_address_get_username(peer));
				it = it->next;
			}
			ms_error("%s", buf);
		}

		cbs = linphone_chat_message_get_callbacks(message);
		linphone_chat_message_cbs_set_msg_state_changed(cbs, liblinphone_tester_chat_message_msg_state_changed);
		linphone_chat_message_cbs_set_file_transfer_recv(cbs, file_transfer_received);
		linphone_chat_message_download_file(message);

		cbs = linphone_chat_message_get_callbacks(message2);
		linphone_chat_message_cbs_set_msg_state_changed(cbs, liblinphone_tester_chat_message_msg_state_changed);
		linphone_chat_message_cbs_set_file_transfer_recv(cbs, file_transfer_received);
		linphone_chat_message_download_file(message2);

		BC_ASSERT_TRUE(wait_for(pauline->lc,marie->lc,&marie->stat.number_of_LinphoneFileTransferDownloadSuccessful,2));

		BC_ASSERT_EQUAL(pauline->stat.number_of_LinphoneMessageInProgress,2, int, "%d");
		BC_ASSERT_EQUAL(pauline->stat.number_of_LinphoneMessageDelivered,2, int, "%d");
		BC_ASSERT_TRUE(compare_files(send_filepath, receive_filepath));

		linphone_chat_message_unref(message);
		linphone_core_manager_destroy(pauline);
		ms_free(send_filepath);
		ms_free(receive_filepath);
		linphone_core_manager_destroy(marie);
	}
}

static void text_message_with_send_error(void) {
	LinphoneCoreManager* marie = linphone_core_manager_new("marie_rc");
	LinphoneCoreManager* pauline = linphone_core_manager_new( "pauline_tcp_rc");

	LinphoneChatRoom* chat_room = linphone_core_get_chat_room(marie->lc, pauline->identity);
	LinphoneChatMessage* message = linphone_chat_room_create_message(chat_room,"Bli bli bli \n blu");
	LinphoneChatMessageCbs *cbs = linphone_chat_message_get_callbacks(message);
	reset_counters(&marie->stat);
	reset_counters(&pauline->stat);

	/*simultate a network error*/
	sal_set_send_error(marie->lc->sal, -1);
	{
		int dummy=0;
		wait_for_until(marie->lc,pauline->lc,&dummy,1,100); /*just to have time to purge message stored in the server*/
		reset_counters(&marie->stat);
		reset_counters(&pauline->stat);
	}
	linphone_chat_message_cbs_set_msg_state_changed(cbs,liblinphone_tester_chat_message_msg_state_changed);
	linphone_chat_room_send_chat_message(chat_room,message);

	/* check transient message list: the message should be in it, and should be the only one */
	BC_ASSERT_EQUAL(ms_list_size(chat_room->transient_messages), 1, int, "%d");
	BC_ASSERT_PTR_EQUAL(ms_list_nth_data(chat_room->transient_messages,0), message);


	BC_ASSERT_TRUE(wait_for(pauline->lc,marie->lc,&marie->stat.number_of_LinphoneMessageNotDelivered,1));
	/*BC_ASSERT_EQUAL(marie->stat.number_of_LinphoneMessageInProgress,1, int, "%d");*/
	BC_ASSERT_EQUAL(pauline->stat.number_of_LinphoneMessageReceived,0, int, "%d");

	/* the message should have been discarded from transient list after an error */
	BC_ASSERT_EQUAL(ms_list_size(chat_room->transient_messages), 0, int, "%d");

	sal_set_send_error(marie->lc->sal, 0);

	/*give a chance to register again to allow linphone_core_manager_destroy to properly unregister*/
	linphone_core_refresh_registers(marie->lc);
	BC_ASSERT_TRUE(wait_for(pauline->lc,marie->lc,&marie->stat.number_of_LinphoneRegistrationOk,marie->stat.number_of_LinphoneRegistrationOk + 1));

	linphone_core_manager_destroy(marie);
	linphone_core_manager_destroy(pauline);
}

static void text_message_denied(void) {
	LinphoneCoreManager* marie = linphone_core_manager_new("marie_rc");
	LinphoneCoreManager* pauline = linphone_core_manager_new( "pauline_tcp_rc");
	LinphoneChatRoom* chat_room = linphone_core_get_chat_room(marie->lc, pauline->identity);
	LinphoneChatMessage* message = linphone_chat_room_create_message(chat_room,"Bli bli bli \n blu");
	LinphoneChatMessageCbs *cbs = linphone_chat_message_get_callbacks(message);

	/*pauline doesn't want to be disturbed*/
	linphone_core_disable_chat(pauline->lc,LinphoneReasonDoNotDisturb);
	{
		int dummy=0;
		wait_for_until(marie->lc,pauline->lc,&dummy,1,100); /*just to have time to purge message stored in the server*/
		reset_counters(&marie->stat);
		reset_counters(&pauline->stat);
	}
	linphone_chat_message_cbs_set_msg_state_changed(cbs,liblinphone_tester_chat_message_msg_state_changed);
	linphone_chat_room_send_chat_message(chat_room,message);

	BC_ASSERT_TRUE(wait_for(pauline->lc,marie->lc,&marie->stat.number_of_LinphoneMessageNotDelivered,1));
	BC_ASSERT_EQUAL(pauline->stat.number_of_LinphoneMessageReceived,0, int, "%d");
	linphone_core_manager_destroy(marie);
	linphone_core_manager_destroy(pauline);
}

static const char *info_content="<somexml>blabla</somexml>";

void info_message_received(LinphoneCore *lc, LinphoneCall* call, const LinphoneInfoMessage *msg){
	stats* counters = get_stats(lc);

	if (counters->last_received_info_message) {
		linphone_info_message_destroy(counters->last_received_info_message);
	}
	counters->last_received_info_message=linphone_info_message_copy(msg);
	counters->number_of_inforeceived++;
}



static void info_message_with_args(bool_t with_content) {
	LinphoneInfoMessage *info;
	const LinphoneContent *content;
	const char *hvalue;

	LinphoneCoreManager* marie = linphone_core_manager_new( "marie_rc");
	LinphoneCoreManager* pauline = linphone_core_manager_new( "pauline_tcp_rc");

	BC_ASSERT_TRUE(call(pauline,marie));

	info=linphone_core_create_info_message(marie->lc);
	linphone_info_message_add_header(info,"Weather","still bad");
	if (with_content) {
		LinphoneContent* ct=linphone_core_create_content(marie->lc);
		linphone_content_set_type(ct,"application");
		linphone_content_set_subtype(ct,"somexml");
		linphone_content_set_buffer(ct,info_content,strlen(info_content));
		linphone_info_message_set_content(info,ct);
		linphone_content_unref(ct);
	}
	{
		int dummy=0;
		wait_for_until(marie->lc,pauline->lc,&dummy,1,100); /*just to have time to purge message stored in the server*/
		reset_counters(&marie->stat);
		reset_counters(&pauline->stat);
	}
	linphone_call_send_info_message(linphone_core_get_current_call(marie->lc),info);
	linphone_info_message_destroy(info);

	BC_ASSERT_TRUE(wait_for(pauline->lc,marie->lc,&pauline->stat.number_of_inforeceived,1));

	BC_ASSERT_PTR_NOT_NULL(pauline->stat.last_received_info_message);
	hvalue=linphone_info_message_get_header(pauline->stat.last_received_info_message, "Weather");
	content=linphone_info_message_get_content(pauline->stat.last_received_info_message);

	BC_ASSERT_PTR_NOT_NULL(hvalue);
	if (hvalue)
		BC_ASSERT_STRING_EQUAL(hvalue, "still bad");

	if (with_content){
		BC_ASSERT_PTR_NOT_NULL(content);
		if (content) {
			BC_ASSERT_PTR_NOT_NULL(linphone_content_get_buffer(content));
			BC_ASSERT_PTR_NOT_NULL(linphone_content_get_type(content));
			BC_ASSERT_PTR_NOT_NULL(linphone_content_get_subtype(content));
			if (linphone_content_get_type(content)) BC_ASSERT_STRING_EQUAL(linphone_content_get_type(content),"application");
			if (linphone_content_get_subtype(content)) BC_ASSERT_STRING_EQUAL(linphone_content_get_subtype(content),"somexml");
			if (linphone_content_get_buffer(content))BC_ASSERT_STRING_EQUAL((const char*)linphone_content_get_buffer(content),info_content);
			BC_ASSERT_EQUAL(linphone_content_get_size(content),strlen(info_content), int, "%d");
		}
	}
	linphone_core_manager_destroy(marie);
	linphone_core_manager_destroy(pauline);
}

static void info_message(){
	info_message_with_args(FALSE);
}

static void info_message_with_body(){
	info_message_with_args(TRUE);
}

static void is_composing_notification(void) {
	LinphoneChatRoom* chat_room;
	int dummy = 0;

	LinphoneCoreManager* marie = linphone_core_manager_new("marie_rc");
	LinphoneCoreManager* pauline = linphone_core_manager_new( "pauline_tcp_rc");
	chat_room = linphone_core_get_chat_room(pauline->lc, marie->identity);
	linphone_core_get_chat_room(marie->lc, pauline->identity); /*make marie create the chatroom with pauline, which is necessary for receiving the is-composing*/
	{
		int dummy=0;
		wait_for_until(marie->lc,pauline->lc,&dummy,1,100); /*just to have time to purge message stored in the server*/
		reset_counters(&marie->stat);
		reset_counters(&pauline->stat);
	}
	linphone_chat_room_compose(chat_room);
	wait_for_until(pauline->lc, marie->lc, &dummy, 1, 1500); /*just to sleep while iterating*/
	linphone_chat_room_send_message(chat_room, "Composing a message");
	BC_ASSERT_TRUE(wait_for(pauline->lc, marie->lc, &marie->stat.number_of_LinphoneIsComposingActiveReceived, 1));
	BC_ASSERT_TRUE(wait_for(pauline->lc, marie->lc, &marie->stat.number_of_LinphoneIsComposingIdleReceived, 2));
	linphone_core_manager_destroy(marie);
	linphone_core_manager_destroy(pauline);
}

#ifdef MSG_STORAGE_ENABLED

/*
 * Copy file "from" to file "to".
 * Destination file is truncated if existing.
 * Return 0 on success, positive value on error.
 */
static int
message_tester_copy_file(const char *from, const char *to)
{
	FILE *in, *out;
	char buf[256];
	size_t n;

	/* Open "from" file for reading */
	in=fopen(from, "rb");
	if ( in == NULL )
	{
		ms_error("Can't open %s for reading: %s\n",from,strerror(errno));
		return 1;
	}

	/* Open "to" file for writing (will truncate existing files) */
	out=fopen(to, "wb");
	if ( out == NULL )
	{
		ms_error("Can't open %s for writing: %s\n",to,strerror(errno));
		fclose(in);
		return 2;
	}

	/* Copy data from "in" to "out" */
	while ( (n=fread(buf, 1, sizeof buf, in)) > 0 )
	{
		if ( ! fwrite(buf, 1, n, out) )
		{
			ms_error("Could not write in %s: %s\n",to,strerror(errno));
			fclose(in);
			fclose(out);
			return 3;
		}
	}

	fclose(in);
	fclose(out);

	return 0;
}

static int check_no_strange_time(void* data,int argc, char** argv,char** cNames) {
	BC_ASSERT_EQUAL(argc, 1, int, "%d");
	BC_ASSERT_STRING_EQUAL(cNames[0], "COUNT(*)"); // count of non updated messages should be 0
	BC_ASSERT_STRING_EQUAL(argv[0], "0"); // count of non updated messages should be 0
	return 0;
}

static void message_storage_migration() {
	LinphoneCoreManager* marie = linphone_core_manager_new("marie_rc");
	char *src_db = bc_tester_res("messages.db");
	char *tmp_db  = bc_tester_file("tmp.db");
	const MSList* chatrooms;

	BC_ASSERT_EQUAL_FATAL(message_tester_copy_file(src_db, tmp_db), 0, int, "%d");

	// enable to test the performances of the migration step
	//linphone_core_message_storage_set_debug(marie->lc, TRUE);

	// the messages.db has 10000 dummy messages with the very first DB scheme.
	// This will test the migration procedure
	linphone_core_set_chat_database_path(marie->lc, tmp_db);

	chatrooms = linphone_core_get_chat_rooms(marie->lc);
	BC_ASSERT(ms_list_size(chatrooms) > 0);

	// check that all messages have been migrated to the UTC time storage
	BC_ASSERT(sqlite3_exec(marie->lc->db, "SELECT COUNT(*) FROM history WHERE time != '-1';", check_no_strange_time, NULL, NULL) == SQLITE_OK );

	linphone_core_manager_destroy(marie);
	remove(tmp_db);
	ms_free(src_db);
	ms_free(tmp_db);
}

static void history_message_count_helper(LinphoneChatRoom* chatroom, int x, int y, int expected ){
	MSList* messages = linphone_chat_room_get_history_range(chatroom, x, y);
	int size = ms_list_size(messages);
	if( expected != size ){
		ms_warning("History retrieved from %d to %d returned %d records, but expected %d", x, y, size, expected);
	}
	BC_ASSERT_EQUAL(size, expected, int, "%d");

	ms_list_free_with_data(messages, (void (*)(void *))linphone_chat_message_unref);

}

static void history_range_full_test(){
	LinphoneCoreManager *marie = linphone_core_manager_new("marie_rc");
	LinphoneAddress *jehan_addr = linphone_address_new("<sip:Jehan@sip.linphone.org>");
	LinphoneChatRoom *chatroom;
	char *src_db = bc_tester_res("messages.db");
	char *tmp_db  = bc_tester_file("tmp.db");

	BC_ASSERT_EQUAL_FATAL(message_tester_copy_file(src_db, tmp_db), 0, int, "%d");

	linphone_core_set_chat_database_path(marie->lc, tmp_db);

	chatroom = linphone_core_get_chat_room(marie->lc, jehan_addr);
	BC_ASSERT_PTR_NOT_NULL(chatroom);
	if (chatroom){
		// We have 20 tests to perform to fully qualify the function, here they are:
		history_message_count_helper(chatroom, 0, 0, 1);
		history_message_count_helper(chatroom, -1, 0, 1);
		history_message_count_helper(chatroom, 0, -1, 1270);
		history_message_count_helper(chatroom, 1, 3, 3);
		history_message_count_helper(chatroom, 3, 1, 1270-3);
		history_message_count_helper(chatroom, 10, 10, 1);
		history_message_count_helper(chatroom, -1, -1, 1270);
		history_message_count_helper(chatroom, -1, -2, 1270);
		history_message_count_helper(chatroom, -2, -1, 1270);
		history_message_count_helper(chatroom, 3, -1, 1270-3);
		history_message_count_helper(chatroom, 1, -3, 1270-1);
		history_message_count_helper(chatroom, 2, -2, 1270-2);
		history_message_count_helper(chatroom, 2, 0, 1270-2);
		history_message_count_helper(chatroom, 0, 2, 3);
		history_message_count_helper(chatroom, -1, 3, 4);
		history_message_count_helper(chatroom, -2, 2, 3);
		history_message_count_helper(chatroom, -3, 1, 2);
	}
	linphone_core_manager_destroy(marie);
	linphone_address_destroy(jehan_addr);
	remove(tmp_db);
	ms_free(src_db);
	ms_free(tmp_db);
}


static void history_messages_count() {
	LinphoneCoreManager *marie = linphone_core_manager_new("marie_rc");
	LinphoneAddress *jehan_addr = linphone_address_new("<sip:Jehan@sip.linphone.org>");
	LinphoneChatRoom *chatroom;
	MSList *messages;
	char *src_db = bc_tester_res("messages.db");
	char *tmp_db  = bc_tester_file("tmp.db");

	BC_ASSERT_EQUAL_FATAL(message_tester_copy_file(src_db, tmp_db), 0, int, "%d");

	linphone_core_set_chat_database_path(marie->lc, tmp_db);

	chatroom = linphone_core_get_chat_room(marie->lc, jehan_addr);
	BC_ASSERT_PTR_NOT_NULL(chatroom);
	if (chatroom){
		messages=linphone_chat_room_get_history(chatroom,10);
		BC_ASSERT_EQUAL(ms_list_size(messages), 10, int, "%d");
		ms_list_free_with_data(messages, (void (*)(void*))linphone_chat_message_unref);

		messages=linphone_chat_room_get_history(chatroom,1);
		BC_ASSERT_EQUAL(ms_list_size(messages), 1, int, "%d");
		ms_list_free_with_data(messages, (void (*)(void*))linphone_chat_message_unref);

		messages=linphone_chat_room_get_history(chatroom,0);
		BC_ASSERT_EQUAL(linphone_chat_room_get_history_size(chatroom), 1270, int, "%d");
		BC_ASSERT_EQUAL(ms_list_size(messages), 1270, int, "%d");
		/*check the second most recent message*/
		BC_ASSERT_STRING_EQUAL(linphone_chat_message_get_text((LinphoneChatMessage *)messages->next->data), "Fore and aft follow each other.");
		ms_list_free_with_data(messages, (void (*)(void*))linphone_chat_message_unref);

		/*test offset+limit: retrieve the 42th latest message only and check its content*/
		messages=linphone_chat_room_get_history_range(chatroom, 42, 42);
		BC_ASSERT_EQUAL(ms_list_size(messages), 1, int, "%d");
		BC_ASSERT_STRING_EQUAL(linphone_chat_message_get_text((LinphoneChatMessage *)messages->data), "If you open yourself to the Tao is intangible and evasive, yet prefers to keep us at the mercy of the kingdom, then all of the streams of hundreds of valleys because of its limitless possibilities.");
		ms_list_free_with_data(messages, (void (*)(void*))linphone_chat_message_unref);

		/*test offset without limit*/
		messages = linphone_chat_room_get_history_range(chatroom, 1265, -1);
		BC_ASSERT_EQUAL(ms_list_size(messages), 1270-1265, int, "%d");
		ms_list_free_with_data(messages, (void (*)(void*))linphone_chat_message_unref);

		/*test limit without offset*/
		messages = linphone_chat_room_get_history_range(chatroom, 0, 5);
		BC_ASSERT_EQUAL(ms_list_size(messages), 6, int, "%d");
		ms_list_free_with_data(messages, (void (*)(void*))linphone_chat_message_unref);

		/*test invalid start*/
		messages = linphone_chat_room_get_history_range(chatroom, 1265, 1260);
		BC_ASSERT_EQUAL(ms_list_size(messages), 1270-1265, int, "%d");
		ms_list_free_with_data(messages, (void (*)(void*))linphone_chat_message_unref);
	}
	linphone_core_manager_destroy(marie);
	linphone_address_destroy(jehan_addr);
	remove(tmp_db);
	ms_free(src_db);
	ms_free(tmp_db);
}


#endif

static void text_status_after_destroying_chat_room() {
	LinphoneCoreManager *marie = linphone_core_manager_new("marie_rc");
	LinphoneChatRoom *chatroom = linphone_core_get_chat_room_from_uri(marie->lc, "<sip:Jehan@sip.linphone.org>");
	LinphoneChatMessage *message = linphone_chat_room_create_message(chatroom, "hello");
	linphone_chat_room_send_chat_message(chatroom, message);
	linphone_chat_room_unref(chatroom);
	wait_for_until(marie->lc, NULL, &marie->stat.number_of_LinphoneMessageNotDelivered, 1, 1000);
	linphone_core_manager_destroy(marie);
}

test_t message_tests[] = {
	{ "Text message", text_message },
	{ "Text message within call's dialog", text_message_within_dialog},
	{ "Text message with credentials from auth info cb", text_message_with_credential_from_auth_cb},
	{ "Text message with privacy", text_message_with_privacy },
	{ "Text message compatibility mode", text_message_compatibility_mode },
	{ "Text message with ack", text_message_with_ack },
	{ "Text message with send error", text_message_with_send_error },
	{ "Text message with external body", text_message_with_external_body },
	{ "File transfer message", file_transfer_message },
	{ "Small File transfer message", small_file_transfer_message},
	{ "File transfer message with io error at upload", file_transfer_message_io_error_upload },
/*	{ "File transfer message with io error at download", file_transfer_message_io_error_download },*/
	{ "File transfer message upload cancelled", file_transfer_message_upload_cancelled },
	{ "File transfer message download cancelled", file_transfer_message_download_cancelled },
	{ "File transfer message using external body url", file_transfer_using_external_body_url },
	{ "File transfer 2 messages simultaneously", file_transfer_2_messages_simultaneously },
	{ "Text message denied", text_message_denied },
	{ "Info message", info_message },
	{ "Info message with body", info_message_with_body },
	{ "IsComposing notification", is_composing_notification }
#ifdef HAVE_LIME
	,{ "Lime Text Message", lime_text_message }
	,{ "Lime File transfer message", lime_file_transfer_message }
	,{ "Lime File transfer message encryption only", lime_file_transfer_message_without_encryption}
	,{ "Lime Unitary", lime_unit }
#endif /* HAVE_LIME */
#ifdef MSG_STORAGE_ENABLED
	,{ "Database migration", message_storage_migration }
	,{ "History count", history_messages_count }
	,{ "History range", history_range_full_test }
#endif
<<<<<<< HEAD
	,{ "Real Time Text base", rtt_text_message}
=======
	,{ "Text status after destroying chat room", text_status_after_destroying_chat_room },
>>>>>>> 4619c551
};

test_suite_t message_test_suite = {
	"Message",
	liblinphone_tester_setup,
	NULL,
	sizeof(message_tests) / sizeof(message_tests[0]),
	message_tests
};
<|MERGE_RESOLUTION|>--- conflicted
+++ resolved
@@ -1751,11 +1751,8 @@
 	,{ "History count", history_messages_count }
 	,{ "History range", history_range_full_test }
 #endif
-<<<<<<< HEAD
 	,{ "Real Time Text base", rtt_text_message}
-=======
-	,{ "Text status after destroying chat room", text_status_after_destroying_chat_room },
->>>>>>> 4619c551
+	,{ "Text status after destroying chat room", text_status_after_destroying_chat_room }
 };
 
 test_suite_t message_test_suite = {
