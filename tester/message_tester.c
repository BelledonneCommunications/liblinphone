/*
	liblinphone_tester - liblinphone test suite
	Copyright (C) 2013  Belledonne Communications SARL

	This program is free software: you can redistribute it and/or modify
	it under the terms of the GNU General Public License as published by
	the Free Software Foundation, either version 2 of the License, or
	(at your option) any later version.

	This program is distributed in the hope that it will be useful,
	but WITHOUT ANY WARRANTY; without even the implied warranty of
	MERCHANTABILITY or FITNESS FOR A PARTICULAR PURPOSE.  See the
	GNU General Public License for more details.

	You should have received a copy of the GNU General Public License
	along with this program.  If not, see <http://www.gnu.org/licenses/>.
*/


#include <stdio.h>
#include "CUnit/Basic.h"
#include "linphonecore.h"
#include "private.h"
#include "liblinphone_tester.h"
#include "lime.h"

#ifdef MSG_STORAGE_ENABLED
#include <sqlite3.h>
#endif


static char* message_external_body_url=NULL;

void text_message_received(LinphoneCore *lc, LinphoneChatRoom *room, const LinphoneAddress *from_address, const char *message) {
	stats* counters = get_stats(lc);
	counters->number_of_LinphoneMessageReceivedLegacy++;
}

void message_received(LinphoneCore *lc, LinphoneChatRoom *room, LinphoneChatMessage* message) {
	char* from=linphone_address_as_string(linphone_chat_message_get_from(message));
	stats* counters;
	const char *text=linphone_chat_message_get_text(message);
	const char *external_body_url=linphone_chat_message_get_external_body_url(message);
	ms_message("Message from [%s]  is [%s] , external URL [%s]",from?from:""
																,text?text:""
																,external_body_url?external_body_url:"");
	ms_free(from);
	counters = get_stats(lc);
	counters->number_of_LinphoneMessageReceived++;
	if (linphone_chat_message_get_file_transfer_information(message))
		counters->number_of_LinphoneMessageReceivedWithFile++;
	if (counters->last_received_chat_message) linphone_chat_message_unref(counters->last_received_chat_message);
	linphone_chat_message_ref(counters->last_received_chat_message=message);
	if (linphone_chat_message_get_external_body_url(message)) {
		counters->number_of_LinphoneMessageExtBodyReceived++;
		if (message_external_body_url) {
			CU_ASSERT_STRING_EQUAL(linphone_chat_message_get_external_body_url(message),message_external_body_url);
			message_external_body_url=NULL;
		}
	}
}

/**
 * function invoked when a file transfer is received.
 * */
void file_transfer_received(LinphoneCore *lc, LinphoneChatMessage *message, const LinphoneContent* content, const char* buff, size_t size){
	FILE* file=NULL;
	char receive_file[256];
	snprintf(receive_file,sizeof(receive_file), "%s/receive_file.dump", liblinphone_tester_writable_dir_prefix);

	if (!linphone_chat_message_get_user_data(message)) {
		/*first chunk, creating file*/
		file = fopen("receive_file.dump","wb");
		linphone_chat_message_set_user_data(message,(void*)file); /*store fd for next chunks*/
	} else {
		/*next chunk*/
		file = (FILE*)linphone_chat_message_get_user_data(message);

		if (size==0) { /* tranfer complerte */
			stats* counters = get_stats(lc);
			linphone_chat_room_destroy(linphone_chat_message_get_chat_room(message));
			linphone_chat_message_destroy(message);
			counters->number_of_LinphoneMessageExtBodyReceived++;
			fclose(file);
		} else { /* store content on a file*/
			if (fwrite(buff,size,1,file)==-1){
				ms_error("file_transfer_received(): write() failed: %s",strerror(errno));
			}
		}
	}
}

char big_file[128000]; /* a buffer to simulate a big file for the file transfer message test */

/*
 * function called when the file transfer is initiated. file content should be feed into object LinphoneContent
 * */
void file_transfer_send(LinphoneCore *lc, LinphoneChatMessage *message,  const LinphoneContent* content, char* buff, size_t* size){
	int offset=-1;

	if (!linphone_chat_message_get_user_data(message)) {
		/*first chunk*/
		offset=0;
	} else {
		/*subsequent chunk*/
		offset = (int)((long)(linphone_chat_message_get_user_data(message))&0x00000000FFFFFFFF);
	}
	*size = MIN(*size,sizeof(big_file)-offset); /*updating content->size with minimun between remaining data and requested size*/

	if (*size==0) {
		/*end of file*/
		return;
	}
	memcpy(buff,big_file+offset,*size);

	/*store offset for next chunk*/
	linphone_chat_message_set_user_data(message,(void*)(offset+*size));
}

/**
 * function invoked to report file transfer progress.
 * */
void file_transfer_progress_indication(LinphoneCore *lc, LinphoneChatMessage *message, const LinphoneContent* content, size_t progress) {
	const LinphoneAddress* from_address = linphone_chat_message_get_from(message);
	const LinphoneAddress* to_address = linphone_chat_message_get_to(message);
	char *address = linphone_chat_message_is_outgoing(message)?linphone_address_as_string(to_address):linphone_address_as_string(from_address);
	stats* counters = get_stats(lc);
	printf(" File transfer  [%d%%] %s of type [%s/%s] %s [%s] \n", (int)progress
																	,(linphone_chat_message_is_outgoing(message)?"sent":"received")
																	, content->type
																	, content->subtype
																	,(linphone_chat_message_is_outgoing(message)?"to":"from")
																	, address);
	counters->progress_of_LinphoneFileTransfer = progress;
	free(address);
}

void is_composing_received(LinphoneCore *lc, LinphoneChatRoom *room) {
	stats *counters = get_stats(lc);
	if (room->remote_is_composing == LinphoneIsComposingActive) {
		counters->number_of_LinphoneIsComposingActiveReceived++;
	} else {
		counters->number_of_LinphoneIsComposingIdleReceived++;
	}
}

void liblinphone_tester_chat_message_state_change(LinphoneChatMessage* msg,LinphoneChatMessageState state,void* ud) {
	LinphoneCore* lc=(LinphoneCore*)ud;
	stats* counters = get_stats(lc);
	ms_message("Message [%s] [%s]",linphone_chat_message_get_text(msg),linphone_chat_message_state_to_string(state));
	switch (state) {
	case LinphoneChatMessageStateDelivered:
		counters->number_of_LinphoneMessageDelivered++;
		break;
	case LinphoneChatMessageStateNotDelivered:
		counters->number_of_LinphoneMessageNotDelivered++;
		break;
	case LinphoneChatMessageStateInProgress:
		counters->number_of_LinphoneMessageInProgress++;
		break;
	default:
		ms_error("Unexpected state [%s] for message [%p]",linphone_chat_message_state_to_string(state),msg);
	}

}

static void text_message(void) {
	LinphoneCoreManager* marie = linphone_core_manager_new("marie_rc");
	LinphoneCoreManager* pauline = linphone_core_manager_new( "pauline_rc");

	/* make sure lime is not enabled */
	linphone_core_set_lime(marie->lc, 0);
	linphone_core_set_lime(pauline->lc, 0);

	char* to = linphone_address_as_string(marie->identity);
	LinphoneChatRoom* chat_room = linphone_core_create_chat_room(pauline->lc,to);
	ms_free(to);

	linphone_chat_room_send_message(chat_room,"Bla bla bla bla");
	CU_ASSERT_TRUE(wait_for(pauline->lc,marie->lc,&marie->stat.number_of_LinphoneMessageReceived,1));
	CU_ASSERT_EQUAL(marie->stat.number_of_LinphoneMessageReceivedLegacy,1);

	CU_ASSERT_PTR_NOT_NULL(linphone_core_get_chat_room(marie->lc,pauline->identity));

	linphone_core_manager_destroy(marie);
	linphone_core_manager_destroy(pauline);
}

static void text_message_within_dialog(void) {
	char* to;
	LinphoneChatRoom* chat_room;
	LinphoneCoreManager* marie = linphone_core_manager_new("marie_rc");
	LinphoneCoreManager* pauline = linphone_core_manager_new( "pauline_rc");

	/* make sure lime is not enabled */
	linphone_core_set_lime(marie->lc, 0);
	linphone_core_set_lime(pauline->lc, 0);

	lp_config_set_int(pauline->lc->config,"sip","chat_use_call_dialogs",1);

	to = linphone_address_as_string(marie->identity);
	chat_room = linphone_core_create_chat_room(pauline->lc,to);
	ms_free(to);

	CU_ASSERT_TRUE(call(marie,pauline));

	linphone_chat_room_send_message(chat_room,"Bla bla bla bla");
	CU_ASSERT_TRUE(wait_for(pauline->lc,marie->lc,&marie->stat.number_of_LinphoneMessageReceived,1));

	CU_ASSERT_PTR_NOT_NULL(linphone_core_get_chat_room(marie->lc,pauline->identity));

	linphone_core_manager_destroy(marie);
	linphone_core_manager_destroy(pauline);
}

static LinphoneAuthInfo* text_message_with_credential_from_auth_cb_auth_info;
static void text_message_with_credential_from_auth_cb_auth_info_requested(LinphoneCore *lc, const char *realm, const char *username, const char *domain) {
	stats* counters;
	ms_message("text_message_with_credential_from_auth_cb:Auth info requested  for user id [%s] at realm [%s]\n"
						,username
						,realm);
	counters = get_stats(lc);
	counters->number_of_auth_info_requested++;
	linphone_core_add_auth_info(lc,text_message_with_credential_from_auth_cb_auth_info); /*add stored authentication info to LinphoneCore*/
}


static void text_message_with_credential_from_auth_cb(void) {
	char* to;
	LinphoneChatRoom* chat_room;
	LinphoneCoreManager* marie = linphone_core_manager_new("marie_rc");
	LinphoneCoreManager* pauline = linphone_core_manager_new( "pauline_rc");
	text_message_with_credential_from_auth_cb_auth_info=linphone_auth_info_clone((LinphoneAuthInfo*)(linphone_core_get_auth_info_list(marie->lc)->data));

	/* make sure lime is not enabled */
	linphone_core_set_lime(marie->lc, 0);
	linphone_core_set_lime(pauline->lc, 0);

	/*to force cb to be called*/
	linphone_core_clear_all_auth_info(marie->lc);
	marie->lc->vtable.auth_info_requested=text_message_with_credential_from_auth_cb_auth_info_requested;

	to = linphone_address_as_string(marie->identity);
	chat_room = linphone_core_create_chat_room(pauline->lc,to);
	ms_free(to);


	linphone_chat_room_send_message(chat_room,"Bla bla bla bla");
	CU_ASSERT_TRUE(wait_for(pauline->lc,marie->lc,&marie->stat.number_of_LinphoneMessageReceived,1));
	CU_ASSERT_EQUAL(marie->stat.number_of_LinphoneMessageReceivedLegacy,1);

	CU_ASSERT_PTR_NOT_NULL(linphone_core_get_chat_room(marie->lc,pauline->identity));

	linphone_core_manager_destroy(marie);
	linphone_core_manager_destroy(pauline);
}

static void text_message_with_privacy(void) {
	LinphoneCoreManager* marie = linphone_core_manager_new( "marie_rc");
	LinphoneCoreManager* pauline = linphone_core_manager_new( "pauline_rc");

	/* make sure lime is not enabled */
	linphone_core_set_lime(marie->lc, 0);
	linphone_core_set_lime(pauline->lc, 0);

	LinphoneProxyConfig* pauline_proxy;
	char* to = linphone_address_as_string(marie->identity);
	LinphoneChatRoom* chat_room = linphone_core_create_chat_room(pauline->lc,to);
	ms_free(to);

	/*test proxy config privacy*/
	linphone_core_get_default_proxy(pauline->lc,&pauline_proxy);
	linphone_proxy_config_set_privacy(pauline_proxy,LinphonePrivacyId);

	CU_ASSERT_PTR_NULL(linphone_core_get_chat_room(marie->lc,pauline->identity));

	linphone_chat_room_send_message(chat_room,"Bla bla bla bla");
	CU_ASSERT_TRUE(wait_for(pauline->lc,marie->lc,&marie->stat.number_of_LinphoneMessageReceived,1));
	CU_ASSERT_EQUAL(marie->stat.number_of_LinphoneMessageReceivedLegacy,1);

	linphone_core_manager_destroy(marie);
	linphone_core_manager_destroy(pauline);
}

static void text_message_compatibility_mode(void) {
	char route[256];
	LinphoneCoreManager* marie = linphone_core_manager_new( "marie_rc");
	LinphoneCoreManager* pauline = linphone_core_manager_new( "pauline_rc");
	LinphoneProxyConfig* proxy;
	LinphoneAddress* proxy_address;
	char*tmp;
	LCSipTransports transport;
	char* to = linphone_address_as_string(pauline->identity);
	LinphoneChatRoom* chat_room;

	/* make sure lime is not enabled */
	linphone_core_set_lime(marie->lc, 0);
	linphone_core_set_lime(pauline->lc, 0);

	linphone_core_get_default_proxy(marie->lc,&proxy);
	CU_ASSERT_PTR_NOT_NULL (proxy);
	proxy_address=linphone_address_new(linphone_proxy_config_get_addr(proxy));
	linphone_address_clean(proxy_address);
	tmp=linphone_address_as_string_uri_only(proxy_address);
	linphone_proxy_config_set_server_addr(proxy,tmp);
	sprintf(route,"sip:%s",test_route);
	linphone_proxy_config_set_route(proxy,route);
	ms_free(tmp);
	linphone_address_destroy(proxy_address);
	linphone_core_get_sip_transports(marie->lc,&transport);
	transport.udp_port=0;
	transport.tls_port=0;
	transport.dtls_port=0;
	/*only keep tcp*/
	linphone_core_set_sip_transports(marie->lc,&transport);
	marie->stat.number_of_LinphoneRegistrationOk=0;

	CU_ASSERT_TRUE (wait_for(marie->lc,marie->lc,&marie->stat.number_of_LinphoneRegistrationOk,1));

	chat_room = linphone_core_create_chat_room(marie->lc,to);
	linphone_chat_room_send_message(chat_room,"Bla bla bla bla");
	CU_ASSERT_TRUE(wait_for(pauline->lc,marie->lc,&pauline->stat.number_of_LinphoneMessageReceived,1));
	CU_ASSERT_EQUAL(pauline->stat.number_of_LinphoneMessageReceivedLegacy,1);
	linphone_core_manager_destroy(marie);
	linphone_core_manager_destroy(pauline);
}

static void text_message_with_ack(void) {
	LinphoneCoreManager* marie = linphone_core_manager_new( "marie_rc");
	LinphoneCoreManager* pauline = linphone_core_manager_new( "pauline_rc");

	/* make sure lime is not enabled */
	linphone_core_set_lime(marie->lc, 0);
	linphone_core_set_lime(pauline->lc, 0);

	char* to = linphone_address_as_string(marie->identity);
	LinphoneChatRoom* chat_room = linphone_core_create_chat_room(pauline->lc,to);
	LinphoneChatMessage* message = linphone_chat_room_create_message(chat_room,"Bli bli bli \n blu");
	linphone_chat_room_send_message2(chat_room,message,liblinphone_tester_chat_message_state_change,pauline->lc);
	CU_ASSERT_TRUE(wait_for(pauline->lc,marie->lc,&marie->stat.number_of_LinphoneMessageReceived,1));
	CU_ASSERT_TRUE(wait_for(pauline->lc,marie->lc,&pauline->stat.number_of_LinphoneMessageDelivered,1));
	CU_ASSERT_EQUAL(pauline->stat.number_of_LinphoneMessageInProgress,1);
	linphone_core_manager_destroy(marie);
	linphone_core_manager_destroy(pauline);
}

static void text_message_with_external_body(void) {
	LinphoneCoreManager* marie = linphone_core_manager_new( "marie_rc");
	LinphoneCoreManager* pauline = linphone_core_manager_new( "pauline_rc");

	/* make sure lime is not enabled */
	linphone_core_set_lime(marie->lc, 0);
	linphone_core_set_lime(pauline->lc, 0);

	char* to = linphone_address_as_string(marie->identity);
	LinphoneChatRoom* chat_room = linphone_core_create_chat_room(pauline->lc,to);
	LinphoneChatMessage* message = linphone_chat_room_create_message(chat_room,"Bli bli bli \n blu");
	linphone_chat_message_set_external_body_url(message,message_external_body_url="http://www.linphone.org");
	linphone_chat_room_send_message2(chat_room,message,liblinphone_tester_chat_message_state_change,pauline->lc);

	/* check transient message list: the message should be in it, and should be the only one */
	CU_ASSERT_EQUAL(ms_list_size(chat_room->transient_messages), 1);
	CU_ASSERT_EQUAL(ms_list_nth_data(chat_room->transient_messages,0), message);

	CU_ASSERT_TRUE(wait_for(pauline->lc,marie->lc,&marie->stat.number_of_LinphoneMessageReceived,1));
	CU_ASSERT_TRUE(wait_for(pauline->lc,marie->lc,&pauline->stat.number_of_LinphoneMessageDelivered,1));

	CU_ASSERT_EQUAL(pauline->stat.number_of_LinphoneMessageInProgress,1);
	CU_ASSERT_EQUAL(marie->stat.number_of_LinphoneMessageExtBodyReceived,1);

	CU_ASSERT_EQUAL(ms_list_size(chat_room->transient_messages), 0);

	linphone_core_manager_destroy(marie);
	linphone_core_manager_destroy(pauline);
}

static void file_transfer_message(void) {
	int i;
	LinphoneCoreManager *marie, *pauline;
	LinphoneChatRoom *chat_room;
	LinphoneContent content;
<<<<<<< HEAD
	LinphoneChatMessage *message;
	/* setting dummy file content to something */
	const char* big_file_content="big file";
	for (i=0;i<=sizeof(big_file)-strlen(big_file_content);i+=strlen(big_file_content))
		memcpy(big_file+i, big_file_content, strlen(big_file_content));

	if (i<sizeof(big_file)) {
		memcpy(big_file+i, big_file_content, sizeof(big_file)-i);
	}

	big_file[0]=*"S";
	big_file[sizeof(big_file)-1]=*"E";

	marie = linphone_core_manager_new( "marie_rc");
	pauline = linphone_core_manager_new( "pauline_rc");

	/* make sure lime is not enabled */
	linphone_core_set_lime(marie->lc, 0);
	linphone_core_set_lime(pauline->lc, 0);

	/* Globally configure an http file transfer server. */
	linphone_core_set_file_transfer_server(pauline->lc,"https://www.linphone.org:444/lft.php");

	/* create a chatroom on pauline's side */
	char* to = linphone_address_as_string(marie->identity);
	chat_room = linphone_core_create_chat_room(pauline->lc,to);

	/* create a file transfer message */
	memset(&content,0,sizeof(content));
	content.type="text";
	content.subtype="plain";
	content.size=sizeof(big_file); /*total size to be transfered*/
	content.name = "bigfile.txt";
	message = linphone_chat_room_create_file_transfer_message(chat_room, &content);

	linphone_chat_room_send_message2(chat_room,message,liblinphone_tester_chat_message_state_change,pauline->lc);
	CU_ASSERT_TRUE(wait_for(pauline->lc,marie->lc,&marie->stat.number_of_LinphoneMessageExtBodyReceived,1));
	CU_ASSERT_TRUE(wait_for(pauline->lc,marie->lc,&pauline->stat.number_of_LinphoneMessageDelivered,1));

	CU_ASSERT_EQUAL(pauline->stat.number_of_LinphoneMessageInProgress,1);
	CU_ASSERT_EQUAL(marie->stat.number_of_LinphoneMessageExtBodyReceived,1);

	linphone_core_manager_destroy(marie);
	linphone_core_manager_destroy(pauline);
}

static void lime_file_transfer_message(void) {
	int i;
	char *to;
	LinphoneCoreManager *marie, *pauline;
	LinphoneChatRoom *chat_room;
	LinphoneContent content;
	LinphoneChatMessage *message;
=======
	const char* big_file_content="big file"; /* setting dummy file content to something */
	LinphoneCoreManager* marie = linphone_core_manager_new( "marie_rc");
	LinphoneCoreManager* pauline = linphone_core_manager_new( "pauline_rc");
	reset_counters(&marie->stat);
	reset_counters(&pauline->stat);
>>>>>>> 95476e63

	/* setting dummy file content to something */
	const char* big_file_content="big file";
	for (i=0;i<sizeof(big_file);i+=strlen(big_file_content))
		memcpy(big_file+i, big_file_content, strlen(big_file_content));

	big_file[0]=*"S";
	big_file[sizeof(big_file)-1]=*"E";

	marie = linphone_core_manager_new( "marie_rc");
	pauline = linphone_core_manager_new( "pauline_rc");

	/* make sure lime is enabled */
	linphone_core_set_lime(marie->lc, 1);
	linphone_core_set_lime(pauline->lc, 1);

	/* set the zid caches files */
	linphone_core_set_zrtp_secrets_file(marie->lc, "ZIDCacheAlice.xml");
	linphone_core_set_zrtp_secrets_file(pauline->lc, "ZIDCacheBob.xml");

	/* Globally configure an http file transfer server. */
	linphone_core_set_file_transfer_server(pauline->lc,"https://www.linphone.org:444/lft.php");

	/* create a chatroom on pauline's side */
	to = linphone_address_as_string(marie->identity);
	chat_room = linphone_core_create_chat_room(pauline->lc,to);
	ms_free(to);
	/* create a file transfer message */
	memset(&content,0,sizeof(content));
	content.type="text";
	content.subtype="plain";
	content.size=sizeof(big_file); /*total size to be transfered*/
	content.name = "bigfile.txt";
	message = linphone_chat_room_create_file_transfer_message(chat_room, &content);

	linphone_chat_room_send_message2(chat_room,message,liblinphone_tester_chat_message_state_change,pauline->lc);
	CU_ASSERT_TRUE(wait_for(pauline->lc,marie->lc,&marie->stat.number_of_LinphoneMessageReceivedWithFile,1));
	if (marie->stat.last_received_info_message ) {
		linphone_chat_message_start_file_download((const LinphoneChatMessage*)marie->stat.last_received_info_message);
	}
	CU_ASSERT_TRUE(wait_for(pauline->lc,marie->lc,&pauline->stat.number_of_LinphoneMessageDelivered,1));

	CU_ASSERT_EQUAL(pauline->stat.number_of_LinphoneMessageInProgress,1);
	CU_ASSERT_EQUAL(marie->stat.number_of_LinphoneMessageExtBodyReceived,1);

	linphone_core_manager_destroy(marie);
	linphone_core_manager_destroy(pauline);
}

static void file_transfer_message_io_error(void) {
	int i;
	char* to;
	LinphoneChatRoom* chat_room;
	LinphoneChatMessage* message;
	LinphoneContent content;
	const char* big_file_content="big file"; /* setting dummy file content to something */
	LinphoneCoreManager* marie = linphone_core_manager_new( "marie_rc");
	LinphoneCoreManager* pauline = linphone_core_manager_new( "pauline_rc");
	reset_counters(&marie->stat);
	reset_counters(&pauline->stat);

	/* setting dummy file content to something */
	for (i=0;i<sizeof(big_file);i+=strlen(big_file_content))
		memcpy(big_file+i, big_file_content, strlen(big_file_content));

	big_file[0]=*"S";
	big_file[sizeof(big_file)-1]=*"E";

	/* Globally configure an http file transfer server. */
	linphone_core_set_file_transfer_server(pauline->lc,"https://www.linphone.org:444/lft.php");

	/* create a chatroom on pauline's side */
	to = linphone_address_as_string(marie->identity);
	chat_room = linphone_core_create_chat_room(pauline->lc,to);

	/* create a file transfer message */
	memset(&content,0,sizeof(content));
	content.type="text";
	content.subtype="plain";
	content.size=sizeof(big_file); /*total size to be transfered*/
	content.name = "bigfile.txt";
	message = linphone_chat_room_create_file_transfer_message(chat_room, &content);

	linphone_chat_room_send_message2(chat_room,message,liblinphone_tester_chat_message_state_change,pauline->lc);

	/*wait for file to be 25% uploaded and simultate a network error*/
	CU_ASSERT_TRUE(wait_for(pauline->lc,marie->lc,&pauline->stat.progress_of_LinphoneFileTransfer,25));
	sal_set_send_error(pauline->lc->sal, -1);

	CU_ASSERT_TRUE(wait_for(pauline->lc,marie->lc,&pauline->stat.number_of_LinphoneMessageNotDelivered,1));

	CU_ASSERT_EQUAL(pauline->stat.number_of_LinphoneMessageNotDelivered,1);
	CU_ASSERT_EQUAL(marie->stat.number_of_LinphoneMessageExtBodyReceived,0);

	sal_set_send_error(pauline->lc->sal, 0);
	linphone_core_manager_destroy(marie);
	linphone_core_manager_destroy(pauline);
}

static void text_message_with_send_error(void) {
	LinphoneCoreManager* marie = linphone_core_manager_new("marie_rc");
	LinphoneCoreManager* pauline = linphone_core_manager_new( "pauline_rc");

	/* make sure lime is not enabled */
	linphone_core_set_lime(marie->lc, 0);
	linphone_core_set_lime(pauline->lc, 0);

	char* to = linphone_address_as_string(pauline->identity);
	LinphoneChatRoom* chat_room = linphone_core_create_chat_room(marie->lc,to);
	LinphoneChatMessage* message = linphone_chat_room_create_message(chat_room,"Bli bli bli \n blu");
	reset_counters(&marie->stat);
	reset_counters(&pauline->stat);

	/*simultate a network error*/
	sal_set_send_error(marie->lc->sal, -1);
	linphone_chat_room_send_message2(chat_room,message,liblinphone_tester_chat_message_state_change,marie->lc);

	/* check transient message list: the message should be in it, and should be the only one */
	CU_ASSERT_EQUAL(ms_list_size(chat_room->transient_messages), 1);
	CU_ASSERT_EQUAL(ms_list_nth_data(chat_room->transient_messages,0), message);


	CU_ASSERT_TRUE(wait_for(pauline->lc,marie->lc,&marie->stat.number_of_LinphoneMessageNotDelivered,1));
	/*CU_ASSERT_EQUAL(marie->stat.number_of_LinphoneMessageInProgress,1);*/
	CU_ASSERT_EQUAL(pauline->stat.number_of_LinphoneMessageReceived,0);

	/* the message should have been discarded from transient list after an error */
	CU_ASSERT_EQUAL(ms_list_size(chat_room->transient_messages), 0);

	sal_set_send_error(marie->lc->sal, 0);
	linphone_core_manager_destroy(marie);
	linphone_core_manager_destroy(pauline);
}

static void text_message_denied(void) {
	LinphoneCoreManager* marie = linphone_core_manager_new("marie_rc");
	LinphoneCoreManager* pauline = linphone_core_manager_new( "pauline_rc");

	/* make sure lime is not enabled */
	linphone_core_set_lime(marie->lc, 0);
	linphone_core_set_lime(pauline->lc, 0);

	char* to = linphone_address_as_string(pauline->identity);
	LinphoneChatRoom* chat_room = linphone_core_create_chat_room(marie->lc,to);
	LinphoneChatMessage* message = linphone_chat_room_create_message(chat_room,"Bli bli bli \n blu");
	reset_counters(&marie->stat);
	reset_counters(&pauline->stat);

	/*pauline doesn't want to be disturbed*/
	linphone_core_disable_chat(pauline->lc,LinphoneReasonDoNotDisturb);

	linphone_chat_room_send_message2(chat_room,message,liblinphone_tester_chat_message_state_change,marie->lc);

	CU_ASSERT_TRUE(wait_for(pauline->lc,marie->lc,&marie->stat.number_of_LinphoneMessageNotDelivered,1));
	CU_ASSERT_EQUAL(pauline->stat.number_of_LinphoneMessageReceived,0);

	linphone_core_manager_destroy(marie);
	linphone_core_manager_destroy(pauline);
}

static const char *info_content="<somexml>blabla</somexml>";

void info_message_received(LinphoneCore *lc, LinphoneCall* call, const LinphoneInfoMessage *msg){
	stats* counters = get_stats(lc);

	if (counters->last_received_info_message) {
		linphone_info_message_destroy(counters->last_received_info_message);
	}
	counters->last_received_info_message=linphone_info_message_copy(msg);
	counters->number_of_inforeceived++;
}



static void info_message_with_args(bool_t with_content) {
	LinphoneCoreManager* marie = linphone_core_manager_new( "marie_rc");
	LinphoneCoreManager* pauline = linphone_core_manager_new( "pauline_rc");

	/* make sure lime is not enabled */
	linphone_core_set_lime(marie->lc, 0);
	linphone_core_set_lime(pauline->lc, 0);

	LinphoneInfoMessage *info;
	const LinphoneContent *content;
	const char *hvalue;

	CU_ASSERT_TRUE(call(pauline,marie));

	info=linphone_core_create_info_message(marie->lc);
	linphone_info_message_add_header(info,"Weather","still bad");
	if (with_content) {
		LinphoneContent ct={0};
		ct.type="application";
		ct.subtype="somexml";
		ct.data=(void*)info_content;
		ct.size=strlen(info_content);
		linphone_info_message_set_content(info,&ct);
	}
	linphone_call_send_info_message(linphone_core_get_current_call(marie->lc),info);
	linphone_info_message_destroy(info);

	CU_ASSERT_TRUE(wait_for(pauline->lc,marie->lc,&pauline->stat.number_of_inforeceived,1));

	CU_ASSERT_PTR_NOT_NULL(pauline->stat.last_received_info_message);
	hvalue=linphone_info_message_get_header(pauline->stat.last_received_info_message, "Weather");
	content=linphone_info_message_get_content(pauline->stat.last_received_info_message);

	CU_ASSERT_PTR_NOT_NULL(hvalue);
	if (hvalue)
		CU_ASSERT_TRUE(strcmp(hvalue,"still bad")==0);

	if (with_content){
		CU_ASSERT_PTR_NOT_NULL(content);
		if (content) {
			CU_ASSERT_PTR_NOT_NULL(content->data);
			CU_ASSERT_PTR_NOT_NULL(content->type);
			CU_ASSERT_PTR_NOT_NULL(content->subtype);
			if (content->type) CU_ASSERT_TRUE(strcmp(content->type,"application")==0);
			if (content->subtype) CU_ASSERT_TRUE(strcmp(content->subtype,"somexml")==0);
			if (content->data)CU_ASSERT_TRUE(strcmp((const char*)content->data,info_content)==0);
			CU_ASSERT_EQUAL(content->size,strlen(info_content));
		}
	}
	linphone_core_manager_destroy(marie);
	linphone_core_manager_destroy(pauline);
}

static void info_message(){
	info_message_with_args(FALSE);
}

static void info_message_with_body(){
	info_message_with_args(TRUE);
}

static void is_composing_notification(void) {
	LinphoneCoreManager* marie = linphone_core_manager_new("marie_rc");
	LinphoneCoreManager* pauline = linphone_core_manager_new( "pauline_rc");

	/* make sure lime is not enabled */
	linphone_core_set_lime(marie->lc, 0);
	linphone_core_set_lime(pauline->lc, 0);

	char* to = linphone_address_as_string(marie->identity);
	LinphoneChatRoom* chat_room = linphone_core_create_chat_room(pauline->lc, to);
	int dummy = 0;

	ms_free(to);
	linphone_chat_room_compose(chat_room);
	wait_for_until(pauline->lc, marie->lc, &dummy, 1, 1500); /*just to sleep while iterating*/
	linphone_chat_room_send_message(chat_room, "Composing a message");
	CU_ASSERT_TRUE(wait_for(pauline->lc, marie->lc, &marie->stat.number_of_LinphoneIsComposingActiveReceived, 1));
	CU_ASSERT_TRUE(wait_for(pauline->lc, marie->lc, &marie->stat.number_of_LinphoneIsComposingIdleReceived, 2));

	linphone_core_manager_destroy(marie);
	linphone_core_manager_destroy(pauline);
}

void printHex(char *title, uint8_t *data, uint32_t length) {
	printf ("%s : ", title);
	int i;
	for (i=0; i<length; i++) {
		printf ("0x%02x, ", data[i]);
	}
	printf ("\n");
}

static void lime_unit(void) {
	int retval;
	/* Load Alice cache file */
	FILE *CACHE = fopen("ZIDCacheAlice.xml", "r+");
	fseek(CACHE, 0L, SEEK_END);  /* Position to end of file */
  	int size = ftell(CACHE);     /* Get file length */
  	rewind(CACHE);               /* Back to start of file */
	uint8_t *cacheBufferString = (uint8_t *)malloc(size*sizeof(uint8_t)+1);
	fread(cacheBufferString, 1, size, CACHE);
	*(cacheBufferString+size) = '\0';
	fclose(CACHE);
	/* parse it to an xmlDoc */
	xmlDocPtr cacheBufferAlice = xmlParseDoc(cacheBufferString);
	free(cacheBufferString);
	
	/* Load Bob cache file */
	CACHE = fopen("ZIDCacheBob.xml", "r+");
	fseek(CACHE, 0L, SEEK_END);  /* Position to end of file */
  	size = ftell(CACHE);     /* Get file length */
  	rewind(CACHE);               /* Back to start of file */
	cacheBufferString = (uint8_t *)malloc(size*sizeof(uint8_t)+1);
	fread(cacheBufferString, 1, size, CACHE);
	*(cacheBufferString+size) = '\0';
	fclose(CACHE);
	/* parse it to an xmlDoc */
	xmlDocPtr cacheBufferBob = xmlParseDoc(cacheBufferString);
	free(cacheBufferString);



	/* encrypt a message */
	uint8_t *multipartMessage = NULL;
	retval = lime_createMultipartMessage(cacheBufferAlice, (uint8_t *)"Bonjour les petits lapins,ca va? éh oui oui", (uint8_t *)"sip:pauline@sip.example.org", &multipartMessage);

	printf("create message return %d\n", retval);
	if (retval == 0) {
		printf("message is %s\n", multipartMessage);
	}

	/* decrypt the multipart message */
	uint8_t *decryptedMessage = NULL;
	retval = lime_decryptMultipartMessage(cacheBufferBob, multipartMessage, &decryptedMessage);

	printf("decrypt message return %d\n", retval);
	if (retval == 0) {
		printf("message is %s##END\n", decryptedMessage);
	}
	free(multipartMessage);
	free(decryptedMessage);

	/* update ZID files */
	/* dump the xml document into a string */
	xmlChar *xmlStringOutput;
	int xmlStringLength;
	xmlDocDumpFormatMemoryEnc(cacheBufferAlice, &xmlStringOutput, &xmlStringLength, "UTF-8", 0);
	/* write it to the file */
	CACHE = fopen("ZIDCacheAlice.xml", "w+");
	fwrite(xmlStringOutput, 1, xmlStringLength, CACHE);
	xmlFree(xmlStringOutput);
	fclose(CACHE);

	xmlDocDumpFormatMemoryEnc(cacheBufferBob, &xmlStringOutput, &xmlStringLength, "UTF-8", 0);
	/* write it to the file */
	CACHE = fopen("ZIDCacheBob.xml", "w+");
	fwrite(xmlStringOutput, 1, xmlStringLength, CACHE);
	xmlFree(xmlStringOutput);
	fclose(CACHE);


	xmlFreeDoc(cacheBufferAlice);
	xmlFreeDoc(cacheBufferBob);

	/* Load cache file */
	CACHE = fopen("ZIDCache.xml", "r+");
	fseek(CACHE, 0L, SEEK_END);  /* Position to end of file */
  	size = ftell(CACHE);     /* Get file length */
  	rewind(CACHE);               /* Back to start of file */
	cacheBufferString = (uint8_t *)malloc(size*sizeof(uint8_t)+1);
	fread(cacheBufferString, 1, size, CACHE);
	*(cacheBufferString+size) = '\0';
	fclose(CACHE);
	/* parse it to an xmlDoc */
	xmlDocPtr cacheBuffer = xmlParseDoc(cacheBufferString);
	free(cacheBufferString);

	/* get data from cache : sender */
	limeURIKeys_t associatedKeys;
	associatedKeys.peerURI = (uint8_t *)malloc(15);
	memcpy(associatedKeys.peerURI, "pipo1@pipo.com", 15);
	associatedKeys.associatedZIDNumber  = 0;
	retval = lime_getCachedSndKeysByURI(cacheBuffer, &associatedKeys);
	printf("getCachedKeys returns %d, number of key found %d\n", retval, associatedKeys.associatedZIDNumber);

	int i;
	for (i=0; i<associatedKeys.associatedZIDNumber; i++) {
		printHex("ZID", associatedKeys.peerKeys[i]->peerZID, 12);
		printHex("key", associatedKeys.peerKeys[i]->key, 32);
		printHex("sessionID", associatedKeys.peerKeys[i]->sessionId, 32);
		printf("session index %d\n", associatedKeys.peerKeys[i]->sessionIndex);
	}

	/* get data from cache : receiver */
	limeKey_t associatedKey;
	uint8_t targetZID[12] = {0x00, 0x5d, 0xbe, 0x03, 0x99, 0x64, 0x3d, 0x95, 0x3a, 0x22, 0x02, 0xdd};
	memcpy(associatedKey.peerZID, targetZID, 12);
	retval = lime_getCachedRcvKeyByZid(cacheBuffer, &associatedKey);
	printf("getCachedKey by ZID return %d\n", retval);

	printHex("Key", associatedKey.key, 32);
	printHex("sessionID", associatedKey.sessionId, 32);
	printf("session index %d\n", associatedKey.sessionIndex);

	/* encrypt/decrypt a message */
	uint8_t senderZID[12] = {0x01, 0x02, 0x03, 0x04, 0x05, 0x70, 0x80, 0x90, 0xa0, 0xb0, 0xc0, 0xd0};
	uint8_t encryptedMessage[48];
	uint8_t plainMessage[48];
	lime_encryptMessage(associatedKeys.peerKeys[0], (uint8_t *)"bla Bla bla b! Pipo", 20, senderZID, encryptedMessage);
	printHex("Ciphered", encryptedMessage, 32);
	/* invert sender and receiverZID to decrypt/authenticate */
	uint8_t receiverZID[12];
	memcpy(receiverZID, associatedKeys.peerKeys[0]->peerZID, 12);
	memcpy(associatedKeys.peerKeys[0]->peerZID, senderZID, 12);
	retval = lime_decryptMessage(associatedKeys.peerKeys[0], encryptedMessage, 36, receiverZID, plainMessage);
	printf("Decrypt and auth returned %d\nPlain: %s\n", retval, plainMessage);

	/* update receiver data */
	associatedKey.sessionIndex++;
	associatedKey.key[0]++;
	associatedKey.sessionId[0]++;
	retval = lime_setCachedKey(cacheBuffer, &associatedKey, LIME_RECEIVER);
	printf("setCachedKey return %d\n", retval);

	/* update sender data */
	associatedKeys.peerKeys[0]->sessionIndex++;
	associatedKeys.peerKeys[0]->key[0]++;
	associatedKeys.peerKeys[0]->sessionId[0]++;
	retval = lime_setCachedKey(cacheBuffer, associatedKeys.peerKeys[0], LIME_SENDER);
	printf("setCachedKey return %d\n", retval);

	/* free memory */
	lime_freeKeys(associatedKeys);

	/* write the file */
	/* dump the xml document into a string */
	xmlDocDumpFormatMemoryEnc(cacheBuffer, &xmlStringOutput, &xmlStringLength, "UTF-8", 0);
	/* write it to the file */
	CACHE = fopen("ZIDCache.xml", "w+");
	fwrite(xmlStringOutput, 1, xmlStringLength, CACHE);
	xmlFree(xmlStringOutput);
	fclose(CACHE);
	xmlFreeDoc(cacheBuffer);
}

static void lime_text_message(void) {
	LinphoneCoreManager* marie = linphone_core_manager_new("marie_rc");
	LinphoneCoreManager* pauline = linphone_core_manager_new( "pauline_rc");

	/* make sure lime is enabled */
	linphone_core_set_lime(marie->lc, 1);
	linphone_core_set_lime(pauline->lc, 1);

	/* set the zid caches files */
	linphone_core_set_zrtp_secrets_file(marie->lc, "ZIDCacheAlice.xml");
	linphone_core_set_zrtp_secrets_file(pauline->lc, "ZIDCacheBob.xml");

	char* to = linphone_address_as_string(marie->identity);
	LinphoneChatRoom* chat_room = linphone_core_create_chat_room(pauline->lc,to);
	ms_free(to);

	linphone_chat_room_send_message(chat_room,"Bla bla bla bla");
	CU_ASSERT_TRUE(wait_for(pauline->lc,marie->lc,&marie->stat.number_of_LinphoneMessageReceived,1));
	CU_ASSERT_EQUAL(marie->stat.number_of_LinphoneMessageReceivedLegacy,1);

	CU_ASSERT_PTR_NOT_NULL(linphone_core_get_chat_room(marie->lc,pauline->identity));
	/* TODO : check the message arrived correctly deciphered */

	linphone_core_manager_destroy(marie);
	linphone_core_manager_destroy(pauline);
}


#ifdef MSG_STORAGE_ENABLED

/*
 * Copy file "from" to file "to".
 * Destination file is truncated if existing.
 * Return 1 on success, 0 on error (printing an error).
 */
static int
message_tester_copy_file(const char *from, const char *to)
{
	char message[256];
	FILE *in, *out;
	char buf[256];
	size_t n;

	/* Open "from" file for reading */
	in=fopen(from, "r");
	if ( in == NULL )
	{
		snprintf(message, 255, "Can't open %s for reading: %s\n",
			from, strerror(errno));
		fprintf(stderr, "%s", message);
		return 0;
	}

	/* Open "to" file for writing (will truncate existing files) */
	out=fopen(to, "w");
	if ( out == NULL )
	{
		snprintf(message, 255, "Can't open %s for writing: %s\n",
			to, strerror(errno));
		fprintf(stderr, "%s", message);
		fclose(in);
		return 0;
	}

	/* Copy data from "in" to "out" */
	while ( (n=fread(buf, 1, sizeof buf, in)) > 0 )
	{
		if ( ! fwrite(buf, 1, n, out) )
		{
			fclose(in);
			fclose(out);
			return 0;
		}
	}

	fclose(in);
	fclose(out);

	return 1;
}

static int check_no_strange_time(void* data,int argc, char** argv,char** cNames) {
	CU_ASSERT_EQUAL(argc, 0);
	return 0;
}

static void message_storage_migration() {
	LinphoneCoreManager* marie = linphone_core_manager_new("marie_rc");
	char src_db[256];
	char tmp_db[256];
	snprintf(src_db,sizeof(src_db), "%s/messages.db", liblinphone_tester_file_prefix);
	snprintf(tmp_db,sizeof(tmp_db), "%s/tmp.db", liblinphone_tester_writable_dir_prefix);

	CU_ASSERT_EQUAL_FATAL(message_tester_copy_file(src_db, tmp_db), 1);

	// enable to test the performances of the migration step
	//linphone_core_message_storage_set_debug(marie->lc, TRUE);

	// the messages.db has 10000 dummy messages with the very first DB scheme.
	// This will test the migration procedure
	linphone_core_set_chat_database_path(marie->lc, tmp_db);

	MSList* chatrooms = linphone_core_get_chat_rooms(marie->lc);
	CU_ASSERT(ms_list_size(chatrooms) > 0);

	// check that all messages have been migrated to the UTC time storage
	CU_ASSERT(sqlite3_exec(marie->lc->db, "SELECT * FROM history WHERE time != '-1';", check_no_strange_time, NULL, NULL) == SQLITE_OK );
}

#endif

test_t message_tests[] = {
	{ "Text message", text_message },
	{ "Text message within call's dialog", text_message_within_dialog},
	{ "Text message with credentials from auth info cb", text_message_with_credential_from_auth_cb},
	{ "Text message with privacy", text_message_with_privacy },
	{ "Text message compatibility mode", text_message_compatibility_mode },
	{ "Text message with ack", text_message_with_ack },
	{ "Text message with send error", text_message_with_send_error },
	{ "Text message with external body", text_message_with_external_body },
	{ "File transfer message", file_transfer_message },
	{ "Lime File transfer message", lime_file_transfer_message },
	{ "File transfer message with io error", file_transfer_message_io_error },
	{ "Text message denied", text_message_denied },
	{ "Info message", info_message },
	{ "Info message with body", info_message_with_body },
	{ "IsComposing notification", is_composing_notification },
	{ "Lime Unitary", lime_unit },
	{ "Lime Text Message", lime_text_message }
#ifdef MSG_STORAGE_ENABLED
	,{ "Database migration", message_storage_migration }
#endif
};

test_suite_t message_test_suite = {
	"Message",
	NULL,
	NULL,
	sizeof(message_tests) / sizeof(message_tests[0]),
	message_tests
};
<|MERGE_RESOLUTION|>--- conflicted
+++ resolved
@@ -379,7 +379,6 @@
 	LinphoneCoreManager *marie, *pauline;
 	LinphoneChatRoom *chat_room;
 	LinphoneContent content;
-<<<<<<< HEAD
 	LinphoneChatMessage *message;
 	/* setting dummy file content to something */
 	const char* big_file_content="big file";
@@ -433,13 +432,6 @@
 	LinphoneChatRoom *chat_room;
 	LinphoneContent content;
 	LinphoneChatMessage *message;
-=======
-	const char* big_file_content="big file"; /* setting dummy file content to something */
-	LinphoneCoreManager* marie = linphone_core_manager_new( "marie_rc");
-	LinphoneCoreManager* pauline = linphone_core_manager_new( "pauline_rc");
-	reset_counters(&marie->stat);
-	reset_counters(&pauline->stat);
->>>>>>> 95476e63
 
 	/* setting dummy file content to something */
 	const char* big_file_content="big file";
