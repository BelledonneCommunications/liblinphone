/*
	liblinphone_tester - liblinphone test suite
	Copyright (C) 2013  Belledonne Communications SARL

	This program is free software: you can redistribute it and/or modify
	it under the terms of the GNU General Public License as published by
	the Free Software Foundation, either version 2 of the License, or
	(at your option) any later version.

	This program is distributed in the hope that it will be useful,
	but WITHOUT ANY WARRANTY; without even the implied warranty of
	MERCHANTABILITY or FITNESS FOR A PARTICULAR PURPOSE.  See the
	GNU General Public License for more details.

	You should have received a copy of the GNU General Public License
	along with this program.  If not, see <http://www.gnu.org/licenses/>.
*/



#include "linphone/core.h"
#include "liblinphone_tester.h"
#include "tester_utils.h"
#include "lime.h"
#include "bctoolbox/crypto.h"
#include <belle-sip/object.h>
#include "linphone/core_utils.h"
#include <bctoolbox/vfs.h>

#ifdef SQLITE_STORAGE_ENABLED
#include <sqlite3.h>
#endif

#ifdef _MSC_VER
#pragma warning(disable : 4996)
#endif


static char* message_external_body_url=NULL;

#ifdef SQLITE_STORAGE_ENABLED
/* sql cache creation string, contains 3 string to be inserted : selfuri/selfuri/peeruri */
static const char *marie_zid_sqlcache = "BEGIN TRANSACTION; CREATE TABLE IF NOT EXISTS ziduri (zuid          INTEGER PRIMARY KEY AUTOINCREMENT NOT NULL,zid		BLOB NOT NULL DEFAULT '000000000000',selfuri	 TEXT NOT NULL DEFAULT 'unset',peeruri	 TEXT NOT NULL DEFAULT 'unset'); INSERT INTO `ziduri` (zuid,zid,selfuri,peeruri) VALUES (1,X'4ddc8042bee500ad0366bf93','%s','self'), (2,X'bcb4028bf55e1b7ac4c4edee','%s','%s'); CREATE TABLE IF NOT EXISTS zrtp (zuid		INTEGER NOT NULL DEFAULT 0 UNIQUE,rs1		BLOB DEFAULT NULL,rs2		BLOB DEFAULT NULL,aux		BLOB DEFAULT NULL,pbx		BLOB DEFAULT NULL,pvs		BLOB DEFAULT NULL,FOREIGN KEY(zuid) REFERENCES ziduri(zuid) ON UPDATE CASCADE ON DELETE CASCADE); INSERT INTO `zrtp` (zuid,rs1,rs2,aux,pbx,pvs) VALUES (2,X'f0e0ad4d3d4217ba4048d1553e5ab26fae0b386cdac603f29a66d5f4258e14ef',NULL,NULL,NULL,X'01'); CREATE TABLE IF NOT EXISTS lime (zuid		INTEGER NOT NULL DEFAULT 0 UNIQUE,sndKey		BLOB DEFAULT NULL,rcvKey		BLOB DEFAULT NULL,sndSId		BLOB DEFAULT NULL,rcvSId		BLOB DEFAULT NULL,sndIndex	BLOB DEFAULT NULL,rcvIndex	BLOB DEFAULT NULL,valid		BLOB DEFAULT NULL,FOREIGN KEY(zuid) REFERENCES ziduri(zuid) ON UPDATE CASCADE ON DELETE CASCADE); INSERT INTO `lime` (zuid,sndKey,rcvKey,sndSId,rcvSId,sndIndex,rcvIndex,valid) VALUES (2,X'97c75a5a92a041b415296beec268efc3373ef4aa8b3d5f301ac7522a7fb4e332',x'3b74b709b961e5ebccb1db6b850ea8c1f490546d6adee2f66b5def7093cead3d',X'e2ebca22ad33071bc37631393bf25fc0a9badeea7bf6dcbcb5d480be7ff8c5ea',X'a2086d195344ec2997bf3de7441d261041cda5d90ed0a0411ab2032e5860ea48',X'33376935',X'7ce32d86',X'0000000000000000'); COMMIT;";

static const char *pauline_zid_sqlcache = "BEGIN TRANSACTION; CREATE TABLE IF NOT EXISTS ziduri (zuid          INTEGER PRIMARY KEY AUTOINCREMENT NOT NULL,zid		BLOB NOT NULL DEFAULT '000000000000',selfuri	 TEXT NOT NULL DEFAULT 'unset',peeruri	 TEXT NOT NULL DEFAULT 'unset'); INSERT INTO `ziduri` (zuid,zid,selfuri,peeruri) VALUES (1,X'bcb4028bf55e1b7ac4c4edee','%s','self'), (2,X'4ddc8042bee500ad0366bf93','%s','%s'); CREATE TABLE IF NOT EXISTS zrtp (zuid		INTEGER NOT NULL DEFAULT 0 UNIQUE,rs1		BLOB DEFAULT NULL,rs2		BLOB DEFAULT NULL,aux		BLOB DEFAULT NULL,pbx		BLOB DEFAULT NULL,pvs		BLOB DEFAULT NULL,FOREIGN KEY(zuid) REFERENCES ziduri(zuid) ON UPDATE CASCADE ON DELETE CASCADE); INSERT INTO `zrtp` (zuid,rs1,rs2,aux,pbx,pvs) VALUES (2,X'f0e0ad4d3d4217ba4048d1553e5ab26fae0b386cdac603f29a66d5f4258e14ef',NULL,NULL,NULL,X'01'); CREATE TABLE IF NOT EXISTS lime (zuid		INTEGER NOT NULL DEFAULT 0 UNIQUE,sndKey		BLOB DEFAULT NULL,rcvKey		BLOB DEFAULT NULL,sndSId		BLOB DEFAULT NULL,rcvSId		BLOB DEFAULT NULL,sndIndex	BLOB DEFAULT NULL,rcvIndex	BLOB DEFAULT NULL,valid		BLOB DEFAULT NULL,FOREIGN KEY(zuid) REFERENCES ziduri(zuid) ON UPDATE CASCADE ON DELETE CASCADE); INSERT INTO `lime` (zuid,rcvKey,sndKey,rcvSId,sndSId,rcvIndex,sndIndex,valid) VALUES (2,X'97c75a5a92a041b415296beec268efc3373ef4aa8b3d5f301ac7522a7fb4e332',x'3b74b709b961e5ebccb1db6b850ea8c1f490546d6adee2f66b5def7093cead3d',X'e2ebca22ad33071bc37631393bf25fc0a9badeea7bf6dcbcb5d480be7ff8c5ea',X'a2086d195344ec2997bf3de7441d261041cda5d90ed0a0411ab2032e5860ea48',X'33376935',X'7ce32d86',X'0000000000000000'); COMMIT;";

static const char *xmlCacheMigration = "<?xml version=\"1.0\" encoding=\"UTF-8\"?>\n<cache><selfZID>00112233445566778899aabb</selfZID><peer><ZID>99887766554433221100ffee</ZID><rs1>c4274f13a2b6fa05c15ec93158f930e7264b0a893393376dbc80c6eb1cccdc5a</rs1><uri>sip:bob@sip.linphone.org</uri><sndKey>219d9e445d10d4ed64083c7ccbb83a23bc17a97df0af5de4261f3fe026b05b0b</sndKey><rcvKey>747e72a5cc996413cb9fa6e3d18d8b370436e274cd6ba4efc1a4580340af57ca</rcvKey><sndSId>df2bf38e719fa89e17332cf8d5e774ee70d347baa74d16dee01f306c54789869</sndSId><rcvSId>928ce78b0bfc30427a02b1b668b2b3b0496d5664d7e89b75ed292ee97e3fc850</rcvSId><sndIndex>496bcc89</sndIndex><rcvIndex>59337abe</rcvIndex><rs2>5dda11f388384b349d210612f30824268a3753a7afa52ef6df5866dca76315c4</rs2><uri>sip:bob2@sip.linphone.org</uri></peer><peer><ZID>ffeeddccbbaa987654321012</ZID><rs1>858b495dfad483af3c088f26d68c4beebc638bd44feae45aea726a771727235e</rs1><uri>sip:bob@sip.linphone.org</uri><sndKey>b6aac945057bc4466bfe9a23771c6a1b3b8d72ec3e7d8f30ed63cbc5a9479a25</sndKey><rcvKey>bea5ac3225edd0545b816f061a8190370e3ee5160e75404846a34d1580e0c263</rcvKey><sndSId>17ce70fdf12e500294bcb5f2ffef53096761bb1c912b21e972ae03a5a9f05c47</sndSId><rcvSId>7e13a20e15a517700f0be0921f74b96d4b4a0c539d5e14d5cdd8706441874ac0</rcvSId><sndIndex>75e18caa</sndIndex><rcvIndex>2cfbbf06</rcvIndex><rs2>1533dee20c8116dc2c282cae9adfea689b87bc4c6a4e18a846f12e3e7fea3959</rs2></peer><peer><ZID>0987654321fedcba5a5a5a5a</ZID><rs1>cb6ecc87d1dd87b23f225eec53a26fc541384917623e0c46abab8c0350c6929e</rs1><sndKey>92bb03988e8f0ccfefa37a55fd7c5893bea3bfbb27312f49dd9b10d0e3c15fc7</sndKey><rcvKey>2315705a5830b98f68458fcd49623144cb34a667512c4d44686aee125bb8b622</rcvKey><sndSId>94c56eea0dd829379263b6da3f6ac0a95388090f168a3568736ca0bd9f8d595f</sndSId><rcvSId>c319ae0d41183fec90afc412d42253c5b456580f7a463c111c7293623b8631f4</rcvSId><uri>sip:bob@sip.linphone.org</uri><sndIndex>2c46ddcc</sndIndex><rcvIndex>15f5779e</rcvIndex><valid>0000000058f095bf</valid><pvs>01</pvs></peer></cache>";
#endif // SQLITE_STORAGE_ENABLED

void message_received(LinphoneCore *lc, LinphoneChatRoom *room, LinphoneChatMessage* msg) {
	char* from=linphone_address_as_string(linphone_chat_message_get_from_address(msg));
	stats* counters;
	const char *text=linphone_chat_message_get_text(msg);
	const char *external_body_url=linphone_chat_message_get_external_body_url(msg);
	ms_message("Message from [%s]  is [%s] , external URL [%s]",from?from:""
																,text?text:""
																,external_body_url?external_body_url:"");
	ms_free(from);
	counters = get_stats(lc);
	counters->number_of_LinphoneMessageReceived++;
	if (counters->last_received_chat_message) {
		linphone_chat_message_unref(counters->last_received_chat_message);
	}
	counters->last_received_chat_message=linphone_chat_message_ref(msg);
	LinphoneContent * content = linphone_chat_message_get_file_transfer_information(msg);
	if (content)
		counters->number_of_LinphoneMessageReceivedWithFile++;
	else if (linphone_chat_message_get_external_body_url(msg)) {
		counters->number_of_LinphoneMessageExtBodyReceived++;
		if (message_external_body_url) {
			BC_ASSERT_STRING_EQUAL(linphone_chat_message_get_external_body_url(msg),message_external_body_url);
			message_external_body_url=NULL;
		}
	}
}

/**
 * function invoked when a file transfer is received.
 * */
void file_transfer_received(LinphoneChatMessage *msg, const LinphoneContent* content, const LinphoneBuffer *buffer){
	FILE* file=NULL;
	char *receive_file = NULL;

	// If a file path is set, we should NOT call the on_recv callback !
	BC_ASSERT_PTR_NULL(linphone_chat_message_get_file_transfer_filepath(msg));

	receive_file = bc_tester_file("receive_file.dump");
	if (!linphone_chat_message_get_user_data(msg)) {
		/*first chunk, creating file*/
		file = fopen(receive_file,"wb");
		linphone_chat_message_set_user_data(msg,(void*)file); /*store fd for next chunks*/
	}
	bc_free(receive_file);
	file = (FILE*)linphone_chat_message_get_user_data(msg);
	BC_ASSERT_PTR_NOT_NULL(file);
	if (linphone_buffer_is_empty(buffer)) { /* tranfer complete */
		linphone_chat_message_set_user_data(msg, NULL);
		fclose(file);
	} else { /* store content on a file*/
		if (fwrite(linphone_buffer_get_content(buffer),linphone_buffer_get_size(buffer),1,file)==0){
			ms_error("file_transfer_received(): write() failed: %s",strerror(errno));
		}
	}
}

/*
 * function called when the file transfer is initiated. file content should be feed into object LinphoneContent
 * */
LinphoneBuffer * tester_file_transfer_send(LinphoneChatMessage *msg, const LinphoneContent* content, size_t offset, size_t size){
	LinphoneBuffer *lb;
	size_t file_size;
	size_t size_to_send;
	uint8_t *buf;
	FILE *file_to_send = linphone_chat_message_get_user_data(msg);

	// If a file path is set, we should NOT call the on_send callback !
	BC_ASSERT_PTR_NULL(linphone_chat_message_get_file_transfer_filepath(msg));

	BC_ASSERT_PTR_NOT_NULL(file_to_send);
	if (file_to_send == NULL){
		return NULL;
	}
	fseek(file_to_send, 0, SEEK_END);
	file_size = ftell(file_to_send);
	fseek(file_to_send, (long)offset, SEEK_SET);
	size_to_send = MIN(size, file_size - offset);
	buf = ms_malloc(size_to_send);
	if (fread(buf, sizeof(uint8_t), size_to_send, file_to_send) != size_to_send){
		// reaching end of file, close it
		fclose(file_to_send);
		linphone_chat_message_set_user_data(msg, NULL);
	}
	lb = linphone_buffer_new_from_data(buf, size_to_send);
	ms_free(buf);
	return lb;
}

/**
 * function invoked to report file transfer progress.
 * */
void file_transfer_progress_indication(LinphoneChatMessage *msg, const LinphoneContent* content, size_t offset, size_t total) {
	LinphoneChatRoom *cr = linphone_chat_message_get_chat_room(msg);
	LinphoneCore *lc = linphone_chat_room_get_core(cr);
	const LinphoneAddress* from_address = linphone_chat_message_get_from_address(msg);
	const LinphoneAddress* to_address = linphone_chat_message_get_to_address(msg);
	char *address = linphone_chat_message_is_outgoing(msg)?linphone_address_as_string(to_address):linphone_address_as_string(from_address);
	stats* counters = get_stats(lc);
	int progress = (int)((offset * 100)/total);
	ms_message(" File transfer  [%d%%] %s of type [%s/%s] %s [%s] \n", progress
																	,(linphone_chat_message_is_outgoing(msg)?"sent":"received")
																	, linphone_content_get_type(content)
																	, linphone_content_get_subtype(content)
																	,(linphone_chat_message_is_outgoing(msg)?"to":"from")
																	, address);
	counters->progress_of_LinphoneFileTransfer = progress;
	if (progress == 100) {
		counters->number_of_LinphoneFileTransferDownloadSuccessful++;
	}
	free(address);
}

void is_composing_received(LinphoneCore *lc, LinphoneChatRoom *room) {
	stats *counters = get_stats(lc);
	if (linphone_chat_room_is_remote_composing(room)) {
		counters->number_of_LinphoneIsComposingActiveReceived++;
	} else {
		counters->number_of_LinphoneIsComposingIdleReceived++;
	}
}

void liblinphone_tester_chat_message_state_change(LinphoneChatMessage* msg,LinphoneChatMessageState state,void* ud) {
	liblinphone_tester_chat_message_msg_state_changed(msg, state);
}

void liblinphone_tester_chat_message_msg_state_changed(LinphoneChatMessage *msg, LinphoneChatMessageState state) {
	LinphoneChatRoom *cr = linphone_chat_message_get_chat_room(msg);
	LinphoneCore *lc = linphone_chat_room_get_core(cr);
	stats* counters = get_stats(lc);
	switch (state) {
		case LinphoneChatMessageStateIdle:
			return;
		case LinphoneChatMessageStateDelivered:
			counters->number_of_LinphoneMessageDelivered++;
			return;
		case LinphoneChatMessageStateNotDelivered:
			counters->number_of_LinphoneMessageNotDelivered++;
			return;
		case LinphoneChatMessageStateInProgress:
			counters->number_of_LinphoneMessageInProgress++;
			return;
		case LinphoneChatMessageStateFileTransferError:
			counters->number_of_LinphoneMessageNotDelivered++;
			counters->number_of_LinphoneMessageFileTransferError++;
			return;
		case LinphoneChatMessageStateFileTransferDone:
			counters->number_of_LinphoneMessageFileTransferDone++;
			return;
		case LinphoneChatMessageStateDeliveredToUser:
			counters->number_of_LinphoneMessageDeliveredToUser++;
			return;
		case LinphoneChatMessageStateDisplayed:
			counters->number_of_LinphoneMessageDisplayed++;
			return;
	}
	ms_error("Unexpected state [%s] for msg [%p]",linphone_chat_message_state_to_string(state), msg);
}

void compare_files(const char *path1, const char *path2) {
	size_t size1;
	size_t size2;
	uint8_t *buf1;
	uint8_t *buf2;

	buf1 = (uint8_t*)ms_load_path_content(path1, &size1);
	buf2 = (uint8_t*)ms_load_path_content(path2, &size2);
	BC_ASSERT_PTR_NOT_NULL(buf1);
	BC_ASSERT_PTR_NOT_NULL(buf2);
	if (buf1 && buf2){
		BC_ASSERT_EQUAL(memcmp(buf1, buf2, size1), 0, int, "%d");
	}
	BC_ASSERT_EQUAL((uint8_t)size2, (uint8_t)size1, uint8_t, "%u");

	if (buf1) ms_free(buf1);
	if (buf2) ms_free(buf2);
}

LinphoneChatMessage* create_message_from_sintel_trailer(LinphoneChatRoom *chat_room) {
	FILE *file_to_send = NULL;
	LinphoneChatMessageCbs *cbs;
	LinphoneContent* content;
	LinphoneChatMessage* msg;
	char *send_filepath = bc_tester_res("sounds/sintel_trailer_opus_h264.mkv");
	size_t file_size;
	file_to_send = fopen(send_filepath, "rb");
	fseek(file_to_send, 0, SEEK_END);
	file_size = ftell(file_to_send);
	fseek(file_to_send, 0, SEEK_SET);

	content = linphone_core_create_content(linphone_chat_room_get_core(chat_room));
	belle_sip_object_set_name(BELLE_SIP_OBJECT(content), "sintel trailer content");
	linphone_content_set_type(content,"video");
	linphone_content_set_subtype(content,"mkv");
	linphone_content_set_size(content,file_size); /*total size to be transfered*/
	linphone_content_set_name(content,"sintel_trailer_opus_h264.mkv");

	msg = linphone_chat_room_create_file_transfer_message(chat_room, content);
	cbs = linphone_chat_message_get_callbacks(msg);
	linphone_chat_message_cbs_set_file_transfer_send(cbs, tester_file_transfer_send);
	linphone_chat_message_cbs_set_msg_state_changed(cbs,liblinphone_tester_chat_message_msg_state_changed);
	linphone_chat_message_cbs_set_file_transfer_progress_indication(cbs, file_transfer_progress_indication);
	linphone_chat_message_set_user_data(msg, file_to_send);
	BC_ASSERT_PTR_NOT_NULL(linphone_chat_message_get_user_data(msg));

	linphone_content_unref(content);
	bc_free(send_filepath);
	return msg;
}

LinphoneChatMessage* create_file_transfer_message_from_sintel_trailer(LinphoneChatRoom *chat_room) {
	LinphoneChatMessageCbs *cbs;
	LinphoneContent* content;
	LinphoneChatMessage* msg;
	char *send_filepath = bc_tester_res("sounds/sintel_trailer_opus_h264.mkv");

	content = linphone_core_create_content(linphone_chat_room_get_core(chat_room));
	belle_sip_object_set_name(BELLE_SIP_OBJECT(content), "sintel trailer content");
	linphone_content_set_type(content,"video");
	linphone_content_set_subtype(content,"mkv");
	linphone_content_set_name(content,"sintel_trailer_opus_h264.mkv");

	msg = linphone_chat_room_create_file_transfer_message(chat_room, content);
	linphone_chat_message_set_file_transfer_filepath(msg, send_filepath);
	cbs = linphone_chat_message_get_callbacks(msg);
	linphone_chat_message_cbs_set_file_transfer_send(cbs, tester_file_transfer_send);
	linphone_chat_message_cbs_set_msg_state_changed(cbs,liblinphone_tester_chat_message_msg_state_changed);
	linphone_chat_message_cbs_set_file_transfer_progress_indication(cbs, file_transfer_progress_indication);

	linphone_content_unref(content);
	bc_free(send_filepath);
	return msg;
}

void text_message_base(LinphoneCoreManager* marie, LinphoneCoreManager* pauline) {
	LinphoneChatRoom *room = linphone_core_get_chat_room(pauline->lc,marie->identity);
	LinphoneChatMessage* msg = linphone_chat_room_create_message(room,"Bli bli bli \n blu");
	LinphoneChatMessageCbs *cbs = linphone_chat_message_get_callbacks(msg);
	linphone_chat_message_cbs_set_msg_state_changed(cbs, liblinphone_tester_chat_message_msg_state_changed);
	linphone_chat_message_send(msg);

	BC_ASSERT_TRUE(wait_for(pauline->lc,marie->lc,&pauline->stat.number_of_LinphoneMessageDelivered,1));
	BC_ASSERT_TRUE(wait_for(pauline->lc,marie->lc,&marie->stat.number_of_LinphoneMessageReceived,1));
	BC_ASSERT_PTR_NOT_NULL(marie->stat.last_received_chat_message);
	if (marie->stat.last_received_chat_message != NULL) {
		BC_ASSERT_STRING_EQUAL(linphone_chat_message_get_content_type(marie->stat.last_received_chat_message), "text/plain");
	}

	BC_ASSERT_PTR_NOT_NULL(linphone_core_get_chat_room(marie->lc,pauline->identity));
	linphone_chat_message_unref(msg);
}

/****************************** Tests starting below ******************************/

static void text_message(void) {
	LinphoneCoreManager* marie = linphone_core_manager_new("marie_rc");
	LinphoneCoreManager* pauline = linphone_core_manager_new( "pauline_tcp_rc");

	text_message_base(marie, pauline);

	linphone_core_manager_destroy(marie);
	linphone_core_manager_destroy(pauline);
}

static void text_message_within_call_dialog(void) {
	LinphoneCoreManager* marie = linphone_core_manager_new("marie_rc");
	LinphoneCoreManager* pauline = linphone_core_manager_new( "pauline_tcp_rc");
	lp_config_set_int(linphone_core_get_config(pauline->lc),"sip","chat_use_call_dialogs",1);

	if (BC_ASSERT_TRUE(call(marie,pauline))){
		linphone_chat_room_send_message(linphone_core_get_chat_room(pauline->lc, marie->identity),"Bla bla bla bla");

		BC_ASSERT_TRUE(wait_for(pauline->lc,marie->lc,&marie->stat.number_of_LinphoneMessageReceived,1));
		// when using call dialogs, we will never receive delivered status
		BC_ASSERT_EQUAL(pauline->stat.number_of_LinphoneMessageDelivered,0,int,"%d");

		end_call(marie, pauline);
	}
	linphone_core_manager_destroy(marie);
	linphone_core_manager_destroy(pauline);
}

static LinphoneAuthInfo* text_message_with_credential_from_auth_cb_auth_info;
static void text_message_with_credential_from_auth_cb_auth_info_requested(LinphoneCore *lc, const char *realm, const char *username, const char *domain) {
	ms_message("text_message_with_credential_from_auth_callback:Auth info requested  for user id [%s] at realm [%s]\n"
						,username
						,realm);
	linphone_core_add_auth_info(lc,text_message_with_credential_from_auth_cb_auth_info); /*add stored authentication info to LinphoneCore*/
}
static void text_message_with_credential_from_auth_callback(void) {
	LinphoneCoreManager* marie = linphone_core_manager_new("marie_rc");
	LinphoneCoreManager* pauline = linphone_core_manager_new( "pauline_tcp_rc");
	LinphoneCoreCbs *cbs = linphone_factory_create_core_cbs(linphone_factory_get());

	/*to force cb to be called*/
	text_message_with_credential_from_auth_cb_auth_info=linphone_auth_info_clone((LinphoneAuthInfo*)(linphone_core_get_auth_info_list(pauline->lc)->data));
	linphone_core_clear_all_auth_info(pauline->lc);
	linphone_core_cbs_set_auth_info_requested(cbs, text_message_with_credential_from_auth_cb_auth_info_requested);
	linphone_core_add_callbacks(pauline->lc, cbs);
	linphone_core_cbs_unref(cbs);

	text_message_base(marie, pauline);

	linphone_core_manager_destroy(marie);
	linphone_core_manager_destroy(pauline);
	linphone_auth_info_unref(text_message_with_credential_from_auth_cb_auth_info);
	text_message_with_credential_from_auth_cb_auth_info = NULL;
}

static void text_message_with_privacy(void) {
	LinphoneCoreManager* marie = linphone_core_manager_new( "marie_rc");
	LinphoneCoreManager* pauline = linphone_core_manager_new( "pauline_tcp_rc");
	linphone_proxy_config_set_privacy(linphone_core_get_default_proxy_config(pauline->lc),LinphonePrivacyId);

	text_message_base(marie, pauline);

	linphone_core_manager_destroy(marie);
	linphone_core_manager_destroy(pauline);
}

static void text_message_compatibility_mode(void) {
	LinphoneCoreManager* marie = linphone_core_manager_new( "marie_rc");
	LinphoneCoreManager* pauline = linphone_core_manager_new( "pauline_tcp_rc");
	LinphoneProxyConfig* proxy = linphone_core_get_default_proxy_config(marie->lc);
	LinphoneAddress* proxy_address=linphone_address_new(linphone_proxy_config_get_server_addr(proxy));
	char route[256];
	char*tmp;
	/*only keep tcp*/
	LCSipTransports transport = {0,-1,0,0};
	linphone_address_clean(proxy_address);
	tmp=linphone_address_as_string_uri_only(proxy_address);
	linphone_proxy_config_set_server_addr(proxy,tmp);
	sprintf(route,"sip:%s",test_route);
	linphone_proxy_config_set_route(proxy,route);
	ms_free(tmp);
	linphone_address_unref(proxy_address);
	linphone_core_set_sip_transports(marie->lc,&transport);
	marie->stat.number_of_LinphoneRegistrationOk=0;
	BC_ASSERT_TRUE (wait_for(marie->lc,marie->lc,&marie->stat.number_of_LinphoneRegistrationOk,1));

	text_message_base(marie, pauline);

	linphone_core_manager_destroy(marie);
	linphone_core_manager_destroy(pauline);
}

static void text_message_with_ack(void) {
	LinphoneCoreManager* marie = linphone_core_manager_new( "marie_rc");
	LinphoneCoreManager* pauline = linphone_core_manager_new( "pauline_tcp_rc");

	text_message_base(marie, pauline);

	linphone_core_manager_destroy(marie);
	linphone_core_manager_destroy(pauline);
}

static void text_message_with_send_error(void) {
	LinphoneCoreManager* marie = linphone_core_manager_new("marie_rc");
	LinphoneCoreManager* pauline = linphone_core_manager_new( "pauline_tcp_rc");
	LinphoneChatRoom* chat_room = linphone_core_get_chat_room(marie->lc, pauline->identity);
	LinphoneChatMessage* msg = linphone_chat_room_create_message(chat_room,"Bli bli bli \n blu");
	LinphoneChatMessageCbs *cbs = linphone_chat_message_get_callbacks(msg);

	/*simulate a network error*/
	sal_set_send_error(linphone_core_get_sal(marie->lc), -1);
	linphone_chat_message_cbs_set_msg_state_changed(cbs,liblinphone_tester_chat_message_msg_state_changed);
	linphone_chat_message_send(msg);

	/* check transient msg list: the msg should be in it, and should be the only one */
	BC_ASSERT_EQUAL(_linphone_chat_room_get_transient_message_count(chat_room), 1, int, "%d");
	BC_ASSERT_PTR_EQUAL(_linphone_chat_room_get_first_transient_message(chat_room), msg);

	BC_ASSERT_TRUE(wait_for(pauline->lc,marie->lc,&marie->stat.number_of_LinphoneMessageNotDelivered,1));
	/*BC_ASSERT_EQUAL(marie->stat.number_of_LinphoneMessageInProgress,1, int, "%d");*/
	BC_ASSERT_EQUAL(pauline->stat.number_of_LinphoneMessageReceived,0, int, "%d");

	/* the msg should have been discarded from transient list after an error */
	BC_ASSERT_EQUAL(_linphone_chat_room_get_transient_message_count(chat_room), 0, int, "%d");

	sal_set_send_error(linphone_core_get_sal(marie->lc), 0);

	/*give a chance to register again to allow linphone_core_manager_destroy to properly unregister*/
	linphone_core_refresh_registers(marie->lc);
	BC_ASSERT_TRUE(wait_for(pauline->lc,marie->lc,&marie->stat.number_of_LinphoneRegistrationOk,marie->stat.number_of_LinphoneRegistrationOk + 1));

	linphone_chat_message_unref(msg);
	linphone_core_manager_destroy(marie);
	linphone_core_manager_destroy(pauline);
}

void transfer_message_base2(LinphoneCoreManager* marie, LinphoneCoreManager* pauline, bool_t upload_error, bool_t download_error,
							bool_t use_file_body_handler_in_upload, bool_t use_file_body_handler_in_download, bool_t download_from_history) {
	char *send_filepath = bc_tester_res("sounds/sintel_trailer_opus_h264.mkv");
	char *receive_filepath = bc_tester_file("receive_file.dump");
	LinphoneChatRoom* chat_room;
	LinphoneChatMessage* msg;
	LinphoneChatMessageCbs *cbs;
	bctbx_list_t *msg_list = NULL;

	/* Remove any previously downloaded file */
	remove(receive_filepath);

	/* Globally configure an http file transfer server. */
	linphone_core_set_file_transfer_server(pauline->lc,"https://www.linphone.org:444/lft.php");

	/* create a chatroom on pauline's side */
	chat_room = linphone_core_get_chat_room(pauline->lc, marie->identity);

	/* create a file transfer msg */
	if (use_file_body_handler_in_upload) {
		msg = create_file_transfer_message_from_sintel_trailer(chat_room);
	} else {
		msg = create_message_from_sintel_trailer(chat_room);
	}

	linphone_chat_message_send(msg);

	if (upload_error) {
		int chat_room_size = 0;
		bctbx_list_t *history;

		/*wait for file to be 25% uploaded and simulate a network error*/
		BC_ASSERT_TRUE(wait_for_until(pauline->lc,marie->lc,&pauline->stat.progress_of_LinphoneFileTransfer,25, 60000));
		/* Check that the message is already in the chat room history during file upload */
		chat_room_size = linphone_chat_room_get_history_size(chat_room);
		BC_ASSERT_EQUAL(chat_room_size, 1, int, "%d");
		if (chat_room_size == 1) {
			history = linphone_chat_room_get_history(chat_room, 0);
			LinphoneChatMessage *sent_msg = (LinphoneChatMessage *)bctbx_list_get_data(history);
			BC_ASSERT_EQUAL((int)linphone_chat_message_get_state(sent_msg), (int)LinphoneChatMessageStateInProgress, int, "%d");
			bctbx_list_free_with_data(history, (bctbx_list_free_func)linphone_chat_message_unref);
		}
		sal_set_send_error(linphone_core_get_sal(pauline->lc), -1);

		BC_ASSERT_TRUE(wait_for(pauline->lc,marie->lc,&pauline->stat.number_of_LinphoneMessageNotDelivered,1));

		BC_ASSERT_EQUAL(pauline->stat.number_of_LinphoneMessageNotDelivered,1, int, "%d");
		BC_ASSERT_EQUAL(marie->stat.number_of_LinphoneFileTransferDownloadSuccessful,0, int, "%d");

		sal_set_send_error(linphone_core_get_sal(pauline->lc), 0);

		linphone_core_refresh_registers(pauline->lc); /*to make sure registration is back in registered and so it can be later unregistered*/
		BC_ASSERT_TRUE(wait_for(pauline->lc,marie->lc,&pauline->stat.number_of_LinphoneRegistrationOk,pauline->stat.number_of_LinphoneRegistrationOk+1));

		/* Check that the message is in the chat room history even if the file upload failed */
		chat_room_size = linphone_chat_room_get_history_size(chat_room);
		BC_ASSERT_EQUAL(chat_room_size, 1, int, "%d");
		if (chat_room_size == 1) {
			history = linphone_chat_room_get_history(chat_room, 0);
			LinphoneChatMessage *sent_msg = (LinphoneChatMessage *)bctbx_list_get_data(history);
			BC_ASSERT_EQUAL((int)linphone_chat_message_get_state(sent_msg), (int)LinphoneChatMessageStateNotDelivered, int, "%d");
			bctbx_list_free_with_data(history, (bctbx_list_free_func)linphone_chat_message_unref);
		}
	} else {
		BC_ASSERT_TRUE(wait_for_until(pauline->lc,marie->lc,&marie->stat.number_of_LinphoneMessageReceivedWithFile,1, 60000));
		if (marie->stat.last_received_chat_message) {
			LinphoneChatRoom *marie_room = linphone_core_get_chat_room(marie->lc, pauline->identity);
			linphone_chat_room_mark_as_read(marie_room);
			// We shoudln't get displayed IMDN until file has been downloaded
			BC_ASSERT_FALSE(wait_for_until(pauline->lc,marie->lc,&pauline->stat.number_of_LinphoneMessageDisplayed,1, 5000));

			LinphoneChatMessage *recv_msg;
			if (download_from_history) {
				msg_list = linphone_chat_room_get_history(marie_room,1);
				BC_ASSERT_PTR_NOT_NULL(msg_list);
				if (!msg_list)  goto end;
				recv_msg = (LinphoneChatMessage *)msg_list->data;
			} else {
				recv_msg = marie->stat.last_received_chat_message;
			}
			cbs = linphone_chat_message_get_callbacks(recv_msg);
			linphone_chat_message_cbs_set_msg_state_changed(cbs, liblinphone_tester_chat_message_msg_state_changed);
			linphone_chat_message_cbs_set_file_transfer_recv(cbs, file_transfer_received);
			linphone_chat_message_cbs_set_file_transfer_progress_indication(cbs, file_transfer_progress_indication);
			if (use_file_body_handler_in_download) {
				linphone_chat_message_set_file_transfer_filepath(recv_msg, receive_filepath);
			}
			linphone_chat_message_download_file(recv_msg);

			if (download_error) {
				/* wait for file to be 50% downloaded */
				BC_ASSERT_TRUE(wait_for(pauline->lc,marie->lc,&marie->stat.progress_of_LinphoneFileTransfer, 50));
				/* and simulate network error */
				belle_http_provider_set_recv_error(linphone_core_get_http_provider(marie->lc), -1);
				BC_ASSERT_TRUE(wait_for_until(marie->lc, pauline->lc, &marie->stat.number_of_LinphoneMessageNotDelivered,1, 10000));
				belle_http_provider_set_recv_error(linphone_core_get_http_provider(marie->lc), 0);
				BC_ASSERT_FALSE(wait_for_until(pauline->lc,marie->lc,&pauline->stat.number_of_LinphoneMessageDisplayed,1, 5000));
			} else {
				/* wait for a long time in case the DNS SRV resolution takes times - it should be immediate though */
				if (BC_ASSERT_TRUE(wait_for_until(pauline->lc,marie->lc,&marie->stat.number_of_LinphoneFileTransferDownloadSuccessful,1,55000))) {
					compare_files(send_filepath, receive_filepath);
				}
				BC_ASSERT_TRUE(wait_for_until(pauline->lc,marie->lc,&pauline->stat.number_of_LinphoneMessageDisplayed,1, 5000));
			}
		}
		BC_ASSERT_EQUAL(pauline->stat.number_of_LinphoneMessageInProgress,2, int, "%d"); //sent twice because of file transfer
		BC_ASSERT_EQUAL(pauline->stat.number_of_LinphoneMessageDelivered,1, int, "%d");
	}
end:
	linphone_chat_message_unref(msg);
	bctbx_list_free_with_data(msg_list, (bctbx_list_free_func)linphone_chat_message_unref);
	remove(receive_filepath);
	bc_free(send_filepath);
	bc_free(receive_filepath);
}

void transfer_message_base(
	bool_t upload_error, bool_t download_error, bool_t use_file_body_handler_in_upload,
	bool_t use_file_body_handler_in_download, bool_t download_from_history, bool_t enable_imdn
) {
	if (transport_supported(LinphoneTransportTls)) {
		LinphoneCoreManager* marie = linphone_core_manager_new( "marie_rc");
		LinphoneCoreManager* pauline = linphone_core_manager_new( "pauline_tcp_rc");

		if (enable_imdn) {
			lp_config_set_int(linphone_core_get_config(pauline->lc), "sip", "deliver_imdn", 1);
			lp_config_set_int(linphone_core_get_config(marie->lc), "sip", "deliver_imdn", 1);
			linphone_im_notif_policy_enable_all(linphone_core_get_im_notif_policy(marie->lc));
			linphone_im_notif_policy_enable_all(linphone_core_get_im_notif_policy(pauline->lc));
		}
		transfer_message_base2(marie,pauline,upload_error,download_error, use_file_body_handler_in_upload, use_file_body_handler_in_download, download_from_history);
		linphone_core_manager_destroy(pauline);
		linphone_core_manager_destroy(marie);
	}
}
static void transfer_message(void) {
	transfer_message_base(FALSE, FALSE, FALSE, FALSE, FALSE, TRUE);
}

static void transfer_message_2(void) {
	transfer_message_base(FALSE, FALSE, TRUE, FALSE, FALSE, TRUE);
}

static void transfer_message_3(void) {
	transfer_message_base(FALSE, FALSE, FALSE, TRUE, FALSE, TRUE);
}

static void transfer_message_4(void) {
	transfer_message_base(FALSE, FALSE, TRUE, TRUE, FALSE, TRUE);
}

static void transfer_message_from_history(void) {
	transfer_message_base(FALSE, FALSE, TRUE, TRUE, TRUE, TRUE);
}

static void transfer_message_with_upload_io_error(void) {
	transfer_message_base(TRUE, FALSE, FALSE, FALSE, FALSE, TRUE);
}

static void transfer_message_with_download_io_error(void) {
	transfer_message_base(FALSE, TRUE, FALSE, FALSE, FALSE, TRUE);
}

static void transfer_message_upload_cancelled(void) {
	if (transport_supported(LinphoneTransportTls)) {
		LinphoneCoreManager* marie = linphone_core_manager_new( "marie_rc");
		LinphoneChatRoom* chat_room;
		LinphoneChatMessage* msg;
		LinphoneCoreManager* pauline = linphone_core_manager_new( "pauline_tcp_rc");

		/* Globally configure an http file transfer server. */
		linphone_core_set_file_transfer_server(pauline->lc,"https://www.linphone.org:444/lft.php");

		/* create a chatroom on pauline's side */
		chat_room = linphone_core_get_chat_room(pauline->lc, marie->identity);

		msg = create_message_from_sintel_trailer(chat_room);
		linphone_chat_message_send(msg);

		/*wait for file to be 25% uploaded and cancel the transfer */
		BC_ASSERT_TRUE(wait_for_until(pauline->lc,marie->lc,&pauline->stat.progress_of_LinphoneFileTransfer, 25, 60000));
		linphone_chat_message_cancel_file_transfer(msg);

		BC_ASSERT_TRUE(wait_for(pauline->lc,marie->lc,&pauline->stat.number_of_LinphoneMessageNotDelivered,1));

		BC_ASSERT_EQUAL(pauline->stat.number_of_LinphoneMessageNotDelivered,1, int, "%d");
		BC_ASSERT_EQUAL(marie->stat.number_of_LinphoneFileTransferDownloadSuccessful,0, int, "%d");

		linphone_chat_message_unref(msg);
		linphone_core_manager_destroy(pauline);
		linphone_core_manager_destroy(marie);
	}
}

static void transfer_message_download_cancelled(void) {
	LinphoneChatRoom* chat_room;
	LinphoneChatMessage* msg;
	LinphoneCoreManager* marie = linphone_core_manager_new( "marie_rc");
	LinphoneCoreManager* pauline = linphone_core_manager_new( "pauline_tcp_rc");

	/* Globally configure an http file transfer server. */
	linphone_core_set_file_transfer_server(pauline->lc,"https://www.linphone.org:444/lft.php");

	/* create a chatroom on pauline's side */
	chat_room = linphone_core_get_chat_room(pauline->lc,marie->identity);
	msg = create_message_from_sintel_trailer(chat_room);
	linphone_chat_message_send(msg);

	/* wait for marie to receive pauline's msg */
	BC_ASSERT_TRUE(wait_for_until(pauline->lc,marie->lc,&marie->stat.number_of_LinphoneMessageReceivedWithFile,1, 60000));

	if (marie->stat.last_received_chat_message ) { /* get last msg and use it to download file */
		LinphoneChatMessageCbs *cbs = linphone_chat_message_get_callbacks(marie->stat.last_received_chat_message);
		linphone_chat_message_cbs_set_file_transfer_progress_indication(cbs, file_transfer_progress_indication);
		linphone_chat_message_start_file_download(marie->stat.last_received_chat_message, liblinphone_tester_chat_message_state_change, marie->lc);
		/* wait for file to be 50% downloaded */
		BC_ASSERT_TRUE(wait_for(pauline->lc,marie->lc,&marie->stat.progress_of_LinphoneFileTransfer, 50));
		/* and cancel the transfer */
		linphone_chat_message_cancel_file_transfer(marie->stat.last_received_chat_message);
	}

	BC_ASSERT_EQUAL(pauline->stat.number_of_LinphoneMessageInProgress,2, int, "%d");
	BC_ASSERT_EQUAL(pauline->stat.number_of_LinphoneMessageDelivered,1, int, "%d");
	BC_ASSERT_EQUAL(marie->stat.number_of_LinphoneFileTransferDownloadSuccessful,0, int, "%d");
	BC_ASSERT_EQUAL(marie->stat.number_of_LinphoneMessageNotDelivered,1, int, "%d");

	linphone_chat_message_unref(msg);
	linphone_core_manager_destroy(marie);
	linphone_core_manager_destroy(pauline);
}

static void file_transfer_2_messages_simultaneously(void) {
	if (transport_supported(LinphoneTransportTls)) {
		LinphoneCoreManager* marie = linphone_core_manager_new( "marie_rc");
		LinphoneChatRoom* pauline_room;
		LinphoneChatMessage* msg;
		LinphoneChatMessage* msg2;
		LinphoneChatMessageCbs *cbs;
		char *send_filepath = bc_tester_res("sounds/sintel_trailer_opus_h264.mkv");
		char *receive_filepath = bc_tester_file("receive_file.dump");
		LinphoneCoreManager* pauline = linphone_core_manager_new( "pauline_tcp_rc");

		/* Remove any previously downloaded file */
		remove(receive_filepath);

		/* Globally configure an http file transfer server. */
		linphone_core_set_file_transfer_server(pauline->lc,"https://www.linphone.org:444/lft.php");

		/* create a chatroom on pauline's side */
		pauline_room = linphone_core_get_chat_room(pauline->lc, marie->identity);
		msg = create_message_from_sintel_trailer(pauline_room);
		msg2 = create_message_from_sintel_trailer(pauline_room);

		cbs = linphone_chat_message_get_callbacks(msg2);
		linphone_chat_message_cbs_set_msg_state_changed(cbs,liblinphone_tester_chat_message_msg_state_changed);

		BC_ASSERT_EQUAL((unsigned int)bctbx_list_size(linphone_core_get_chat_rooms(marie->lc)), 0, unsigned int, "%u");
		if (bctbx_list_size(linphone_core_get_chat_rooms(marie->lc)) == 0) {
			linphone_chat_message_send(msg);
			linphone_chat_message_send(msg2);
			if (BC_ASSERT_TRUE(wait_for_until(pauline->lc,marie->lc,&marie->stat.number_of_LinphoneMessageReceivedWithFile,1, 60000))) {
				LinphoneChatMessage *recvMsg = linphone_chat_message_ref(marie->stat.last_received_chat_message);
				BC_ASSERT_TRUE(wait_for_until(pauline->lc,marie->lc,&marie->stat.number_of_LinphoneMessageReceivedWithFile,2, 60000));
				LinphoneChatMessage *recvMsg2 = marie->stat.last_received_chat_message;
				BC_ASSERT_EQUAL((unsigned int)bctbx_list_size(linphone_core_get_chat_rooms(marie->lc)), 1, unsigned int, "%u");
				if (bctbx_list_size(linphone_core_get_chat_rooms(marie->lc)) != 1) {
					char * buf = ms_strdup_printf("Found %d rooms instead of 1: ", bctbx_list_size(linphone_core_get_chat_rooms(marie->lc)));
					const bctbx_list_t *it = linphone_core_get_chat_rooms(marie->lc);
					while (it) {
						const LinphoneAddress * peer = linphone_chat_room_get_peer_address(it->data);
						buf = ms_strcat_printf("%s, ", linphone_address_get_username(peer));
						it = it->next;
					}
					ms_error("%s", buf);
				}

				cbs = linphone_chat_message_get_callbacks(recvMsg);
				linphone_chat_message_cbs_set_msg_state_changed(cbs, liblinphone_tester_chat_message_msg_state_changed);
				linphone_chat_message_cbs_set_file_transfer_recv(cbs, file_transfer_received);
				linphone_chat_message_cbs_set_file_transfer_progress_indication(cbs, file_transfer_progress_indication);
				linphone_chat_message_download_file(recvMsg);

				cbs = linphone_chat_message_get_callbacks(recvMsg2);
				linphone_chat_message_cbs_set_msg_state_changed(cbs, liblinphone_tester_chat_message_msg_state_changed);
				linphone_chat_message_cbs_set_file_transfer_recv(cbs, file_transfer_received);
				linphone_chat_message_cbs_set_file_transfer_progress_indication(cbs, file_transfer_progress_indication);
				linphone_chat_message_download_file(recvMsg2);

				BC_ASSERT_TRUE(wait_for_until(pauline->lc,marie->lc,&marie->stat.number_of_LinphoneFileTransferDownloadSuccessful,2,50000));

				BC_ASSERT_EQUAL(pauline->stat.number_of_LinphoneMessageInProgress,4, int, "%d");
				BC_ASSERT_EQUAL(pauline->stat.number_of_LinphoneMessageDelivered,2, int, "%d");
				compare_files(send_filepath, receive_filepath);

				linphone_chat_message_unref(recvMsg);
			}
		}
		linphone_chat_message_unref(msg);
		linphone_chat_message_unref(msg2);
		linphone_core_manager_destroy(pauline);
		remove(receive_filepath);
		bc_free(send_filepath);
		bc_free(receive_filepath);
		linphone_core_manager_destroy(marie);
	}
}

static void file_transfer_external_body_url(bool_t use_file_body_handler_in_download) {
	LinphoneCoreManager* marie = linphone_core_manager_new("marie_rc");
	LinphoneCoreManager* pauline = linphone_core_manager_new( "pauline_tcp_rc");
	LinphoneChatRoom* chat_room = linphone_core_get_chat_room(marie->lc, pauline->identity);
	LinphoneChatMessage* msg = linphone_chat_room_create_message(chat_room, NULL);
	LinphoneChatMessageCbs *cbs = linphone_chat_message_get_callbacks(msg);
	char *receive_filepath = bc_tester_file("receive_file.dump");

	linphone_chat_message_set_external_body_url(msg, "https://www.linphone.org/img/linphone-open-source-voip-projectX2.png");
	linphone_chat_message_cbs_set_msg_state_changed(cbs, liblinphone_tester_chat_message_msg_state_changed);
	linphone_chat_message_send(msg);
	linphone_chat_message_unref(msg);

	BC_ASSERT_TRUE(wait_for_until(pauline->lc, marie->lc, &pauline->stat.number_of_LinphoneMessageReceivedWithFile, 1, 60000));

	if (pauline->stat.last_received_chat_message) {
		LinphoneChatMessage *recv_msg = pauline->stat.last_received_chat_message;
		cbs = linphone_chat_message_get_callbacks(recv_msg);
		linphone_chat_message_cbs_set_msg_state_changed(cbs, liblinphone_tester_chat_message_msg_state_changed);
		linphone_chat_message_cbs_set_file_transfer_recv(cbs, file_transfer_received);
		linphone_chat_message_cbs_set_file_transfer_progress_indication(cbs, file_transfer_progress_indication);
		if (use_file_body_handler_in_download) {
			/* Remove any previously downloaded file */
			remove(receive_filepath);
			linphone_chat_message_set_file_transfer_filepath(recv_msg, receive_filepath);
		}
		linphone_chat_message_download_file(recv_msg);

		/* wait for a long time in case the DNS SRV resolution takes times - it should be immediate though */
		BC_ASSERT_TRUE(wait_for_until(pauline->lc, marie->lc, &pauline->stat.number_of_LinphoneFileTransferDownloadSuccessful, 1, 55000));
	}

	remove(receive_filepath);
	bc_free(receive_filepath);
	linphone_core_manager_destroy(marie);
	linphone_core_manager_destroy(pauline);
}

static void file_transfer_using_external_body_url(void) {
	file_transfer_external_body_url(FALSE);
}

static void file_transfer_using_external_body_url_2(void) {
	file_transfer_external_body_url(TRUE);
}

static void text_message_denied(void) {
	LinphoneCoreManager* marie = linphone_core_manager_new("marie_rc");
	LinphoneCoreManager* pauline = linphone_core_manager_new( "pauline_tcp_rc");
	LinphoneChatRoom* chat_room = linphone_core_get_chat_room(marie->lc, pauline->identity);
	LinphoneChatMessage* msg = linphone_chat_room_create_message(chat_room,"Bli bli bli \n blu");
	LinphoneChatMessageCbs *cbs = linphone_chat_message_get_callbacks(msg);

	/*pauline doesn't want to be disturbed*/
	linphone_core_disable_chat(pauline->lc,LinphoneReasonDoNotDisturb);
	linphone_chat_message_cbs_set_msg_state_changed(cbs,liblinphone_tester_chat_message_msg_state_changed);
	linphone_chat_message_send(msg);

	BC_ASSERT_TRUE(wait_for(pauline->lc,marie->lc,&marie->stat.number_of_LinphoneMessageNotDelivered,1));
	BC_ASSERT_EQUAL(pauline->stat.number_of_LinphoneMessageReceived,0, int, "%d");
	linphone_chat_message_unref(msg);
	linphone_core_manager_destroy(marie);
	linphone_core_manager_destroy(pauline);
}

static const char *info_content="<somexml>blabla</somexml>";

void info_message_received(LinphoneCore *lc, LinphoneCall* call, const LinphoneInfoMessage *msg){
	stats* counters = get_stats(lc);

	if (counters->last_received_info_message) {
		linphone_info_message_unref(counters->last_received_info_message);
	}
	counters->last_received_info_message=linphone_info_message_copy(msg);
	counters->number_of_inforeceived++;
}

void info_message_base(bool_t with_content) {
	LinphoneInfoMessage *info;
	const LinphoneContent *content;
	const char *hvalue;

	LinphoneCoreManager* marie = linphone_core_manager_new( "marie_rc");
	LinphoneCoreManager* pauline = linphone_core_manager_new( "pauline_tcp_rc");

	if (BC_ASSERT_TRUE(call(pauline,marie))){

		info=linphone_core_create_info_message(marie->lc);
		linphone_info_message_add_header(info,"Weather","still bad");
		if (with_content) {
			LinphoneContent* content = linphone_core_create_content(marie->lc);
			linphone_content_set_type(content, "application");
			linphone_content_set_subtype(content, "somexml");
			linphone_content_set_buffer(content, (const uint8_t *)info_content, strlen(info_content));
			linphone_info_message_set_content(info, content);
			linphone_content_unref(content);
		}
		linphone_call_send_info_message(linphone_core_get_current_call(marie->lc),info);
		linphone_info_message_unref(info);

		BC_ASSERT_TRUE(wait_for(pauline->lc,marie->lc,&pauline->stat.number_of_inforeceived,1));

		BC_ASSERT_PTR_NOT_NULL(pauline->stat.last_received_info_message);
		hvalue=linphone_info_message_get_header(pauline->stat.last_received_info_message, "Weather");
		content=linphone_info_message_get_content(pauline->stat.last_received_info_message);

		BC_ASSERT_PTR_NOT_NULL(hvalue);
		if (hvalue)
			BC_ASSERT_STRING_EQUAL(hvalue, "still bad");

		if (with_content){
			BC_ASSERT_PTR_NOT_NULL(content);
			if (content) {
				BC_ASSERT_PTR_NOT_NULL(linphone_content_get_buffer(content));
				BC_ASSERT_PTR_NOT_NULL(linphone_content_get_type(content));
				BC_ASSERT_PTR_NOT_NULL(linphone_content_get_subtype(content));
				if (linphone_content_get_type(content)) BC_ASSERT_STRING_EQUAL(linphone_content_get_type(content),"application");
				if (linphone_content_get_subtype(content)) BC_ASSERT_STRING_EQUAL(linphone_content_get_subtype(content),"somexml");
				if (linphone_content_get_buffer(content))BC_ASSERT_STRING_EQUAL(linphone_content_get_string_buffer(content),info_content);
				BC_ASSERT_EQUAL((int)linphone_content_get_size(content),(int)strlen(info_content), int, "%d");
			}
		}
		end_call(marie, pauline);
	}
	linphone_core_manager_destroy(marie);
	linphone_core_manager_destroy(pauline);
}

static void info_message(void){
	info_message_base(FALSE);
}

static void info_message_with_body(void){
	info_message_base(TRUE);
}

static int enable_lime_for_message_test(LinphoneCoreManager *marie, LinphoneCoreManager *pauline) {
#ifdef SQLITE_STORAGE_ENABLED
	char* filepath = NULL;
	char* stmt = NULL;
	char* errmsg=NULL;
	int ret = 0;
	char* paulineUri = NULL;
	char* marieUri = NULL;
	char *tmp;

	if (!linphone_core_lime_available(marie->lc) || !linphone_core_lime_available(pauline->lc)) {
		ms_warning("Lime not available, skipping");
		return -1;
	}
	/* make sure lime is enabled */
	linphone_core_enable_lime(marie->lc, LinphoneLimeMandatory);
	linphone_core_enable_lime(pauline->lc, LinphoneLimeMandatory);

	/* make sure to not trigger the cache migration function */
	lp_config_set_int(linphone_core_get_config(marie->lc), "sip", "zrtp_cache_migration_done", TRUE);
	lp_config_set_int(linphone_core_get_config(pauline->lc), "sip", "zrtp_cache_migration_done", TRUE);

	/* create temporary cache files: setting the database_path will create and initialise the files */
	tmp = bc_tester_file("tmpZIDCacheMarie.sqlite");
	remove(tmp);
	bc_free(tmp);
	tmp = bc_tester_file("tmpZIDCachePauline.sqlite");
	remove(tmp);
	bc_free(tmp);
	filepath = bc_tester_file("tmpZIDCacheMarie.sqlite");
	linphone_core_set_zrtp_secrets_file(marie->lc, filepath);
	bc_free(filepath);
	filepath = bc_tester_file("tmpZIDCachePauline.sqlite");
	linphone_core_set_zrtp_secrets_file(pauline->lc, filepath);
	bc_free(filepath);

	/* caches are empty, populate them */
	paulineUri =  linphone_address_as_string_uri_only(pauline->identity);
	marieUri = linphone_address_as_string_uri_only(marie->identity);

	stmt = sqlite3_mprintf(marie_zid_sqlcache, marieUri, marieUri, paulineUri);
	ret = sqlite3_exec(linphone_core_get_zrtp_cache_db(marie->lc),stmt,NULL,NULL,&errmsg);
	sqlite3_free(stmt);
	if (ret != SQLITE_OK) {
		ms_warning("Lime can't populate marie's sqlite cache: %s", errmsg);
		sqlite3_free(errmsg);
		return -1;
	}
	stmt = sqlite3_mprintf(pauline_zid_sqlcache, paulineUri, paulineUri, marieUri);
	ret = sqlite3_exec(linphone_core_get_zrtp_cache_db(pauline->lc),stmt,NULL,NULL,&errmsg);
	sqlite3_free(stmt);
	if (ret != SQLITE_OK) {
		ms_warning("Lime can't populate pauline's sqlite cache: %s", errmsg);
		sqlite3_free(errmsg);
		return -1;
	}
	ms_free(paulineUri);
	ms_free(marieUri);

	return 0;
#else /* SQLITE_STORAGE_ENABLED */
	return -1; /* cannot enable lime without SQLITE_STORAGE */
#endif /* SQLITE_STORAGE_ENABLED */
}

static void _is_composing_notification(bool_t lime_enabled) {
	LinphoneChatRoom* pauline_chat_room;
	LinphoneChatRoom* marie_chat_room;
	int dummy = 0;
	const bctbx_list_t *composing_addresses = NULL;

	LinphoneCoreManager* marie = linphone_core_manager_new("marie_rc");
	LinphoneCoreManager* pauline = linphone_core_manager_new( "pauline_tcp_rc");
	lp_config_set_int(linphone_core_get_config(marie->lc), "sip", "deliver_imdn", 1);

	if (lime_enabled) {
		if (enable_lime_for_message_test(marie, pauline) < 0) goto end;
	}

	pauline_chat_room = linphone_core_get_chat_room(pauline->lc, marie->identity);
	marie_chat_room = linphone_core_get_chat_room(marie->lc, pauline->identity);
	linphone_core_get_chat_room(marie->lc, pauline->identity); /*make marie create the chatroom with pauline, which is necessary for receiving the is-composing*/
	linphone_chat_room_compose(pauline_chat_room);
	BC_ASSERT_TRUE(wait_for(pauline->lc, marie->lc, &marie->stat.number_of_LinphoneIsComposingActiveReceived, 1));
	composing_addresses = linphone_chat_room_get_composing_addresses(marie_chat_room);
	BC_ASSERT_GREATER(bctbx_list_size(composing_addresses), 0, int, "%i");
	if (bctbx_list_size(composing_addresses) > 0) {
		LinphoneAddress *addr = (LinphoneAddress *)bctbx_list_get_data(composing_addresses);
		char *address_string = linphone_address_as_string(addr);
		char *pauline_address = linphone_address_as_string(pauline->identity);
		BC_ASSERT_STRING_EQUAL(address_string, pauline_address);
		bctbx_free(address_string);
		bctbx_free(pauline_address);
	}
	BC_ASSERT_TRUE(wait_for(pauline->lc, marie->lc, &marie->stat.number_of_LinphoneMessageReceived, 1));
	LinphoneChatMessage *is_composing_msg = marie->stat.last_received_chat_message;
	if (BC_ASSERT_PTR_NOT_NULL(is_composing_msg)) {
		const char *expires = linphone_chat_message_get_custom_header(is_composing_msg, "Expires");
		if (BC_ASSERT_PTR_NOT_NULL(expires))
			BC_ASSERT_STRING_EQUAL(expires, "0");

		const char *priority = linphone_chat_message_get_custom_header(is_composing_msg, "Priority");
		if (BC_ASSERT_PTR_NOT_NULL(priority))
			BC_ASSERT_STRING_EQUAL(priority, "non-urgent");
	}
	wait_for_until(pauline->lc, marie->lc, &dummy, 1, 1500); /*just to sleep while iterating*/
	BC_ASSERT_TRUE(wait_for(pauline->lc, marie->lc, &marie->stat.number_of_LinphoneIsComposingIdleReceived, 1));
	BC_ASSERT_TRUE(wait_for(pauline->lc, marie->lc, &marie->stat.number_of_LinphoneMessageReceived, 2));
	is_composing_msg = marie->stat.last_received_chat_message;
	if (BC_ASSERT_PTR_NOT_NULL(is_composing_msg)) {
		const char *expires = linphone_chat_message_get_custom_header(is_composing_msg, "Expires");
		if (BC_ASSERT_PTR_NOT_NULL(expires))
			BC_ASSERT_STRING_EQUAL(expires, "0");

		const char *priority = linphone_chat_message_get_custom_header(is_composing_msg, "Priority");
		if (BC_ASSERT_PTR_NOT_NULL(priority))
			BC_ASSERT_STRING_EQUAL(priority, "non-urgent");
	}
	linphone_chat_room_send_message(pauline_chat_room, "Composing a msg");
	BC_ASSERT_TRUE(wait_for(pauline->lc, marie->lc, &marie->stat.number_of_LinphoneIsComposingIdleReceived, 2));
	composing_addresses = linphone_chat_room_get_composing_addresses(marie_chat_room);
	BC_ASSERT_EQUAL(bctbx_list_size(composing_addresses), 0, int, "%i");

end:
	linphone_core_manager_destroy(marie);
	linphone_core_manager_destroy(pauline);
	remove("tmpZIDCacheMarie.sqlite");
	remove("tmpZIDCachePauline.sqlite");
}

static void is_composing_notification(void) {
	_is_composing_notification(FALSE);
}

#ifdef SQLITE_STORAGE_ENABLED
static void is_composing_notification_with_lime(void) {
	_is_composing_notification(TRUE);
}
#endif

static void _imdn_notifications(bool_t with_lime) {
	LinphoneCoreManager *marie = linphone_core_manager_new("marie_rc");
	LinphoneCoreManager *pauline = linphone_core_manager_new("pauline_tcp_rc");
	lp_config_set_int(linphone_core_get_config(pauline->lc), "sip", "deliver_imdn", 1);
	LinphoneChatRoom *pauline_chat_room = linphone_core_get_chat_room(pauline->lc, marie->identity);
	LinphoneChatRoom *marie_chat_room;
	LinphoneChatMessage *sent_cm;
	LinphoneChatMessage *received_cm;
	LinphoneChatMessageCbs *cbs;
	bctbx_list_t *history;

	if (with_lime) {
		if (enable_lime_for_message_test(marie, pauline) < 0) goto end;
	}

	linphone_im_notif_policy_enable_all(linphone_core_get_im_notif_policy(marie->lc));
	linphone_im_notif_policy_enable_all(linphone_core_get_im_notif_policy(pauline->lc));
	sent_cm = linphone_chat_room_create_message(pauline_chat_room, "Tell me if you get my message");
	cbs = linphone_chat_message_get_callbacks(sent_cm);
	linphone_chat_message_cbs_set_msg_state_changed(cbs, liblinphone_tester_chat_message_msg_state_changed);
	linphone_chat_message_send(sent_cm);
	BC_ASSERT_TRUE(wait_for(pauline->lc, marie->lc, &marie->stat.number_of_LinphoneMessageReceived, 1));
	marie_chat_room = linphone_core_get_chat_room(marie->lc, pauline->identity);
	history = linphone_chat_room_get_history(marie_chat_room, 1);
	BC_ASSERT_EQUAL((int)bctbx_list_size(history), 1, int, "%d");
	if (bctbx_list_size(history) > 0) {
		received_cm = (LinphoneChatMessage *)bctbx_list_nth_data(history, 0);
		BC_ASSERT_PTR_NOT_NULL(received_cm);
		if (received_cm != NULL) {
			BC_ASSERT_TRUE(wait_for(pauline->lc, marie->lc, &pauline->stat.number_of_LinphoneMessageDeliveredToUser, 1));
			BC_ASSERT_TRUE(wait_for(pauline->lc, marie->lc, &pauline->stat.number_of_LinphoneMessageReceived, 1));
			LinphoneChatMessage *imdn_message = pauline->stat.last_received_chat_message;
			if (BC_ASSERT_PTR_NOT_NULL(imdn_message)) {
				const char *priority = linphone_chat_message_get_custom_header(imdn_message, "Priority");
				if (BC_ASSERT_PTR_NOT_NULL(priority))
					BC_ASSERT_STRING_EQUAL(priority, "non-urgent");
			}
			linphone_chat_room_mark_as_read(marie_chat_room); /* This sends the display notification */
			BC_ASSERT_TRUE(wait_for(pauline->lc, marie->lc, &pauline->stat.number_of_LinphoneMessageDisplayed, 1));
			BC_ASSERT_TRUE(wait_for(pauline->lc, marie->lc, &pauline->stat.number_of_LinphoneMessageReceived, 2));
			imdn_message = pauline->stat.last_received_chat_message;
			if (BC_ASSERT_PTR_NOT_NULL(imdn_message)) {
				const char *priority = linphone_chat_message_get_custom_header(imdn_message, "Priority");
				if (BC_ASSERT_PTR_NOT_NULL(priority))
					BC_ASSERT_STRING_EQUAL(priority, "non-urgent");
			}
			bctbx_list_free_with_data(history, (bctbx_list_free_func)linphone_chat_message_unref);
		}
	}
	linphone_chat_message_unref(sent_cm);

end:
	linphone_core_manager_destroy(marie);
	linphone_core_manager_destroy(pauline);
	remove("tmpZIDCacheMarie.sqlite");
	remove("tmpZIDCachePauline.sqlite");
}

static void _im_notification_policy(bool_t with_lime) {
	LinphoneCoreManager *marie = linphone_core_manager_new("marie_rc");
	LinphoneCoreManager *pauline = linphone_core_manager_new("pauline_tcp_rc");
	LinphoneImNotifPolicy *marie_policy = linphone_core_get_im_notif_policy(marie->lc);
	LinphoneImNotifPolicy *pauline_policy = linphone_core_get_im_notif_policy(pauline->lc);
	LinphoneChatRoom *pauline_chat_room = linphone_core_get_chat_room(pauline->lc, marie->identity);
	LinphoneChatRoom *marie_chat_room;
	LinphoneChatMessage *msg1;
	LinphoneChatMessage *msg2;
	LinphoneChatMessage *msg3;
	LinphoneChatMessage *msg4;
	LinphoneChatMessageCbs *cbs;
	int dummy = 0;

	if (with_lime) {
		if (enable_lime_for_message_test(marie, pauline) < 0) goto end;
	}

	linphone_im_notif_policy_enable_all(marie_policy);
	linphone_im_notif_policy_clear(pauline_policy);
	marie_chat_room = linphone_core_get_chat_room(marie->lc, pauline->identity); /* Make marie create the chatroom with pauline, which is necessary for receiving the is-composing */

	/* Test is_composing sending */
	linphone_chat_room_compose(pauline_chat_room);
	wait_for_until(pauline->lc, marie->lc, &dummy, 1, 1500); /* Just to sleep while iterating */
	BC_ASSERT_EQUAL(marie->stat.number_of_LinphoneIsComposingActiveReceived, 0, int, "%d");
	linphone_im_notif_policy_set_send_is_composing(pauline_policy, TRUE);
	linphone_chat_room_compose(pauline_chat_room);
	BC_ASSERT_TRUE(wait_for(pauline->lc, marie->lc, &marie->stat.number_of_LinphoneIsComposingActiveReceived, 1));

	/* Test is_composing receiving */
	linphone_chat_room_compose(marie_chat_room);
	wait_for_until(pauline->lc, marie->lc, &dummy, 1, 1500); /* Just to sleep while iterating */
	BC_ASSERT_EQUAL(pauline->stat.number_of_LinphoneIsComposingActiveReceived, 0, int, "%d");
	linphone_im_notif_policy_set_recv_is_composing(pauline_policy, TRUE);
	linphone_chat_room_compose(marie_chat_room);
	BC_ASSERT_TRUE(wait_for(pauline->lc, marie->lc, &pauline->stat.number_of_LinphoneIsComposingActiveReceived, 1));

	/* Test imdn delivered */
	msg1 = linphone_chat_room_create_message(pauline_chat_room, "Happy new year!");
	cbs = linphone_chat_message_get_callbacks(msg1);
	linphone_chat_message_cbs_set_msg_state_changed(cbs, liblinphone_tester_chat_message_msg_state_changed);
	linphone_chat_message_send(msg1);
	BC_ASSERT_TRUE(wait_for(pauline->lc, marie->lc, &marie->stat.number_of_LinphoneMessageReceived, 1));
	wait_for_until(pauline->lc, marie->lc, &dummy, 1, 1500); /* Just to sleep while iterating */
	BC_ASSERT_EQUAL(pauline->stat.number_of_LinphoneMessageDeliveredToUser, 0, int, "%d");
	linphone_im_notif_policy_set_recv_imdn_delivered(pauline_policy, TRUE);
	msg2 = linphone_chat_room_create_message(pauline_chat_room, "I said: Happy new year!");
	cbs = linphone_chat_message_get_callbacks(msg2);
	linphone_chat_message_cbs_set_msg_state_changed(cbs, liblinphone_tester_chat_message_msg_state_changed);
	linphone_chat_message_send(msg2);
	BC_ASSERT_TRUE(wait_for(pauline->lc, marie->lc, &marie->stat.number_of_LinphoneMessageReceived, 2));
	BC_ASSERT_TRUE(wait_for(pauline->lc, marie->lc, &pauline->stat.number_of_LinphoneMessageDeliveredToUser, 1));
	msg3 = linphone_chat_room_create_message(marie_chat_room, "Thank you! Happy easter to you!");
	cbs = linphone_chat_message_get_callbacks(msg3);
	linphone_chat_message_cbs_set_msg_state_changed(cbs, liblinphone_tester_chat_message_msg_state_changed);
	linphone_chat_message_send(msg3);
	BC_ASSERT_TRUE(wait_for(pauline->lc, marie->lc, &pauline->stat.number_of_LinphoneMessageReceived, 1));
	wait_for_until(pauline->lc, marie->lc, &dummy, 1, 1500); /* Just to sleep while iterating */
	BC_ASSERT_EQUAL(marie->stat.number_of_LinphoneMessageDeliveredToUser, 0, int, "%d");
	linphone_im_notif_policy_set_send_imdn_delivered(pauline_policy, TRUE);
	msg4 = linphone_chat_room_create_message(marie_chat_room, "Yeah, yeah, I heard that...");
	cbs = linphone_chat_message_get_callbacks(msg4);
	linphone_chat_message_cbs_set_msg_state_changed(cbs, liblinphone_tester_chat_message_msg_state_changed);
	linphone_chat_message_send(msg4);
	BC_ASSERT_TRUE(wait_for(pauline->lc, marie->lc, &pauline->stat.number_of_LinphoneMessageReceived, 2));
	BC_ASSERT_TRUE(wait_for(pauline->lc, marie->lc, &marie->stat.number_of_LinphoneMessageDeliveredToUser, 1));

	/* Test imdn displayed */
	linphone_im_notif_policy_set_send_imdn_displayed(pauline_policy, TRUE);
	linphone_chat_room_mark_as_read(pauline_chat_room);
	BC_ASSERT_TRUE(wait_for(pauline->lc, marie->lc, &marie->stat.number_of_LinphoneMessageDisplayed, 2));
	linphone_im_notif_policy_set_recv_imdn_displayed(pauline_policy, TRUE);
	linphone_chat_room_mark_as_read(marie_chat_room);
	BC_ASSERT_TRUE(wait_for(pauline->lc, marie->lc, &pauline->stat.number_of_LinphoneMessageDisplayed, 2));

	linphone_chat_message_unref(msg1);
	linphone_chat_message_unref(msg2);
	linphone_chat_message_unref(msg3);
	linphone_chat_message_unref(msg4);

end:
	linphone_core_manager_destroy(marie);
	linphone_core_manager_destroy(pauline);
	remove("tmpZIDCacheMarie.sqlite");
	remove("tmpZIDCachePauline.sqlite");
}

static void imdn_notifications(void) {
	_imdn_notifications(FALSE);
}

static void im_notification_policy(void) {
	_im_notification_policy(FALSE);
}

#ifdef SQLITE_STORAGE_ENABLED
static void imdn_notifications_with_lime(void) {
	_imdn_notifications(TRUE);
}

static void im_notification_policy_with_lime(void) {
	_im_notification_policy(TRUE);
}

static void _im_error_delivery_notification(bool_t online) {
	LinphoneChatRoom *chat_room;
	LinphoneCoreManager *marie = linphone_core_manager_new("marie_rc");
	LinphoneCoreManager *pauline = linphone_core_manager_new( "pauline_tcp_rc");
	LinphoneChatMessage *msg;
	LinphoneChatMessageCbs *cbs;
	int dummy = 0;
	void *zrtp_cache_db_holder=NULL;

	if (!linphone_core_lime_available(marie->lc)) {
		ms_warning("Lime not available, skipping");
		goto end;
	}

	/* Make sure lime is enabled */
	if (enable_lime_for_message_test(marie, pauline) < 0) goto end;

	chat_room = linphone_core_get_chat_room(pauline->lc, marie->identity);

	linphone_chat_room_send_message(chat_room, "Bla bla bla bla");
	BC_ASSERT_TRUE(wait_for(pauline->lc, marie->lc, &marie->stat.number_of_LinphoneMessageReceived, 1));
	BC_ASSERT_PTR_NOT_NULL(marie->stat.last_received_chat_message);
	if (marie->stat.last_received_chat_message) {
		BC_ASSERT_STRING_EQUAL(linphone_chat_message_get_text(marie->stat.last_received_chat_message), "Bla bla bla bla");
	}

	BC_ASSERT_PTR_NOT_NULL(linphone_core_get_chat_room(marie->lc, pauline->identity));

	/* Temporary disabling receiver cache and enable all IM notifications */
	zrtp_cache_db_holder = linphone_core_get_zrtp_cache_db(marie->lc);
	linphone_core_set_zrtp_cache_db(marie->lc, NULL);
	linphone_im_notif_policy_enable_all(linphone_core_get_im_notif_policy(marie->lc));
	linphone_im_notif_policy_enable_all(linphone_core_get_im_notif_policy(pauline->lc));

	msg = linphone_chat_room_create_message(chat_room, "Happy new year!");
	cbs = linphone_chat_message_get_callbacks(msg);
	linphone_chat_message_cbs_set_msg_state_changed(cbs, liblinphone_tester_chat_message_msg_state_changed);
	linphone_chat_message_send(msg);
	if (!online) {
		linphone_core_set_network_reachable(marie->lc, FALSE);
		BC_ASSERT_TRUE(wait_for_until(pauline->lc, marie->lc, &pauline->stat.number_of_LinphoneMessageDelivered, 1, 60000));
		linphone_core_set_network_reachable(marie->lc, TRUE);
		BC_ASSERT_TRUE (wait_for(marie->lc, marie->lc, &marie->stat.number_of_LinphoneRegistrationOk, 2));
		wait_for_until(pauline->lc, marie->lc, &dummy, 1, 1500); /* Just to sleep while iterating */
	}
	wait_for_until(pauline->lc, marie->lc, &dummy, 1, 1500); /* Just to sleep while iterating */
	BC_ASSERT_EQUAL(marie->stat.number_of_LinphoneMessageReceived, 1, int, "%d"); /* Check the new message is not considered as received */
	BC_ASSERT_TRUE(wait_for(pauline->lc, marie->lc, &pauline->stat.number_of_LinphoneMessageNotDelivered, 1));

	/* Restore the ZID cache of the receiver and resend the chat message */
	linphone_core_set_zrtp_cache_db(marie->lc, zrtp_cache_db_holder);
	linphone_chat_message_send(msg);
	BC_ASSERT_TRUE(wait_for(pauline->lc, marie->lc, &marie->stat.number_of_LinphoneMessageReceived, 2)); /* Check the new message is now received */
	BC_ASSERT_TRUE(wait_for(pauline->lc, marie->lc, &pauline->stat.number_of_LinphoneMessageDeliveredToUser, 1));
	linphone_chat_message_unref(msg);

end:
	linphone_core_manager_destroy(marie);
	linphone_core_manager_destroy(pauline);
	remove("tmpZIDCacheMarie.sqlite");
	remove("tmpZIDCachePauline.sqlite");
}

static void im_error_delivery_notification_online(void) {
	_im_error_delivery_notification(TRUE);
}

static void im_error_delivery_notification_offline(void) {
	_im_error_delivery_notification(FALSE);
}

static void lime_text_message(void) {
	LinphoneChatRoom* chat_room;
	LinphoneCoreManager* marie = linphone_core_manager_new("marie_rc");
	LinphoneCoreManager* pauline = linphone_core_manager_new( "pauline_tcp_rc");

	if (!linphone_core_lime_available(marie->lc)) {
		ms_warning("Lime not available, skipping");
		goto end;
	}

	if (enable_lime_for_message_test(marie, pauline) < 0) goto end;

	chat_room = linphone_core_get_chat_room(pauline->lc, marie->identity);

	linphone_chat_room_send_message(chat_room,"Bla bla bla bla");
	BC_ASSERT_TRUE(wait_for(pauline->lc,marie->lc,&marie->stat.number_of_LinphoneMessageReceived,1));
	BC_ASSERT_PTR_NOT_NULL(marie->stat.last_received_chat_message);
	if (marie->stat.last_received_chat_message) {
		BC_ASSERT_STRING_EQUAL(linphone_chat_message_get_text(marie->stat.last_received_chat_message), "Bla bla bla bla");
	}

	BC_ASSERT_PTR_NOT_NULL(linphone_core_get_chat_room(marie->lc,pauline->identity));
end:
	remove("tmpZIDCacheMarie.sqlite");
	remove("tmpZIDCachePauline.sqlite");
	linphone_core_manager_destroy(marie);
	linphone_core_manager_destroy(pauline);
}

static void lime_text_message_to_non_lime(bool_t sender_policy_mandatory, bool_t lime_key_available) {
	LinphoneChatRoom* chat_room;
	LinphoneCoreManager* marie = linphone_core_manager_new("marie_rc");
	LinphoneCoreManager* pauline = linphone_core_manager_new( "pauline_tcp_rc");

	if (!linphone_core_lime_available(marie->lc)) {
		ms_warning("Lime not available, skipping");
		goto end;
	}
	/* make sure lime is enabled */
	linphone_core_enable_lime(marie->lc, LinphoneLimeDisabled);
	linphone_core_enable_lime(pauline->lc, sender_policy_mandatory ? LinphoneLimeMandatory : LinphoneLimePreferred);

	if (lime_key_available) {
		/* enable lime for both parts */
		if (enable_lime_for_message_test(marie, pauline) < 0) goto end;
		/* but then disable marie */
		sqlite3_close(linphone_core_get_zrtp_cache_db(marie->lc));
		linphone_core_set_zrtp_cache_db(marie->lc, NULL);
	}

	chat_room = linphone_core_get_chat_room(pauline->lc, marie->identity);

	linphone_chat_room_send_message(chat_room,"Bla bla bla bla");
	// since we cannot decrypt message, we should not receive any message
	if (sender_policy_mandatory || lime_key_available) {
		int chat_room_size = 0;
		BC_ASSERT_FALSE(wait_for(pauline->lc,marie->lc,&marie->stat.number_of_LinphoneMessageReceived,1));
		BC_ASSERT_FALSE(wait_for(pauline->lc,marie->lc,&pauline->stat.number_of_LinphoneMessageNotDelivered,1));
		chat_room_size = linphone_chat_room_get_history_size(chat_room);
		BC_ASSERT_EQUAL(chat_room_size, 1, int, "%d");
		if (chat_room_size == 1) {
			bctbx_list_t *history = linphone_chat_room_get_history(chat_room, 0);
			LinphoneChatMessage *sent_msg = (LinphoneChatMessage *)bctbx_list_get_data(history);
			if (lime_key_available) {
				BC_ASSERT_EQUAL((int)linphone_chat_message_get_state(sent_msg), (int)LinphoneChatMessageStateDelivered, int, "%d");
			} else {
				BC_ASSERT_EQUAL((int)linphone_chat_message_get_state(sent_msg), (int)LinphoneChatMessageStateNotDelivered, int, "%d");
			}
			bctbx_list_free_with_data(history, (bctbx_list_free_func)linphone_chat_message_unref);
		}
	} else {
		BC_ASSERT_TRUE(wait_for(pauline->lc,marie->lc,&marie->stat.number_of_LinphoneMessageReceived,1));
	}

	BC_ASSERT_PTR_NOT_NULL(linphone_core_get_chat_room(marie->lc,pauline->identity));
end:
	remove("tmpZIDCachePauline.sqlite");
	linphone_core_manager_destroy(marie);
	linphone_core_manager_destroy(pauline);
}

static void lime_text_message_to_non_lime_mandatory_policy(void) {
	lime_text_message_to_non_lime(TRUE, TRUE);
}

static void lime_text_message_to_non_lime_preferred_policy(void) {
	lime_text_message_to_non_lime(FALSE, TRUE);
}

static void lime_text_message_to_non_lime_preferred_policy_2(void) {
	lime_text_message_to_non_lime(FALSE, FALSE);
}

static void lime_text_message_without_cache(void) {
	lime_text_message_to_non_lime(TRUE, FALSE);
}

static void lime_multiple_messages_while_network_unreachable(void) {
	LinphoneChatRoom* chat_room;
	LinphoneCoreManager* marie = linphone_core_manager_new("marie_rc");
	LinphoneCoreManager* pauline = linphone_core_manager_new( "pauline_tcp_rc");

	if (!linphone_core_lime_available(marie->lc)) {
		ms_warning("Lime not available, skipping");
		goto end;
	}

	if (enable_lime_for_message_test(marie, pauline) < 0) goto end;

	chat_room = linphone_core_get_chat_room(pauline->lc, marie->identity);

	linphone_core_set_network_reachable(pauline->lc, FALSE);
	linphone_chat_room_send_message(chat_room,"Bla bla 1");
	linphone_chat_room_send_message(chat_room,"Bla bla 2");
	linphone_core_set_network_reachable(pauline->lc, TRUE);

	BC_ASSERT_TRUE(wait_for(pauline->lc,marie->lc,&marie->stat.number_of_LinphoneMessageReceived,2));
	BC_ASSERT_PTR_NOT_NULL(marie->stat.last_received_chat_message);
	if (marie->stat.last_received_chat_message) {
		BC_ASSERT_STRING_EQUAL(linphone_chat_message_get_text(marie->stat.last_received_chat_message), "Bla bla 2");
	}

	BC_ASSERT_PTR_NOT_NULL(linphone_core_get_chat_room(marie->lc,pauline->identity));
end:
	remove("tmpZIDCacheMarie.sqlite");
	remove("tmpZIDCachePauline.sqlite");
	linphone_core_manager_destroy(marie);
	linphone_core_manager_destroy(pauline);
}

void lime_transfer_message_base(bool_t encrypt_file,bool_t download_file_from_stored_msg, bool_t use_file_body_handler_in_upload, bool_t use_file_body_handler_in_download) {
	LinphoneCoreManager *marie, *pauline;
	LinphoneChatMessage *msg;
	LinphoneChatMessageCbs *cbs;
	char *send_filepath = bc_tester_res("sounds/sintel_trailer_opus_h264.mkv");
	char *receive_filepath = bc_tester_file("receive_file.dump");
	MSList * msg_list = NULL;

	/* Remove any previously downloaded file */
	remove(receive_filepath);

	marie = linphone_core_manager_new( "marie_rc");
	pauline = linphone_core_manager_new( "pauline_tcp_rc");

	if (!linphone_core_lime_available(marie->lc)) {
		ms_warning("Lime not available, skipping");
		goto end;
	}
	/* make sure lime is enabled */
	enable_lime_for_message_test(marie, pauline);

	if (!encrypt_file) {
		LpConfig *pauline_lp = linphone_core_get_config(pauline->lc);
		lp_config_set_int(pauline_lp, "sip", "lime_for_file_sharing", 0);
	}
	/* Globally configure an http file transfer server. */
	linphone_core_set_file_transfer_server(pauline->lc,"https://www.linphone.org:444/lft.php");

	/* create a file transfer msg */
	if (use_file_body_handler_in_upload) {
		msg = create_file_transfer_message_from_sintel_trailer(linphone_core_get_chat_room(pauline->lc, marie->identity));
	} else {
		msg = create_message_from_sintel_trailer(linphone_core_get_chat_room(pauline->lc, marie->identity));
	}

	linphone_chat_message_send(msg);
	BC_ASSERT_TRUE(wait_for_until(pauline->lc,marie->lc,&marie->stat.number_of_LinphoneMessageReceivedWithFile,1, 60000));
	if (marie->stat.last_received_chat_message ) {
		LinphoneChatMessage *recv_msg;
		LinphoneContent* content;
		if (download_file_from_stored_msg) {
			LinphoneChatRoom *marie_room = linphone_core_get_chat_room(marie->lc, pauline->identity);
			msg_list = linphone_chat_room_get_history(marie_room,1);
			BC_ASSERT_PTR_NOT_NULL(msg_list);
			if (!msg_list)  goto end;
			recv_msg = (LinphoneChatMessage *)msg_list->data;
		} else {
			recv_msg = marie->stat.last_received_chat_message;
		}
		cbs = linphone_chat_message_get_callbacks(recv_msg);
		linphone_chat_message_cbs_set_msg_state_changed(cbs, liblinphone_tester_chat_message_msg_state_changed);
		linphone_chat_message_cbs_set_file_transfer_recv(cbs, file_transfer_received);
		linphone_chat_message_cbs_set_file_transfer_progress_indication(cbs, file_transfer_progress_indication);
		content = linphone_chat_message_get_file_transfer_information(recv_msg);
		if (!content) goto end;
		if (encrypt_file)
			BC_ASSERT_PTR_NOT_NULL(linphone_content_get_key(content));
		else
			BC_ASSERT_PTR_NULL(linphone_content_get_key(content));

		if (use_file_body_handler_in_download) {
			linphone_chat_message_set_file_transfer_filepath(recv_msg, receive_filepath);
		}
		linphone_chat_message_download_file(recv_msg);

		if (BC_ASSERT_TRUE(wait_for_until(pauline->lc,marie->lc,&marie->stat.number_of_LinphoneFileTransferDownloadSuccessful,1,55000))) {
			compare_files(send_filepath, receive_filepath);
		}
		bctbx_list_free_with_data(msg_list, (bctbx_list_free_func)linphone_chat_message_unref);
	}

	BC_ASSERT_EQUAL(pauline->stat.number_of_LinphoneMessageInProgress,2, int, "%d"); // file transfer
	BC_ASSERT_EQUAL(pauline->stat.number_of_LinphoneMessageDelivered,1, int, "%d");
	BC_ASSERT_EQUAL(marie->stat.number_of_LinphoneFileTransferDownloadSuccessful,1, int, "%d");
	linphone_chat_message_unref(msg);

end:
	remove("tmpZIDCacheMarie.sqlite");
	remove("tmpZIDCachePauline.sqlite");
	remove(receive_filepath);
	bc_free(send_filepath);
	bc_free(receive_filepath);
	linphone_core_manager_destroy(marie);
	linphone_core_manager_destroy(pauline);
}

static  void lime_transfer_message(void) {
	lime_transfer_message_base(TRUE, FALSE, FALSE, FALSE);
}

static  void lime_transfer_message_2(void) {
	lime_transfer_message_base(TRUE, FALSE, TRUE, FALSE);
}

static  void lime_transfer_message_3(void) {
	lime_transfer_message_base(TRUE, FALSE, FALSE, TRUE);
}

static  void lime_transfer_message_4(void) {
	lime_transfer_message_base(TRUE, FALSE, TRUE, TRUE);
}

static  void lime_transfer_message_from_history(void) {
	lime_transfer_message_base(TRUE, TRUE, FALSE, FALSE);
}

static  void lime_transfer_message_without_encryption(void) {
	lime_transfer_message_base(FALSE, FALSE, FALSE, FALSE);
}

static  void lime_transfer_message_without_encryption_2(void) {
	lime_transfer_message_base(FALSE, FALSE, TRUE, FALSE);
}

static void lime_cache_migration(void) {
	if (lime_is_available()) {
		char *xmlCache_filepath = bc_tester_file("tmp_zidCacheMigration");
		FILE *xmlCacheFD = NULL;
		/* create the temporary cache xml file, it will be turned to sqlite */
		if ((xmlCacheFD = fopen(xmlCache_filepath, "w") ) == NULL) {
			BC_ASSERT_PTR_NOT_NULL(xmlCacheFD);
			ms_error("Unable to create temporary XML ZID cache file to test cache migration");
			goto end2;
		}
		fprintf(xmlCacheFD, "%s", xmlCacheMigration);
		fclose(xmlCacheFD);

		LinphoneCoreManager* marie = linphone_core_manager_new("marie_rc");
		LinphoneProxyConfig *cfg = linphone_core_get_default_proxy_config(marie->lc);
		LinphoneAddress *new_identity = linphone_address_clone(linphone_proxy_config_get_identity_address(cfg));
		linphone_proxy_config_edit(cfg);
		linphone_address_set_display_name(new_identity,"what about if we have a display name ?");
		linphone_proxy_config_set_identity_address(cfg, new_identity);

		linphone_proxy_config_done(cfg);

		BC_ASSERT_TRUE(wait_for_until(marie->lc, NULL, &marie->stat.number_of_LinphoneRegistrationOk, 2, 5000));

		if (!linphone_core_lime_available(marie->lc)) {
<<<<<<< HEAD
			ms_warning("Lime not available, skipping");
			return;
=======
			ms_warning("Lime not available, skiping");
			goto end1;
>>>>>>> e9a88353
		}

		/* make sure lime is enabled */
		linphone_core_enable_lime(marie->lc, LinphoneLimeMandatory);

		/* make sure to trigger the cache migration function */
		lp_config_set_int(linphone_core_get_config(marie->lc), "sip", "zrtp_cache_migration_done", FALSE);

		/* set the cache path, it will trigger the migration function */
		linphone_core_set_zrtp_secrets_file(marie->lc, xmlCache_filepath);
		/*short check*/
		limeKey_t associatedKey={0};

		char * selfURI = linphone_address_as_string_uri_only(new_identity);
		linphone_address_unref(new_identity);
		bctbx_str_to_uint8(associatedKey.peerZID, (const uint8_t *)"0987654321fedcba5a5a5a5a", (uint16_t)strlen("0987654321fedcba5a5a5a5a"));
		/* 0987654321fedcba5a5a5a5a is the only one with pvs=1*/
		BC_ASSERT_FALSE(lime_getCachedRcvKeyByZid(linphone_core_get_zrtp_cache_db(marie->lc), &associatedKey, selfURI, "sip:bob@sip.linphone.org"));
		ms_free(selfURI);
		/* perform checks on the new cache, simple check is ok as deeper ones are performed in the bzrtp migration tester */
		/* TODO */

		/* free memory */

	end1:
		linphone_core_manager_destroy(marie);
	end2:
		remove(xmlCache_filepath);
		bc_free(xmlCache_filepath);
	}
}

static void lime_unit(void) {
	if (lime_is_available()) {
		LinphoneCoreManager* marie = linphone_core_manager_new("marie_rc");
		LinphoneCoreManager* pauline = linphone_core_manager_new( "pauline_tcp_rc");

		BC_ASSERT_EQUAL(enable_lime_for_message_test(marie, pauline), 0, int, "%d");

		linphone_core_manager_destroy(marie);
		linphone_core_manager_destroy(pauline);
		/* TODO: perform more elaborate testing */
	}
}

/*
 * Copy file "from" to file "to".
 * Destination file is truncated if existing.
 * Return 0 on success, positive value on error.
 */
static int message_tester_copy_file(const char *from, const char *to)
{
	FILE *in, *out;
	char buf[256];
	size_t n;

	/* Open "from" file for reading */
	in=fopen(from, "rb");
	if ( in == NULL )
	{
		ms_error("Can't open %s for reading: %s\n",from,strerror(errno));
		return 1;
	}

	/* Open "to" file for writing (will truncate existing files) */
	out=fopen(to, "wb");
	if ( out == NULL )
	{
		ms_error("Can't open %s for writing: %s\n",to,strerror(errno));
		fclose(in);
		return 2;
	}

	/* Copy data from "in" to "out" */
	while ( (n=fread(buf, sizeof(char), sizeof(buf), in)) > 0 )
	{
		if ( ! fwrite(buf, 1, n, out) )
		{
			ms_error("Could not write in %s: %s\n",to,strerror(errno));
			fclose(in);
			fclose(out);
			return 3;
		}
	}

	fclose(in);
	fclose(out);

	return 0;
}

int check_no_strange_time(void* data,int argc, char** argv,char** cNames) {
	BC_ASSERT_EQUAL(argc, 1, int, "%d");
	BC_ASSERT_STRING_EQUAL(cNames[0], "COUNT(*)"); // count of non updated messages should be 0
	BC_ASSERT_STRING_EQUAL(argv[0], "0"); // count of non updated messages should be 0
	return 0;
}

void history_message_count_helper(LinphoneChatRoom* chatroom, int x, int y, unsigned int expected ){
	bctbx_list_t* messages = linphone_chat_room_get_history_range(chatroom, x, y);
	BC_ASSERT_EQUAL((unsigned int)bctbx_list_size(messages), expected, unsigned int, "%u");
	bctbx_list_free_with_data(messages, (void (*)(void *))linphone_chat_message_unref);
}

void crash_during_file_transfer(void) {
	LinphoneCoreManager *marie = linphone_core_manager_new("marie_rc");
	LinphoneCoreManager *pauline = linphone_core_manager_new("pauline_tcp_rc");
	LinphoneChatRoom *chat_room;
	LinphoneChatMessage *msg;
	int chat_room_size = 0;
	bctbx_list_t *msg_list = NULL;

	/* Globally configure an http file transfer server. */
	linphone_core_set_file_transfer_server(pauline->lc, "https://www.linphone.org:444/lft.php");

	/* Create a chatroom and a file transfer message on pauline's side */
	chat_room = linphone_core_get_chat_room(pauline->lc, marie->identity);
	msg = create_file_transfer_message_from_sintel_trailer(chat_room);
	linphone_chat_message_send(msg);

	/* Wait for 25% of the file to be uploaded and crash by stopping the iteration, saving the chat database and destroying the core */
	BC_ASSERT_TRUE(wait_for_until(pauline->lc, marie->lc, &pauline->stat.progress_of_LinphoneFileTransfer, 25, 60000));
	linphone_chat_message_unref(msg);
	linphone_core_manager_stop(pauline);

	/* Create a new core and check that the message stored in the saved database is in the not delivered state */
	linphone_core_manager_restart(pauline, TRUE);
	linphone_core_set_file_transfer_server(pauline->lc, "https://www.linphone.org:444/lft.php");

	//BC_ASSERT_TRUE(wait_for(pauline->lc, pauline->lc, &pauline->stat.number_of_LinphoneRegistrationOk, 1));

	chat_room = linphone_core_get_chat_room(pauline->lc, marie->identity);
	chat_room_size = linphone_chat_room_get_history_size(chat_room);
	BC_ASSERT_EQUAL(chat_room_size, 1, int, "%d");
	if (chat_room_size == 1) {
		msg_list = linphone_chat_room_get_history(chat_room, 0);
		LinphoneChatMessage *sent_msg = (LinphoneChatMessage *)bctbx_list_get_data(msg_list);
		BC_ASSERT_EQUAL((int)linphone_chat_message_get_state(sent_msg), (int)LinphoneChatMessageStateNotDelivered, int, "%d");
		//resend
		LinphoneChatMessageCbs *cbs = linphone_chat_message_get_callbacks(sent_msg);
		linphone_chat_message_cbs_set_file_transfer_send(cbs, tester_file_transfer_send);
		linphone_chat_message_cbs_set_msg_state_changed(cbs,liblinphone_tester_chat_message_msg_state_changed);
		linphone_chat_message_cbs_set_file_transfer_progress_indication(cbs, file_transfer_progress_indication);
		linphone_chat_message_send(sent_msg);
		if (BC_ASSERT_TRUE(wait_for_until(pauline->lc,marie->lc,&marie->stat.number_of_LinphoneMessageReceivedWithFile,1, 60000))) {
			linphone_core_manager_stop(marie);
			/* Create a new core and check that the message stored in the saved database is in the not delivered state */
			linphone_core_manager_restart(marie, TRUE);
			LinphoneChatRoom *marie_room = linphone_core_get_chat_room(marie->lc, pauline->identity);
			bctbx_list_t *msg_list_2 = linphone_chat_room_get_history(marie_room,1);
			BC_ASSERT_PTR_NOT_NULL(msg_list_2);
			LinphoneChatMessage *recv_msg = (LinphoneChatMessage *)msg_list_2->data;
			LinphoneChatMessageCbs *cbs = linphone_chat_message_get_callbacks(recv_msg);
			linphone_chat_message_cbs_set_msg_state_changed(cbs, liblinphone_tester_chat_message_msg_state_changed);
			linphone_chat_message_cbs_set_file_transfer_recv(cbs, file_transfer_received);
			linphone_chat_message_cbs_set_file_transfer_progress_indication(cbs, file_transfer_progress_indication);
			linphone_chat_message_download_file(recv_msg);
			/* wait for a long time in case the DNS SRV resolution takes times - it should be immediate though */
			if (BC_ASSERT_TRUE(wait_for_until(pauline->lc,marie->lc,&marie->stat.number_of_LinphoneFileTransferDownloadSuccessful,1,55000))) {
				BC_ASSERT_PTR_NULL(linphone_chat_message_get_external_body_url(recv_msg));
			}
			bctbx_list_free_with_data(msg_list_2, (bctbx_list_free_func)linphone_chat_message_unref);
		}
	}


	bctbx_list_free_with_data(msg_list, (bctbx_list_free_func)linphone_chat_message_unref);


	linphone_core_manager_destroy(pauline);
	linphone_core_manager_destroy(marie);
}

#endif /* SQLITE_STORAGE_ENABLED */

static void text_status_after_destroying_chat_room(void) {
	LinphoneCoreManager *marie = linphone_core_manager_new("marie_rc");
	LinphoneChatRoom *chatroom = linphone_core_get_chat_room_from_uri(marie->lc, "<sip:Jehan@sip.linphone.org>");
	LinphoneChatMessage *msg = linphone_chat_room_create_message(chatroom, "hello");
	linphone_chat_message_send(msg);
	linphone_core_delete_chat_room(marie->lc, chatroom);
	//since message is orphan, we do not expect to be notified of state change
	BC_ASSERT_FALSE(wait_for_until(marie->lc, NULL, &marie->stat.number_of_LinphoneMessageNotDelivered, 1, 1000));
	linphone_chat_message_unref(msg);
	linphone_core_manager_destroy(marie);
}


static void file_transfer_not_sent_if_invalid_url(void) {
	LinphoneCoreManager *marie = linphone_core_manager_new("marie_rc");
	LinphoneChatRoom *chatroom = linphone_core_get_chat_room_from_uri(marie->lc, "<sip:Jehan@sip.linphone.org>");
	LinphoneChatMessage *msg = create_message_from_sintel_trailer(chatroom);
	LinphoneChatMessageCbs *cbs = linphone_chat_message_get_callbacks(msg);
	linphone_chat_message_cbs_set_msg_state_changed(cbs,liblinphone_tester_chat_message_msg_state_changed);
	linphone_core_set_file_transfer_server(marie->lc, "INVALID URL");
	linphone_chat_message_send(msg);
	BC_ASSERT_TRUE(wait_for_until(marie->lc, NULL, &marie->stat.number_of_LinphoneMessageNotDelivered, 1, 1000));
	linphone_chat_message_unref(msg);
	linphone_core_manager_destroy(marie);
}

void file_transfer_io_error_base(char *server_url, bool_t destroy_room) {
	LinphoneCoreManager *marie = linphone_core_manager_new("marie_rc");
	LinphoneChatRoom *chatroom = linphone_core_get_chat_room_from_uri(marie->lc, "<sip:Jehan@sip.linphone.org>");
	LinphoneChatMessage *msg = create_message_from_sintel_trailer(chatroom);
	LinphoneChatMessageCbs *cbs = linphone_chat_message_get_callbacks(msg);
	linphone_chat_message_cbs_set_msg_state_changed(cbs,liblinphone_tester_chat_message_msg_state_changed);
	linphone_core_set_file_transfer_server(marie->lc, server_url);
	linphone_chat_message_send(msg);
	BC_ASSERT_TRUE(wait_for_until(marie->lc, NULL, &marie->stat.number_of_LinphoneMessageInProgress, 1, 1000));
	if (destroy_room) {
		linphone_core_delete_chat_room(marie->lc, chatroom);
		BC_ASSERT_TRUE(wait_for_until(marie->lc, NULL, &marie->stat.number_of_LinphoneMessageNotDelivered, 1, 1000));
	} else {
		BC_ASSERT_TRUE(wait_for_until(marie->lc, NULL, &marie->stat.number_of_LinphoneMessageNotDelivered, 1, 3000));
	}
	linphone_chat_message_unref(msg);
	linphone_core_manager_destroy(marie);
}

static void file_transfer_not_sent_if_host_not_found(void) {
	file_transfer_io_error_base("https://not-existing-url.com", FALSE);
}

static void file_transfer_not_sent_if_url_moved_permanently(void) {
	file_transfer_io_error_base("http://linphone.org/toto.php", FALSE);
}

static void file_transfer_io_error_after_destroying_chatroom(void) {
	file_transfer_io_error_base("https://www.linphone.org:444/lft.php", TRUE);
}

static void real_time_text(
	bool_t audio_stream_enabled, bool_t srtp_enabled, bool_t mess_with_marie_payload_number,
	bool_t mess_with_pauline_payload_number, bool_t ice_enabled, bool_t sql_storage,
	bool_t do_not_store_rtt_messages_in_sql_storage
) {
	LinphoneChatRoom *pauline_chat_room;
	LinphoneCoreManager* marie = linphone_core_manager_new("marie_rc");
	LinphoneCoreManager* pauline = linphone_core_manager_new( "pauline_tcp_rc");
	LinphoneCallParams *marie_params = NULL;
	LinphoneCall *pauline_call, *marie_call;
	char *marie_db  = bc_tester_file("marie.db");
	char *pauline_db  = bc_tester_file("pauline.db");

	if (sql_storage) {
		linphone_core_set_chat_database_path(marie->lc, marie_db);
		linphone_core_set_chat_database_path(pauline->lc, pauline_db);

		if (do_not_store_rtt_messages_in_sql_storage) {
			lp_config_set_int(linphone_core_get_config(marie->lc), "misc", "store_rtt_messages", 0);
			lp_config_set_int(linphone_core_get_config(pauline->lc), "misc", "store_rtt_messages", 0);
		}
	}

	if (mess_with_marie_payload_number) {
		const bctbx_list_t *elem;
		for (elem = linphone_core_get_text_payload_types(marie->lc); elem != NULL; elem = elem->next) {
			PayloadType *pt = (PayloadType*)elem->data;
			if (strcasecmp(pt->mime_type, payload_type_t140.mime_type) == 0) {
				payload_type_set_number(pt, 99);
				break;
			}
		}
	} else if (mess_with_pauline_payload_number) {
		const bctbx_list_t *elem;
		for (elem = linphone_core_get_text_payload_types(pauline->lc); elem != NULL; elem = elem->next) {
			PayloadType *pt = (PayloadType*)elem->data;
			if (strcasecmp(pt->mime_type, payload_type_t140.mime_type) == 0) {
				payload_type_set_number(pt, 99);
				break;
			}
		}
	}

	if (ice_enabled) {
		linphone_core_set_firewall_policy(marie->lc, LinphonePolicyUseIce);
		linphone_core_set_firewall_policy(pauline->lc, LinphonePolicyUseIce);
	}

	if (srtp_enabled) {
		if (!ms_srtp_supported()) {
			ms_warning("test skipped, missing srtp support");
			goto srtp_end;
		}
		BC_ASSERT_TRUE(linphone_core_media_encryption_supported(marie->lc, LinphoneMediaEncryptionSRTP));
		linphone_core_set_media_encryption(marie->lc, LinphoneMediaEncryptionSRTP);
		linphone_core_set_media_encryption(pauline->lc, LinphoneMediaEncryptionSRTP);
		linphone_core_set_media_encryption_mandatory(marie->lc, TRUE);
		linphone_core_set_media_encryption_mandatory(pauline->lc, TRUE);
	}

	marie_params = linphone_core_create_call_params(marie->lc, NULL);
	linphone_call_params_enable_realtime_text(marie_params,TRUE);
	if (!audio_stream_enabled) {
		linphone_call_params_enable_audio(marie_params,FALSE);
		linphone_core_set_nortp_timeout(marie->lc, 5);
		linphone_core_set_nortp_timeout(pauline->lc, 5);
	}

	BC_ASSERT_TRUE(call_with_caller_params(marie, pauline, marie_params));
	pauline_call = linphone_core_get_current_call(pauline->lc);
	marie_call = linphone_core_get_current_call(marie->lc);
	if (pauline_call) {
		BC_ASSERT_TRUE(linphone_call_params_realtime_text_enabled(linphone_call_get_current_params(pauline_call)));
		if (audio_stream_enabled) {
			BC_ASSERT_TRUE(linphone_call_params_audio_enabled(linphone_call_get_current_params(pauline_call)));
		}

		pauline_chat_room = linphone_call_get_chat_room(pauline_call);
		BC_ASSERT_PTR_NOT_NULL(pauline_chat_room);
		if (pauline_chat_room) {
			const char* message = "Be l3l";
			size_t i;
			LinphoneChatMessage* rtt_message = linphone_chat_room_create_message(pauline_chat_room,NULL);
			LinphoneChatRoom *marie_chat_room = linphone_call_get_chat_room(marie_call);

			for (i = 0; i < strlen(message); i++) {
				BC_ASSERT_FALSE(linphone_chat_message_put_char(rtt_message, message[i]));
				BC_ASSERT_TRUE(wait_for_until(pauline->lc, marie->lc, &marie->stat.number_of_LinphoneIsComposingActiveReceived, (int)i+1, 1000));
				BC_ASSERT_EQUAL(linphone_chat_room_get_char(marie_chat_room), message[i], char, "%c");
			}
			linphone_chat_message_send(rtt_message);
			BC_ASSERT_TRUE(wait_for(pauline->lc, marie->lc, &marie->stat.number_of_LinphoneMessageReceived, 1));
			linphone_chat_message_unref(rtt_message);

			if (sql_storage) {
				bctbx_list_t *marie_messages = linphone_chat_room_get_history(marie_chat_room, 0);
				bctbx_list_t *pauline_messages = linphone_chat_room_get_history(pauline_chat_room, 0);
				LinphoneChatMessage *marie_msg = NULL;
				LinphoneChatMessage *pauline_msg = NULL;
				if (do_not_store_rtt_messages_in_sql_storage) {
					BC_ASSERT_EQUAL((unsigned int)bctbx_list_size(marie_messages), 0, unsigned int , "%u");
					BC_ASSERT_EQUAL((unsigned int)bctbx_list_size(pauline_messages), 0, unsigned int , "%u");
				} else {
					BC_ASSERT_EQUAL((unsigned int)bctbx_list_size(marie_messages), 1, unsigned int , "%u");
					BC_ASSERT_EQUAL((unsigned int)bctbx_list_size(pauline_messages), 1, unsigned int , "%u");
					if (!marie_messages || !pauline_messages) {
						goto end;
					}
					marie_msg = (LinphoneChatMessage *)marie_messages->data;
					pauline_msg = (LinphoneChatMessage *)pauline_messages->data;
					BC_ASSERT_STRING_EQUAL(linphone_chat_message_get_text(marie_msg), message);
					BC_ASSERT_STRING_EQUAL(linphone_chat_message_get_text(pauline_msg), message);
					bctbx_list_free_with_data(marie_messages, (void (*)(void *))linphone_chat_message_unref);
					bctbx_list_free_with_data(pauline_messages, (void (*)(void *))linphone_chat_message_unref);
				}
			}
		}

		if (!audio_stream_enabled) {
			int dummy = 0;
			wait_for_until(pauline->lc, marie->lc, &dummy, 1, 7000); /* Wait to see if call is dropped after the nortp_timeout */
			BC_ASSERT_FALSE(marie->stat.number_of_LinphoneCallEnd > 0);
			BC_ASSERT_FALSE(pauline->stat.number_of_LinphoneCallEnd > 0);
		}

		if (ice_enabled) {
			BC_ASSERT_TRUE(check_ice(pauline,marie,LinphoneIceStateHostConnection));
		}

end:
		end_call(marie, pauline);
	}
	linphone_call_params_unref(marie_params);
srtp_end:
	linphone_core_manager_destroy(marie);
	linphone_core_manager_destroy(pauline);
	remove(marie_db);
	bc_free(marie_db);
	remove(pauline_db);
	bc_free(pauline_db);
}

static void real_time_text_message(void) {
	real_time_text(TRUE, FALSE, FALSE, FALSE, FALSE, FALSE, FALSE);
}

static void real_time_text_sql_storage(void) {
	real_time_text(TRUE, FALSE, FALSE, FALSE, FALSE, TRUE, TRUE);
}

static void real_time_text_sql_storage_rtt_disabled(void) {
	real_time_text(TRUE, FALSE, FALSE, FALSE, FALSE, TRUE, FALSE);
}

static void real_time_text_conversation(void) {
	LinphoneChatRoom *pauline_chat_room, *marie_chat_room;
	LinphoneCoreManager* marie = linphone_core_manager_new("marie_rc");
	LinphoneCoreManager* pauline = linphone_core_manager_new( "pauline_tcp_rc");
	LinphoneCallParams *marie_params = linphone_core_create_call_params(marie->lc, NULL);
	LinphoneCall *pauline_call, *marie_call;
	linphone_call_params_enable_realtime_text(marie_params,TRUE);

	if (BC_ASSERT_TRUE(call_with_caller_params(marie, pauline, marie_params))){
		pauline_call=linphone_core_get_current_call(pauline->lc);
		marie_call=linphone_core_get_current_call(marie->lc);
		BC_ASSERT_TRUE(linphone_call_params_realtime_text_enabled(linphone_call_get_current_params(pauline_call)));

		pauline_chat_room = linphone_call_get_chat_room(pauline_call);
		BC_ASSERT_PTR_NOT_NULL(pauline_chat_room);
		marie_chat_room = linphone_call_get_chat_room(marie_call);
		BC_ASSERT_PTR_NOT_NULL(pauline_chat_room);
		if (pauline_chat_room && marie_chat_room) {
			const char* message1_1 = "Lorem";
			const char* message1_2 = "Ipsum";
			const char* message2_1 = "Be lle Com";
			const char* message2_2 = "eB ell moC";
			size_t i;
			LinphoneChatMessage* pauline_rtt_message = linphone_chat_room_create_message(pauline_chat_room,NULL);
			LinphoneChatMessage* marie_rtt_message = linphone_chat_room_create_message(marie_chat_room,NULL);

			for (i = 0; i < strlen(message1_1); i++) {
				linphone_chat_message_put_char(pauline_rtt_message, message1_1[i]);
				BC_ASSERT_TRUE(wait_for_until(pauline->lc, marie->lc, &marie->stat.number_of_LinphoneIsComposingActiveReceived, (int)i+1, 1000));
				BC_ASSERT_EQUAL(linphone_chat_room_get_char(marie_chat_room), message1_1[i], char, "%c");

				linphone_chat_message_put_char(marie_rtt_message, message1_2[i]);
				BC_ASSERT_TRUE(wait_for_until(pauline->lc, marie->lc, &pauline->stat.number_of_LinphoneIsComposingActiveReceived, (int)i+1, 1000));
				BC_ASSERT_EQUAL(linphone_chat_room_get_char(pauline_chat_room), message1_2[i], char, "%c");
			}

			/*Commit the message, triggers a NEW LINE in T.140 */
			linphone_chat_message_send(pauline_rtt_message);
			linphone_chat_message_send(marie_rtt_message);

			BC_ASSERT_TRUE(wait_for(pauline->lc, marie->lc, &marie->stat.number_of_LinphoneMessageReceived, 1));
			{
				LinphoneChatMessage * msg = marie->stat.last_received_chat_message;
				BC_ASSERT_PTR_NOT_NULL(msg);
				if (msg) {
					BC_ASSERT_STRING_EQUAL(linphone_chat_message_get_text(msg), message1_1);
				}
			}
			BC_ASSERT_TRUE(wait_for(pauline->lc, marie->lc, &pauline->stat.number_of_LinphoneMessageReceived, 1));
			{
				LinphoneChatMessage * msg = pauline->stat.last_received_chat_message;
				BC_ASSERT_PTR_NOT_NULL(msg);
				if (msg) {
					BC_ASSERT_STRING_EQUAL(linphone_chat_message_get_text(msg), message1_2);
				}
			}

			linphone_chat_message_unref(pauline_rtt_message);
			linphone_chat_message_unref(marie_rtt_message);
			reset_counters(&pauline->stat);
			reset_counters(&marie->stat);
			pauline_rtt_message = linphone_chat_room_create_message(pauline_chat_room,NULL);
			marie_rtt_message = linphone_chat_room_create_message(marie_chat_room,NULL);

			for (i = 0; i < strlen(message2_1); i++) {
				linphone_chat_message_put_char(pauline_rtt_message, message2_1[i]);
				BC_ASSERT_TRUE(wait_for_until(pauline->lc, marie->lc, &marie->stat.number_of_LinphoneIsComposingActiveReceived, (int)i+1, 1000));
				BC_ASSERT_EQUAL(linphone_chat_room_get_char(marie_chat_room), message2_1[i], char, "%c");

				linphone_chat_message_put_char(marie_rtt_message, message2_2[i]);
				BC_ASSERT_TRUE(wait_for_until(pauline->lc, marie->lc, &pauline->stat.number_of_LinphoneIsComposingActiveReceived, (int)i+1, 1000));
				BC_ASSERT_EQUAL(linphone_chat_room_get_char(pauline_chat_room), message2_2[i], char, "%c");
			}

			/*Commit the message, triggers a NEW LINE in T.140 */
			linphone_chat_message_send(pauline_rtt_message);
			linphone_chat_message_send(marie_rtt_message);

			BC_ASSERT_TRUE(wait_for(pauline->lc, marie->lc, &marie->stat.number_of_LinphoneMessageReceived, 1));
			{
				LinphoneChatMessage * msg = marie->stat.last_received_chat_message;
				BC_ASSERT_PTR_NOT_NULL(msg);
				if (msg) {
					BC_ASSERT_STRING_EQUAL(linphone_chat_message_get_text(msg), message2_1);
				}
			}
			BC_ASSERT_TRUE(wait_for(pauline->lc, marie->lc, &pauline->stat.number_of_LinphoneMessageReceived, 1));
			{
				LinphoneChatMessage * msg = pauline->stat.last_received_chat_message;
				BC_ASSERT_PTR_NOT_NULL(msg);
				if (msg) {
					BC_ASSERT_STRING_EQUAL(linphone_chat_message_get_text(msg), message2_2);
				}
			}
			linphone_chat_message_unref(pauline_rtt_message);
			linphone_chat_message_unref(marie_rtt_message);
		}
		end_call(marie, pauline);
	}
	linphone_call_params_unref(marie_params);
	linphone_core_manager_destroy(marie);
	linphone_core_manager_destroy(pauline);
}

static void real_time_text_without_audio(void) {
	real_time_text(FALSE, FALSE, FALSE, FALSE, FALSE, FALSE, FALSE);
}

static void real_time_text_srtp(void) {
	real_time_text(TRUE, TRUE, FALSE, FALSE, FALSE, FALSE, FALSE);
}

static void real_time_text_ice(void) {
	real_time_text(TRUE, FALSE, FALSE, FALSE, TRUE, FALSE, FALSE);
}

static void real_time_text_message_compat(bool_t end_with_crlf, bool_t end_with_lf) {
	LinphoneChatRoom *pauline_chat_room;
	LinphoneCoreManager* marie = linphone_core_manager_new("marie_rc");
	LinphoneCoreManager* pauline = linphone_core_manager_new( "pauline_tcp_rc");
	LinphoneCallParams *marie_params = NULL;
	LinphoneCall *pauline_call, *marie_call;

	marie_params = linphone_core_create_call_params(marie->lc, NULL);
	linphone_call_params_enable_realtime_text(marie_params,TRUE);

	BC_ASSERT_TRUE(call_with_caller_params(marie, pauline, marie_params));
	pauline_call=linphone_core_get_current_call(pauline->lc);
	marie_call=linphone_core_get_current_call(marie->lc);
	if (pauline_call) {
		BC_ASSERT_TRUE(linphone_call_params_realtime_text_enabled(linphone_call_get_current_params(pauline_call)));

		pauline_chat_room = linphone_call_get_chat_room(pauline_call);
		BC_ASSERT_PTR_NOT_NULL(pauline_chat_room);
		if (pauline_chat_room) {
			const char* message = "Be l3l";
			size_t i;
			LinphoneChatMessage* rtt_message = linphone_chat_room_create_message(pauline_chat_room,NULL);
			LinphoneChatRoom *marie_chat_room = linphone_call_get_chat_room(marie_call);
			uint32_t crlf = 0x0D0A;
			uint32_t lf = 0x0A;

			for (i = 0; i < strlen(message); i++) {
				linphone_chat_message_put_char(rtt_message, message[i]);
				BC_ASSERT_TRUE(wait_for_until(pauline->lc, marie->lc, &marie->stat.number_of_LinphoneIsComposingActiveReceived, (int)i+1, 1000));
				BC_ASSERT_EQUAL(linphone_chat_room_get_char(marie_chat_room), message[i], char, "%c");
			}

			if (end_with_crlf) {
				linphone_chat_message_put_char(rtt_message, crlf);
			} else if (end_with_lf) {
				linphone_chat_message_put_char(rtt_message, lf);
			}
			BC_ASSERT_TRUE(wait_for_until(pauline->lc, marie->lc, &marie->stat.number_of_LinphoneIsComposingActiveReceived, (int)strlen(message), 1000));
			BC_ASSERT_TRUE(wait_for(pauline->lc, marie->lc, &marie->stat.number_of_LinphoneMessageReceived, 1));
			linphone_chat_message_unref(rtt_message);
		}
		end_call(marie, pauline);
	}
	linphone_call_params_unref(marie_params);
	linphone_core_manager_destroy(marie);
	linphone_core_manager_destroy(pauline);
}

static void real_time_text_message_compat_crlf(void) {
	real_time_text_message_compat(TRUE, FALSE);
}

static void real_time_text_message_compat_lf(void) {
	real_time_text_message_compat(FALSE, TRUE);
}

static void real_time_text_message_accented_chars(void) {
	LinphoneChatRoom *pauline_chat_room;
	LinphoneCoreManager* marie = linphone_core_manager_new("marie_rc");
	LinphoneCoreManager* pauline = linphone_core_manager_new( "pauline_tcp_rc");
	LinphoneCallParams *marie_params = NULL;
	LinphoneCall *pauline_call, *marie_call;

	marie_params = linphone_core_create_call_params(marie->lc, NULL);
	linphone_call_params_enable_realtime_text(marie_params,TRUE);

	BC_ASSERT_TRUE(call_with_caller_params(marie, pauline, marie_params));
	pauline_call=linphone_core_get_current_call(pauline->lc);
	marie_call=linphone_core_get_current_call(marie->lc);
	if (pauline_call) {
		BC_ASSERT_TRUE(linphone_call_params_realtime_text_enabled(linphone_call_get_current_params(pauline_call)));

		pauline_chat_room = linphone_call_get_chat_room(pauline_call);
		BC_ASSERT_PTR_NOT_NULL(pauline_chat_room);
		if (pauline_chat_room) {
			LinphoneChatMessage* rtt_message = linphone_chat_room_create_message(pauline_chat_room,NULL);
			LinphoneChatRoom *marie_chat_room = linphone_call_get_chat_room(marie_call);
			int i;
			uint32_t message[8];
			int message_len = 8;

			message[0] = 0xE3; // ã
			message[1] = 0xE6; // æ
			message[2] = 0xE7; // ç
			message[3] = 0xE9; // é
			message[4] = 0xEE; // î
			message[5] = 0xF8; // ø
			message[6] = 0xF9; // ù
			message[7] = 0xFF; // ÿ
			for (i = 0; i < message_len; i++) {
				linphone_chat_message_put_char(rtt_message, message[i]);
				BC_ASSERT_TRUE(wait_for_until(pauline->lc, marie->lc, &marie->stat.number_of_LinphoneIsComposingActiveReceived, i+1, 1000));
				BC_ASSERT_EQUAL(linphone_chat_room_get_char(marie_chat_room), message[i], unsigned long, "%lu");
			}

			linphone_chat_message_send(rtt_message);
			BC_ASSERT_TRUE(wait_for(pauline->lc, marie->lc, &marie->stat.number_of_LinphoneMessageReceived, 1));
			BC_ASSERT_PTR_NOT_NULL(marie->stat.last_received_chat_message);
			if (marie->stat.last_received_chat_message) {
				const char *text = linphone_chat_message_get_text(marie->stat.last_received_chat_message);
				BC_ASSERT_PTR_NOT_NULL(text);
				if (text)
					BC_ASSERT_STRING_EQUAL(text, "ãæçéîøùÿ");
			}
			linphone_chat_message_unref(rtt_message);
		}
		end_call(marie, pauline);
	}
	linphone_call_params_unref(marie_params);
	linphone_core_manager_destroy(marie);
	linphone_core_manager_destroy(pauline);
}

static void real_time_text_message_different_text_codecs_payload_numbers_sender_side(void) {
	real_time_text(FALSE, FALSE, TRUE, FALSE, FALSE, FALSE, FALSE);
}

static void real_time_text_message_different_text_codecs_payload_numbers_receiver_side(void) {
	real_time_text(FALSE, FALSE, FALSE, TRUE, FALSE, FALSE, FALSE);
}

static void real_time_text_copy_paste(void) {
	LinphoneChatRoom *pauline_chat_room;
	LinphoneCoreManager* marie = linphone_core_manager_new("marie_rc");
	LinphoneCoreManager* pauline = linphone_core_manager_new( "pauline_tcp_rc");
	LinphoneCallParams *marie_params = NULL;
	LinphoneCall *pauline_call, *marie_call;

	marie_params = linphone_core_create_call_params(marie->lc, NULL);
	linphone_call_params_enable_realtime_text(marie_params,TRUE);

	BC_ASSERT_TRUE(call_with_caller_params(marie, pauline, marie_params));
	pauline_call = linphone_core_get_current_call(pauline->lc);
	marie_call = linphone_core_get_current_call(marie->lc);
	if (pauline_call) {
		BC_ASSERT_TRUE(linphone_call_params_realtime_text_enabled(linphone_call_get_current_params(pauline_call)));

		pauline_chat_room = linphone_call_get_chat_room(pauline_call);
		BC_ASSERT_PTR_NOT_NULL(pauline_chat_room);
		if (pauline_chat_room) {
			const char* message = "Be l3l";
			size_t i;
			LinphoneChatMessage* rtt_message = linphone_chat_room_create_message(pauline_chat_room,NULL);
			LinphoneChatRoom *marie_chat_room = linphone_call_get_chat_room(marie_call);

			for (i = 1; i <= strlen(message); i++) {
				linphone_chat_message_put_char(rtt_message, message[i-1]);
				if (i % 4 == 0) {
					int j;
					BC_ASSERT_TRUE(wait_for_until(pauline->lc, marie->lc, &marie->stat.number_of_LinphoneIsComposingActiveReceived, (int)i, 1000));
					for (j = 4; j > 0; j--) {
						BC_ASSERT_EQUAL(linphone_chat_room_get_char(marie_chat_room), message[i-j], char, "%c");
					}
				}
			}
			linphone_chat_message_send(rtt_message);
			BC_ASSERT_TRUE(wait_for(pauline->lc, marie->lc, &marie->stat.number_of_LinphoneMessageReceived, 1));
			linphone_chat_message_unref(rtt_message);
		}

		end_call(marie, pauline);
	}
	linphone_call_params_unref(marie_params);
	linphone_core_manager_destroy(marie);
	linphone_core_manager_destroy(pauline);
}

void file_transfer_with_http_proxy(void) {
	if (transport_supported(LinphoneTransportTls)) {
		LinphoneCoreManager* marie = linphone_core_manager_new( "marie_rc");
		LinphoneCoreManager* pauline = linphone_core_manager_new( "pauline_tcp_rc");
		lp_config_set_int(linphone_core_get_config(pauline->lc), "sip", "deliver_imdn", 1);
		lp_config_set_int(linphone_core_get_config(marie->lc), "sip", "deliver_imdn", 1);
		linphone_im_notif_policy_enable_all(linphone_core_get_im_notif_policy(marie->lc));
		linphone_im_notif_policy_enable_all(linphone_core_get_im_notif_policy(pauline->lc));
		linphone_core_set_http_proxy_host(marie->lc, "sip.linphone.org");
		transfer_message_base2(marie,pauline,FALSE,FALSE,FALSE,FALSE,FALSE);
		linphone_core_manager_destroy(pauline);
		linphone_core_manager_destroy(marie);
	}
}

void chat_message_custom_headers(void) {
	LinphoneCoreManager* marie = linphone_core_manager_new( "marie_rc");
	LinphoneCoreManager* pauline = linphone_core_manager_new( "pauline_tcp_rc");
	LinphoneChatRoom* chat_room = linphone_core_get_chat_room(pauline->lc, marie->identity);
	LinphoneChatMessage* msg = linphone_chat_room_create_message(chat_room, "Lorem Ipsum");
	LinphoneChatMessageCbs *cbs = linphone_chat_message_get_callbacks(msg);

	linphone_chat_message_add_custom_header(msg, "Test1", "Value1");
	linphone_chat_message_add_custom_header(msg, "Test2", "Value2");
	linphone_chat_message_remove_custom_header(msg, "Test1");

	linphone_chat_message_cbs_set_msg_state_changed(cbs,liblinphone_tester_chat_message_msg_state_changed);
	linphone_chat_message_send(msg);

	BC_ASSERT_TRUE(wait_for(pauline->lc,marie->lc,&marie->stat.number_of_LinphoneMessageReceived,1));
	BC_ASSERT_TRUE(wait_for(pauline->lc,marie->lc,&pauline->stat.number_of_LinphoneMessageDelivered,1));

	if (marie->stat.last_received_chat_message) {
		const char *header = linphone_chat_message_get_custom_header(marie->stat.last_received_chat_message, "Test2");
		BC_ASSERT_STRING_EQUAL(header, "Value2");
		header = linphone_chat_message_get_custom_header(marie->stat.last_received_chat_message, "Test1");
		BC_ASSERT_PTR_NULL(header);
		BC_ASSERT_STRING_EQUAL(linphone_chat_message_get_text(marie->stat.last_received_chat_message), "Lorem Ipsum");
	}

	linphone_chat_message_unref(msg);
	linphone_core_manager_destroy(marie);
	linphone_core_manager_destroy(pauline);
}

void _text_message_with_custom_content_type(bool_t with_lime) {
	LinphoneCoreManager *marie = linphone_core_manager_new("marie_rc");
	LinphoneCoreManager *pauline = linphone_core_manager_new("pauline_tcp_rc");
	LinphoneChatRoom *chat_room = linphone_core_get_chat_room(pauline->lc, marie->identity);
	LinphoneChatMessage *msg;
	LinphoneChatMessageCbs *cbs;
	bctbx_vfs_t *vfs = bctbx_vfs_get_default();
	char *send_filepath;
	bctbx_vfs_file_t *file_to_send;
	size_t file_size;
	char *buf;

	linphone_core_add_content_type_support(marie->lc, "image/svg+xml");
	linphone_core_add_content_type_support(pauline->lc, "image/svg+xml");

	if (with_lime) {
		if (enable_lime_for_message_test(marie, pauline) < 0) goto end;
	}

	send_filepath = bc_tester_res("images/linphone.svg");
	file_to_send = bctbx_file_open(vfs, send_filepath, "r");
	file_size = (size_t)bctbx_file_size(file_to_send);
	buf = bctbx_malloc(file_size + 1);
	bctbx_file_read(file_to_send, buf, file_size, 0);
	buf[file_size] = '\0';
	bctbx_file_close(file_to_send);
	bc_free(send_filepath);
	msg = linphone_chat_room_create_message(chat_room, buf);
	linphone_chat_message_set_content_type(msg, "image/svg+xml");

	cbs = linphone_chat_message_get_callbacks(msg);
	linphone_chat_message_cbs_set_msg_state_changed(cbs, liblinphone_tester_chat_message_msg_state_changed);
	linphone_chat_message_send(msg);

	BC_ASSERT_TRUE(wait_for(pauline->lc, marie->lc, &marie->stat.number_of_LinphoneMessageReceived, 1));
	BC_ASSERT_TRUE(wait_for(pauline->lc, marie->lc, &pauline->stat.number_of_LinphoneMessageDelivered, 1));

	BC_ASSERT_STRING_EQUAL(linphone_chat_message_get_content_type(msg), "image/svg+xml");
	BC_ASSERT_STRING_EQUAL(linphone_chat_message_get_text(msg), buf);

	if (marie->stat.last_received_chat_message) {
		BC_ASSERT_STRING_EQUAL(linphone_chat_message_get_content_type(marie->stat.last_received_chat_message), "image/svg+xml");
		BC_ASSERT_STRING_EQUAL(linphone_chat_message_get_text(marie->stat.last_received_chat_message), buf);
	}

	bctbx_free(buf);
	linphone_chat_message_unref(msg);

end:
	linphone_core_manager_destroy(marie);
	linphone_core_manager_destroy(pauline);
	remove("tmpZIDCacheMarie.sqlite");
	remove("tmpZIDCachePauline.sqlite");
}

void text_message_with_custom_content_type(void) {
	_text_message_with_custom_content_type(FALSE);
}

void text_message_with_custom_content_type_and_lime(void) {
	_text_message_with_custom_content_type(TRUE);
}


static int im_encryption_engine_process_incoming_message_cb(LinphoneImEncryptionEngine *engine, LinphoneChatRoom *room, LinphoneChatMessage *msg) {
	ms_debug("IM encryption process incoming message with content type %s", linphone_chat_message_get_content_type(msg));
	if (linphone_chat_message_get_content_type(msg)) {
		if (strcmp(linphone_chat_message_get_content_type(msg), "cipher/b64") == 0) {
			size_t b64Size = 0;
			unsigned char *output;
			const char *data = linphone_chat_message_get_text(msg);
			ms_debug("IM encryption process incoming message crypted message is %s", data);
			bctbx_base64_decode(NULL, &b64Size, (unsigned char *)data, strlen(data));
			output = (unsigned char *)ms_malloc(b64Size+1),
			bctbx_base64_decode(output, &b64Size, (unsigned char *)data, strlen(data));
			output[b64Size] = '\0';
			linphone_chat_message_set_text(msg, (char *)output);
			ms_debug("IM encryption process incoming message decrypted message is %s", output);
			ms_free(output);
			linphone_chat_message_set_content_type(msg, "text/plain");
			return 0;
		} else if (strcmp(linphone_chat_message_get_content_type(msg), "text/plain") == 0) {
			return -1; // Not encrypted, nothing to do
		} else {
			return 488; // Not acceptable
		}
	}
	return 500;
}

static bool_t im_encryption_engine_process_incoming_message_async_impl(LinphoneChatMessage** msg) {
	if (*msg) {
		im_encryption_engine_process_incoming_message_cb(NULL,NULL,*msg);
		linphone_chat_room_receive_chat_message(linphone_chat_message_get_chat_room(*msg), *msg);
		linphone_chat_message_unref(*msg);
		*msg=NULL;
	}
	return TRUE;
}

static int im_encryption_engine_process_outgoing_message_cb(LinphoneImEncryptionEngine *engine, LinphoneChatRoom *room, LinphoneChatMessage *msg) {
	if (strcmp(linphone_chat_message_get_content_type(msg),"text/plain") == 0) {
		size_t b64Size = 0;
		unsigned char *output;
		bctbx_base64_encode(NULL, &b64Size, (unsigned char *)linphone_chat_message_get_text(msg), strlen(linphone_chat_message_get_text(msg)));
		output = (unsigned char *)ms_malloc0(b64Size+1),
		bctbx_base64_encode(output, &b64Size, (unsigned char *)linphone_chat_message_get_text(msg), strlen(linphone_chat_message_get_text(msg)));
		output[b64Size] = '\0';
		linphone_chat_message_set_text(msg,(const char*)output);
		ms_free(output);
		linphone_chat_message_set_content_type(msg, "cipher/b64");
		return 0;
	}
	return -1;
}

static bool_t im_encryption_engine_process_outgoing_message_async_impl(LinphoneChatMessage** msg) {
	if (*msg) {
		im_encryption_engine_process_outgoing_message_cb(NULL,NULL,*msg);
		linphone_chat_message_send(*msg);
		linphone_chat_message_unref(*msg);
		*msg=NULL;
	}
	return TRUE;
}

static LinphoneChatMessage* pending_message=NULL; /*limited to one message at a time */
static LinphoneChatMessage* incoming_pending_message=NULL; /*limited to one message at a time */

static int im_encryption_engine_process_outgoing_message_async(LinphoneImEncryptionEngine *engine, LinphoneChatRoom *room, LinphoneChatMessage *msg) {
	pending_message=msg;
	linphone_chat_message_ref(pending_message);
	linphone_core_add_iterate_hook(linphone_chat_room_get_core(room), (LinphoneCoreIterateHook)im_encryption_engine_process_outgoing_message_async_impl,&pending_message);
	return 1;/*temporaly code to defer message sending*/
}

static int im_encryption_engine_process_incoming_message_async(LinphoneImEncryptionEngine *engine, LinphoneChatRoom *room, LinphoneChatMessage *msg) {
	incoming_pending_message=msg;
	linphone_chat_message_ref(incoming_pending_message);
	linphone_core_add_iterate_hook(linphone_chat_room_get_core(room), (LinphoneCoreIterateHook)im_encryption_engine_process_incoming_message_async_impl,&incoming_pending_message);
	return 1;/*temporaly code to defer message receiving*/
}

void im_encryption_engine_b64_base(bool_t async) {
	LinphoneChatMessage *chat_msg = NULL;
	LinphoneChatRoom* chat_room = NULL;
	LinphoneCoreManager* marie = linphone_core_manager_new("marie_rc");
	LinphoneImEncryptionEngine *marie_imee = linphone_im_encryption_engine_new();
	LinphoneImEncryptionEngineCbs *marie_cbs = linphone_im_encryption_engine_get_callbacks(marie_imee);
	LinphoneCoreManager* pauline = linphone_core_manager_new( "pauline_tcp_rc");
	LinphoneImEncryptionEngine *pauline_imee = linphone_im_encryption_engine_new();
	LinphoneImEncryptionEngineCbs *pauline_cbs = linphone_im_encryption_engine_get_callbacks(pauline_imee);

	linphone_im_encryption_engine_cbs_set_process_outgoing_message(marie_cbs, im_encryption_engine_process_outgoing_message_cb);
	linphone_im_encryption_engine_cbs_set_process_incoming_message(pauline_cbs, im_encryption_engine_process_incoming_message_cb);
	if (async) {
		linphone_im_encryption_engine_cbs_set_process_outgoing_message(pauline_cbs, im_encryption_engine_process_outgoing_message_async);
		linphone_im_encryption_engine_cbs_set_process_incoming_message(marie_cbs, im_encryption_engine_process_incoming_message_async);
	} else {
		linphone_im_encryption_engine_cbs_set_process_outgoing_message(pauline_cbs, im_encryption_engine_process_outgoing_message_cb);
		linphone_im_encryption_engine_cbs_set_process_incoming_message(marie_cbs, im_encryption_engine_process_incoming_message_cb);
	}

	linphone_core_set_im_encryption_engine(marie->lc, marie_imee);
	linphone_core_set_im_encryption_engine(pauline->lc, pauline_imee);

	chat_room = linphone_core_get_chat_room(pauline->lc, marie->identity);
	chat_msg = linphone_chat_room_create_message(chat_room, "Bla bla bla bla");
	linphone_chat_message_send(chat_msg);
	BC_ASSERT_TRUE(wait_for(pauline->lc,marie->lc,&marie->stat.number_of_LinphoneMessageReceived,1));
	BC_ASSERT_STRING_EQUAL(linphone_chat_message_get_text(chat_msg), "Bla bla bla bla");
	BC_ASSERT_PTR_NOT_NULL(marie->stat.last_received_chat_message);
	if (marie->stat.last_received_chat_message) {
		BC_ASSERT_STRING_EQUAL(linphone_chat_message_get_text(marie->stat.last_received_chat_message), "Bla bla bla bla");
	}
	BC_ASSERT_PTR_NOT_NULL(linphone_core_get_chat_room(marie->lc,pauline->identity));

	linphone_chat_message_unref(chat_msg);
	linphone_im_encryption_engine_unref(marie_imee);
	linphone_im_encryption_engine_unref(pauline_imee);
	linphone_core_manager_destroy(marie);
	linphone_core_manager_destroy(pauline);
}

void im_encryption_engine_b64(void) {
	im_encryption_engine_b64_base(FALSE);
}

void im_encryption_engine_b64_async(void) {
	im_encryption_engine_b64_base(TRUE);
}

void unread_message_count(void) {
	LinphoneCoreManager* marie = linphone_core_manager_new("marie_rc");
	LinphoneCoreManager* pauline = linphone_core_manager_new( "pauline_tcp_rc");

	text_message_base(marie, pauline);

	BC_ASSERT_PTR_NOT_NULL(marie->stat.last_received_chat_message);
	if (marie->stat.last_received_chat_message != NULL) {
		LinphoneChatRoom *marie_room = linphone_chat_message_get_chat_room(marie->stat.last_received_chat_message);
		BC_ASSERT_EQUAL(1, linphone_chat_room_get_unread_messages_count(marie_room), int, "%d");
		linphone_chat_room_mark_as_read(marie_room);
		BC_ASSERT_EQUAL(0, linphone_chat_room_get_unread_messages_count(marie_room), int, "%d");
	}

	linphone_core_manager_destroy(marie);
	linphone_core_manager_destroy(pauline);
}

static void message_received_callback(LinphoneCore *lc, LinphoneChatRoom *room, LinphoneChatMessage* msg) {
	BC_ASSERT_PTR_NOT_NULL(room);
	BC_ASSERT_EQUAL(1, linphone_chat_room_get_unread_messages_count(room), int, "%d");
	BC_ASSERT_PTR_NOT_NULL(msg);
	if (room != NULL) {
		linphone_chat_room_mark_as_read(room);
	}
	BC_ASSERT_EQUAL(0, linphone_chat_room_get_unread_messages_count(room), int, "%d");
}

void unread_message_count_callback(void) {
	LinphoneCoreManager* marie = linphone_core_manager_new("marie_rc");
	LinphoneCoreManager* pauline = linphone_core_manager_new( "pauline_tcp_rc");
	int dummy = 0;

	LinphoneCoreCbs *cbs = linphone_factory_create_core_cbs(linphone_factory_get());
	linphone_core_cbs_set_message_received(cbs, message_received_callback);
	linphone_core_add_callbacks(marie->lc, cbs);

	text_message_base(marie, pauline);

	wait_for_until(pauline->lc, marie->lc, &dummy, 1, 5000);

	linphone_core_cbs_unref(cbs);
	linphone_core_manager_destroy(marie);
	linphone_core_manager_destroy(pauline);
}

static void migration_from_messages_db (void) {
	LinphoneCoreManager* marie = linphone_core_manager_new("marie_rc");
	char *src_db = bc_tester_res("db/messages.db");
	char *tmp_db  = bc_tester_file("tmp.db");

	BC_ASSERT_EQUAL(message_tester_copy_file(src_db, tmp_db), 0, int, "%d");

	// The messages.db has 10000 dummy messages with the very first DB scheme.
	// This will test the migration procedure
	linphone_core_set_chat_database_path(marie->lc, tmp_db);

	const bctbx_list_t *chatrooms = linphone_core_get_chat_rooms(marie->lc);
	BC_ASSERT(bctbx_list_size(chatrooms) > 0);

	linphone_core_manager_destroy(marie);
	remove(tmp_db);
	bctbx_free(src_db);
	bctbx_free(tmp_db);
}

test_t message_tests[] = {
	TEST_NO_TAG("Text message", text_message),
	TEST_NO_TAG("Text message with credentials from auth callback", text_message_with_credential_from_auth_callback),
	TEST_NO_TAG("Text message with privacy", text_message_with_privacy),
	TEST_NO_TAG("Text message compatibility mode", text_message_compatibility_mode),
	TEST_NO_TAG("Text message with ack", text_message_with_ack),
	TEST_NO_TAG("Text message with send error", text_message_with_send_error),
	TEST_NO_TAG("Transfer message", transfer_message),
	TEST_NO_TAG("Transfer message 2", transfer_message_2),
	TEST_NO_TAG("Transfer message 3", transfer_message_3),
	TEST_NO_TAG("Transfer message 4", transfer_message_4),
	TEST_NO_TAG("Transfer message from history", transfer_message_from_history),
	TEST_NO_TAG("Transfer message with http proxy", file_transfer_with_http_proxy),
	TEST_NO_TAG("Transfer message with upload io error", transfer_message_with_upload_io_error),
	TEST_NO_TAG("Transfer message with download io error", transfer_message_with_download_io_error),
	TEST_NO_TAG("Transfer message upload cancelled", transfer_message_upload_cancelled),
	TEST_NO_TAG("Transfer message download cancelled", transfer_message_download_cancelled),
	TEST_NO_TAG("Transfer 2 messages simultaneously", file_transfer_2_messages_simultaneously),
	TEST_NO_TAG("Transfer using external body URL", file_transfer_using_external_body_url),
	TEST_NO_TAG("Transfer using external body URL 2", file_transfer_using_external_body_url_2),
	TEST_NO_TAG("Text message denied", text_message_denied),
	TEST_NO_TAG("IsComposing notification", is_composing_notification),
	TEST_NO_TAG("IMDN notifications", imdn_notifications),
	TEST_NO_TAG("IM notification policy", im_notification_policy),
#ifdef SQLITE_STORAGE_ENABLED
	TEST_NO_TAG("Unread message count", unread_message_count),
	TEST_NO_TAG("Unread message count in callback", unread_message_count_callback),
	TEST_ONE_TAG("IsComposing notification lime", is_composing_notification_with_lime, "LIME"),
	TEST_ONE_TAG("IMDN notifications with lime", imdn_notifications_with_lime, "LIME"),
	TEST_ONE_TAG("IM notification policy with lime", im_notification_policy_with_lime, "LIME"),
	TEST_ONE_TAG("IM error delivery notification online", im_error_delivery_notification_online, "LIME"),
	TEST_ONE_TAG("IM error delivery notification offline", im_error_delivery_notification_offline, "LIME"),
	TEST_ONE_TAG("Lime text message", lime_text_message, "LIME"),
	TEST_ONE_TAG("Lime text message to non lime", lime_text_message_to_non_lime_mandatory_policy, "LIME"),
	TEST_ONE_TAG("Lime text message to non lime with preferred policy", lime_text_message_to_non_lime_preferred_policy, "LIME"),
	TEST_ONE_TAG("Lime text message to non lime with preferred policy 2", lime_text_message_to_non_lime_preferred_policy_2, "LIME"),
	TEST_ONE_TAG("Lime text message without cache", lime_text_message_without_cache, "LIME"),
	TEST_ONE_TAG("Lime multiple messages while network wasn't reachable", lime_multiple_messages_while_network_unreachable, "LIME"),
	TEST_ONE_TAG("Lime transfer message", lime_transfer_message, "LIME"),
	TEST_ONE_TAG("Lime transfer message 2", lime_transfer_message_2, "LIME"),
	TEST_ONE_TAG("Lime transfer message 3", lime_transfer_message_3, "LIME"),
	TEST_ONE_TAG("Lime transfer message 4", lime_transfer_message_4, "LIME"),
	TEST_ONE_TAG("Lime transfer message from history", lime_transfer_message_from_history, "LIME"),
	TEST_ONE_TAG("Lime transfer message without encryption", lime_transfer_message_without_encryption, "LIME"),
	TEST_ONE_TAG("Lime transfer message without encryption 2", lime_transfer_message_without_encryption_2, "LIME"),
	TEST_ONE_TAG("Lime cache migration", lime_cache_migration, "LIME"),
	TEST_ONE_TAG("Lime unitary", lime_unit, "LIME"),
#endif
	TEST_NO_TAG("Transfer not sent if invalid url", file_transfer_not_sent_if_invalid_url),
	TEST_NO_TAG("Transfer not sent if host not found", file_transfer_not_sent_if_host_not_found),
	TEST_NO_TAG("Transfer not sent if url moved permanently", file_transfer_not_sent_if_url_moved_permanently),
	TEST_ONE_TAG("Real Time Text message", real_time_text_message, "RTT"),
	TEST_ONE_TAG("Real Time Text SQL storage", real_time_text_sql_storage, "RTT"),
	TEST_ONE_TAG("Real Time Text SQL storage with RTT messages not stored", real_time_text_sql_storage_rtt_disabled, "RTT"),
	TEST_ONE_TAG("Real Time Text conversation", real_time_text_conversation, "RTT"),
	TEST_ONE_TAG("Real Time Text without audio", real_time_text_without_audio, "RTT"),
	TEST_ONE_TAG("Real Time Text with srtp", real_time_text_srtp, "RTT"),
	TEST_ONE_TAG("Real Time Text with ice", real_time_text_ice, "RTT"),
	TEST_ONE_TAG("Real Time Text message compatibility crlf", real_time_text_message_compat_crlf, "RTT"),
	TEST_ONE_TAG("Real Time Text message compatibility lf", real_time_text_message_compat_lf, "RTT"),
	TEST_ONE_TAG("Real Time Text message with accented characters", real_time_text_message_accented_chars, "RTT"),
	TEST_ONE_TAG("Real Time Text offer answer with different payload numbers (sender side)", real_time_text_message_different_text_codecs_payload_numbers_sender_side, "RTT"),
	TEST_ONE_TAG("Real Time Text offer answer with different payload numbers (receiver side)", real_time_text_message_different_text_codecs_payload_numbers_receiver_side, "RTT"),
	TEST_ONE_TAG("Real Time Text copy paste", real_time_text_copy_paste, "RTT"),
	TEST_NO_TAG("IM Encryption Engine custom headers", chat_message_custom_headers),
	TEST_NO_TAG("Text message with custom content-type", text_message_with_custom_content_type),
#ifdef SQLITE_STORAGE_ENABLED
	TEST_ONE_TAG("Text message with custom content-type and lime", text_message_with_custom_content_type_and_lime, "LIME"),
#endif
	TEST_NO_TAG("IM Encryption Engine b64", im_encryption_engine_b64),
	TEST_NO_TAG("IM Encryption Engine b64 async", im_encryption_engine_b64_async),
// Crash currently
	TEST_NO_TAG("Text message within call dialog", text_message_within_call_dialog),
	TEST_NO_TAG("Info message", info_message),
	TEST_NO_TAG("Info message with body", info_message_with_body),
	TEST_NO_TAG("Crash during file transfer", crash_during_file_transfer),
	TEST_NO_TAG("Text status after destroying chat room", text_status_after_destroying_chat_room),
	TEST_NO_TAG("Transfer io error after destroying chatroom", file_transfer_io_error_after_destroying_chatroom),
	TEST_NO_TAG("Migration from messages db", migration_from_messages_db)
};

static int message_tester_before_suite(void) {
	//liblinphone_tester_keep_uuid = TRUE;
	return 0;
}

static int message_tester_after_suite(void) {
	//liblinphone_tester_keep_uuid = FALSE;
	return 0;
}

test_suite_t message_test_suite = {
	"Message",
	message_tester_before_suite,
	message_tester_after_suite,
	liblinphone_tester_before_each,
	liblinphone_tester_after_each,
	sizeof(message_tests) / sizeof(message_tests[0]), message_tests
};<|MERGE_RESOLUTION|>--- conflicted
+++ resolved
@@ -1522,13 +1522,8 @@
 		BC_ASSERT_TRUE(wait_for_until(marie->lc, NULL, &marie->stat.number_of_LinphoneRegistrationOk, 2, 5000));
 
 		if (!linphone_core_lime_available(marie->lc)) {
-<<<<<<< HEAD
 			ms_warning("Lime not available, skipping");
-			return;
-=======
-			ms_warning("Lime not available, skiping");
 			goto end1;
->>>>>>> e9a88353
 		}
 
 		/* make sure lime is enabled */
