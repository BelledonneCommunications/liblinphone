/*
 * Copyright (c) 2010-2020 Belledonne Communications SARL.
 *
 * This file is part of Liblinphone.
 *
 * This program is free software: you can redistribute it and/or modify
 * it under the terms of the GNU General Public License as published by
 * the Free Software Foundation, either version 3 of the License, or
 * (at your option) any later version.
 *
 * This program is distributed in the hope that it will be useful,
 * but WITHOUT ANY WARRANTY; without even the implied warranty of
 * MERCHANTABILITY or FITNESS FOR A PARTICULAR PURPOSE.  See the
 * GNU General Public License for more details.
 *
 * You should have received a copy of the GNU General Public License
 * along with this program. If not, see <http://www.gnu.org/licenses/>.
 */


#include <sys/types.h>
#include <sys/stat.h>
#include "linphone/core.h"
#include "linphone/lpconfig.h"
#include "liblinphone_tester.h"
#include "tester_utils.h"
#include "mediastreamer2/msutils.h"
#include "belle-sip/sipstack.h"
#include "shared_tester_functions.h"

#ifdef _WIN32
#define unlink _unlink
#endif

/*
 * With IPV6, Flexisip automatically switches to TCP, so it's no more possible to really have Laure configured with UDP
 * Anyway for IPV4, it's still a good opportunity to test UDP.
 */
static const char* get_laure_rc(void) {
	if (liblinphone_tester_ipv6_available()) {
		return "laure_tcp_rc";
	} else {
		return "laure_rc_udp";
	}
}

static void call_waiting_indication_with_param(bool_t enable_caller_privacy) {
	bctbx_list_t *iterator;
	bctbx_list_t* lcs;
	LinphoneCall* pauline_called_by_marie;
	LinphoneCall* pauline_called_by_laure=NULL;
	LinphoneCoreManager *marie = ms_new0(LinphoneCoreManager, 1);
	linphone_core_manager_init(marie, "marie_rc", NULL);
	linphone_core_remove_supported_tag(marie->lc,"gruu");
	linphone_core_manager_start(marie, TRUE);
	LinphoneCoreManager *pauline = ms_new0(LinphoneCoreManager, 1);
	linphone_core_manager_init(pauline, "pauline_tcp_rc", NULL);
	linphone_core_remove_supported_tag(pauline->lc,"gruu");
	linphone_core_manager_start(pauline,TRUE);
	LinphoneCoreManager *laure = ms_new0(LinphoneCoreManager, 1);
	linphone_core_manager_init(laure, get_laure_rc(), NULL);
	linphone_core_remove_supported_tag(laure->lc,"gruu");
	linphone_core_manager_start(laure, TRUE);
	LinphoneCallParams *laure_params=linphone_core_create_call_params(laure->lc, NULL);
	LinphoneCallParams *marie_params=linphone_core_create_call_params(marie->lc, NULL);

	if (enable_caller_privacy)
		linphone_call_params_set_privacy(marie_params,LinphonePrivacyId);

	lcs=bctbx_list_append(NULL,marie->lc);
	lcs=bctbx_list_append(lcs,pauline->lc);
	lcs=bctbx_list_append(lcs,laure->lc);

	BC_ASSERT_TRUE(call_with_caller_params(marie,pauline,marie_params));
	linphone_call_params_unref(marie_params);
	pauline_called_by_marie=linphone_core_get_current_call(pauline->lc);

	if (enable_caller_privacy)
		linphone_call_params_set_privacy(laure_params,LinphonePrivacyId);

	BC_ASSERT_PTR_NOT_NULL(linphone_core_invite_address_with_params(laure->lc,pauline->identity,laure_params));
	linphone_call_params_unref(laure_params);

	BC_ASSERT_TRUE(wait_for(laure->lc
							,pauline->lc
							,&pauline->stat.number_of_LinphoneCallIncomingReceived
							,2));

	BC_ASSERT_EQUAL(laure->stat.number_of_LinphoneCallOutgoingProgress,1, int, "%d");


	BC_ASSERT_TRUE(wait_for(laure->lc
							,pauline->lc
							,&laure->stat.number_of_LinphoneCallOutgoingRinging
							,1));

	bctbx_list_t *calls = bctbx_list_copy(linphone_core_get_calls(pauline->lc));
	for (iterator = calls; iterator; iterator = bctbx_list_next(iterator)) {
		LinphoneCall *call = (LinphoneCall *)bctbx_list_get_data(iterator);
		if (call != pauline_called_by_marie) {
			/*fine, this is the call waiting*/
			pauline_called_by_laure=call;
			linphone_call_accept(pauline_called_by_laure);
		}
	}
	bctbx_list_free(calls);

	BC_ASSERT_TRUE(wait_for(laure->lc
							,pauline->lc
							,&laure->stat.number_of_LinphoneCallConnected
							,1));

	BC_ASSERT_TRUE(wait_for(pauline->lc
								,marie->lc
								,&marie->stat.number_of_LinphoneCallPausedByRemote
								,1));

	if (pauline_called_by_laure && enable_caller_privacy )
		BC_ASSERT_EQUAL(linphone_call_params_get_privacy(linphone_call_get_current_params(pauline_called_by_laure)),LinphonePrivacyId, int, "%d");
	/*wait a bit for ACK to be sent*/
	wait_for_list(lcs,NULL,0,1000);
	linphone_core_terminate_all_calls(pauline->lc);

	BC_ASSERT_TRUE(wait_for_list(lcs,&pauline->stat.number_of_LinphoneCallEnd,1,10000));
	BC_ASSERT_TRUE(wait_for_list(lcs,&marie->stat.number_of_LinphoneCallEnd,1,10000));
	BC_ASSERT_TRUE(wait_for_list(lcs,&laure->stat.number_of_LinphoneCallEnd,1,10000));
	
	BC_ASSERT_TRUE(wait_for_list(lcs,&pauline->stat.number_of_LinphoneCallReleased,1,10000));
	BC_ASSERT_TRUE(wait_for_list(lcs,&marie->stat.number_of_LinphoneCallReleased,1,10000));
	BC_ASSERT_TRUE(wait_for_list(lcs,&laure->stat.number_of_LinphoneCallReleased,1,10000));

	linphone_core_manager_destroy(marie);
	linphone_core_manager_destroy(pauline);
	linphone_core_manager_destroy(laure);
	bctbx_list_free(lcs);
}
static void call_waiting_indication(void) {
	call_waiting_indication_with_param(FALSE);
}

static void call_waiting_indication_with_privacy(void) {
	call_waiting_indication_with_param(TRUE);
}

static void second_call_rejection(bool_t second_without_audio){
	LinphoneCoreManager* marie = linphone_core_manager_new( "marie_rc");
	LinphoneCoreManager* pauline = linphone_core_manager_new( "pauline_tcp_rc");
	LinphoneCall *pauline_call;
	LinphoneCallParams *params;
	LinphoneCall *marie_call;

	/*start a call to pauline*/
	linphone_core_invite_address(marie->lc, pauline->identity);
	BC_ASSERT_TRUE(wait_for(marie->lc
			,pauline->lc
			,&marie->stat.number_of_LinphoneCallOutgoingRinging
			,1));

	/*attempt to send a second call while the first one is not answered.
	 * It must be rejected by the core, since the audio resources are already engaged for the first call*/
	params = linphone_core_create_call_params(marie->lc, NULL);
	linphone_call_params_enable_audio(params, !second_without_audio);
	marie_call = linphone_core_invite_with_params(marie->lc, "sip:laure_non_exstent@test.linphone.org", params);

	linphone_call_params_unref(params);

	if (second_without_audio){
		BC_ASSERT_PTR_NOT_NULL(marie_call);
		BC_ASSERT_TRUE(wait_for(marie->lc
			,pauline->lc
			,&marie->stat.number_of_LinphoneCallError
			,1));
		BC_ASSERT_TRUE(wait_for(marie->lc
			,pauline->lc
			,&marie->stat.number_of_LinphoneCallReleased
			,1));

	}else{
		BC_ASSERT_PTR_NULL(marie_call);
	}

	pauline_call = linphone_core_get_current_call(pauline->lc);
	BC_ASSERT_PTR_NOT_NULL(pauline_call);
	if (pauline_call){
		linphone_call_accept(pauline_call);
	}
	BC_ASSERT_TRUE(wait_for(marie->lc
			,pauline->lc
			,&marie->stat.number_of_LinphoneCallStreamsRunning
			,1));
	BC_ASSERT_TRUE(wait_for(marie->lc
			,pauline->lc
			,&pauline->stat.number_of_LinphoneCallStreamsRunning
			,1));
	end_call(pauline, marie);
	linphone_core_manager_destroy(marie);
	linphone_core_manager_destroy(pauline);
}

static void second_call_rejected_if_first_one_in_progress(void){
	second_call_rejection(FALSE);
}

static void second_call_allowed_if_not_using_audio(void){
	second_call_rejection(TRUE);
}

static void incoming_call_accepted_when_outgoing_call_in_state(LinphoneCallState state) {
	LinphoneCoreManager* marie = linphone_core_manager_new( "marie_rc");
	LinphoneCoreManager* pauline = linphone_core_manager_new( "pauline_tcp_rc");
	LinphoneCoreManager* laure = linphone_core_manager_new( get_laure_rc());
	bctbx_list_t* lcs;
	LinphoneCallParams *laure_params=linphone_core_create_call_params(laure->lc, NULL);
	LinphoneCallParams *marie_params=linphone_core_create_call_params(marie->lc, NULL);

	lcs=bctbx_list_append(NULL,marie->lc);
	lcs=bctbx_list_append(lcs,pauline->lc);
	lcs=bctbx_list_append(lcs,laure->lc);


	if (state==LinphoneCallOutgoingRinging || state==LinphoneCallOutgoingEarlyMedia) {
		BC_ASSERT_PTR_NOT_NULL(linphone_core_invite_address_with_params(marie->lc,pauline->identity,marie_params));

		BC_ASSERT_TRUE(wait_for(marie->lc
								,pauline->lc
								,&pauline->stat.number_of_LinphoneCallIncomingReceived
								,1));

		if (state==LinphoneCallOutgoingEarlyMedia)
			linphone_call_accept_early_media(linphone_core_get_current_call(pauline->lc));

		BC_ASSERT_EQUAL(marie->stat.number_of_LinphoneCallOutgoingProgress,1, int, "%d");
		BC_ASSERT_TRUE(wait_for(marie->lc
									,pauline->lc
									,state==LinphoneCallOutgoingEarlyMedia?&marie->stat.number_of_LinphoneCallOutgoingEarlyMedia:&marie->stat.number_of_LinphoneCallOutgoingRinging
									,1));
       BC_ASSERT_TRUE(wait_for(marie->lc, pauline->lc, &linphone_core_get_tone_manager_stats(marie->lc)->number_of_startRingbackTone, 1));
	} else if (state==LinphoneCallOutgoingProgress) {
		BC_ASSERT_PTR_NOT_NULL(linphone_core_invite_address(marie->lc,pauline->identity));
	} else {
		ms_error("Unsupported state");
		return;
	}

	BC_ASSERT_TRUE(call_with_caller_params(laure,marie,laure_params));

	if (state==LinphoneCallOutgoingRinging) {
		BC_ASSERT_EQUAL(linphone_core_get_tone_manager_stats(marie->lc)->number_of_startRingtone, 0, int, "%d");
	} else if (state==LinphoneCallOutgoingProgress || state==LinphoneCallOutgoingEarlyMedia) {
		BC_ASSERT_EQUAL(linphone_core_get_tone_manager_stats(marie->lc)->number_of_startRingtone, 1, int, "%d");
	}

	BC_ASSERT_TRUE(wait_for_list(lcs,&pauline->stat.number_of_LinphoneCallEnd,1,10000));


	linphone_core_terminate_all_calls(marie->lc);

	BC_ASSERT_TRUE(wait_for_list(lcs,&pauline->stat.number_of_LinphoneCallEnd,1,10000));
	BC_ASSERT_TRUE(wait_for_list(lcs,&marie->stat.number_of_LinphoneCallEnd,2,10000));
	BC_ASSERT_TRUE(wait_for_list(lcs,&laure->stat.number_of_LinphoneCallEnd,1,10000));
	BC_ASSERT_TRUE(wait_for_list(lcs,&pauline->stat.number_of_LinphoneCallReleased,1,10000));
	BC_ASSERT_TRUE(wait_for_list(lcs,&marie->stat.number_of_LinphoneCallReleased,2,10000));
	BC_ASSERT_TRUE(wait_for_list(lcs,&laure->stat.number_of_LinphoneCallReleased,1,10000));

	linphone_call_params_unref(laure_params);
	linphone_call_params_unref(marie_params);
	linphone_core_manager_destroy(marie);
	linphone_core_manager_destroy(pauline);
	linphone_core_manager_destroy(laure);
	bctbx_list_free(lcs);
}
static void incoming_call_accepted_when_outgoing_call_in_progress(void) {
	incoming_call_accepted_when_outgoing_call_in_state(LinphoneCallOutgoingProgress);
}
static void incoming_call_accepted_when_outgoing_call_in_outgoing_ringing(void) {
	incoming_call_accepted_when_outgoing_call_in_state(LinphoneCallOutgoingRinging);
}
static void incoming_call_accepted_when_outgoing_call_in_outgoing_ringing_early_media(void) {
	incoming_call_accepted_when_outgoing_call_in_state(LinphoneCallOutgoingEarlyMedia);
}

static void simple_call_transfer(void) {
	LinphoneCoreManager* marie = linphone_core_manager_new( "marie_rc");
	LinphoneCoreManager* pauline = linphone_core_manager_new( "pauline_tcp_rc");
	LinphoneCoreManager* laure = linphone_core_manager_new( get_laure_rc());
	LinphoneCall* pauline_called_by_marie;
	LinphoneCall *marie_calling_pauline;
	LinphoneCall *marie_calling_laure;

	char* laure_identity=linphone_address_as_string(laure->identity);
	bctbx_list_t* lcs=bctbx_list_append(NULL,marie->lc);
	lcs=bctbx_list_append(lcs,pauline->lc);
	lcs=bctbx_list_append(lcs,laure->lc);


	BC_ASSERT_TRUE(call(marie,pauline));
	marie_calling_pauline=linphone_core_get_current_call(marie->lc);
	pauline_called_by_marie=linphone_core_get_current_call(pauline->lc);
	if (!BC_ASSERT_PTR_NOT_NULL(marie_calling_pauline)) goto end;
	if (!BC_ASSERT_PTR_NOT_NULL(pauline_called_by_marie)) goto end;


	reset_counters(&marie->stat);
	reset_counters(&pauline->stat);
	reset_counters(&laure->stat);


	linphone_call_transfer(pauline_called_by_marie,laure_identity);
	bctbx_free(laure_identity);
	BC_ASSERT_TRUE(wait_for_list(lcs,&marie->stat.number_of_LinphoneCallRefered,1,2000));
	//marie pausing pauline
	BC_ASSERT_TRUE(wait_for_list(lcs,&marie->stat.number_of_LinphoneCallPausing,1,2000));
	BC_ASSERT_TRUE(wait_for_list(lcs,&pauline->stat.number_of_LinphoneCallPausedByRemote,1,2000));
	BC_ASSERT_TRUE(wait_for_list(lcs,&marie->stat.number_of_LinphoneCallPaused,1,2000));
	//marie calling laure
	BC_ASSERT_TRUE(wait_for_list(lcs,&marie->stat.number_of_LinphoneCallOutgoingProgress,1,2000));

	BC_ASSERT_PTR_NOT_NULL(linphone_call_get_transfer_target_call(marie_calling_pauline));

	BC_ASSERT_TRUE(wait_for_list(lcs,&pauline->stat.number_of_LinphoneTransferCallOutgoingInit,1,2000));
	BC_ASSERT_TRUE(wait_for_list(lcs,&laure->stat.number_of_LinphoneCallIncomingReceived,1,2000));
	BC_ASSERT_TRUE(wait_for_list(lcs,&marie->stat.number_of_LinphoneCallOutgoingRinging,1,2000));
	BC_ASSERT_TRUE(wait_for_list(lcs,&pauline->stat.number_of_LinphoneTransferCallOutgoingProgress,1,2000));
	if (!BC_ASSERT_PTR_NOT_NULL(linphone_core_get_current_call(laure->lc))) goto end;
	linphone_call_accept(linphone_core_get_current_call(laure->lc));
	BC_ASSERT_TRUE(wait_for_list(lcs,&laure->stat.number_of_LinphoneCallConnected,1,2000));
	BC_ASSERT_TRUE(wait_for_list(lcs,&laure->stat.number_of_LinphoneCallStreamsRunning,1,2000));
	BC_ASSERT_TRUE(wait_for_list(lcs,&marie->stat.number_of_LinphoneCallConnected,1,2000));
	BC_ASSERT_TRUE(wait_for_list(lcs,&marie->stat.number_of_LinphoneCallStreamsRunning,1,2000));

	marie_calling_laure=linphone_core_get_current_call(marie->lc);
	if (!BC_ASSERT_PTR_NOT_NULL(marie_calling_laure)) goto end;
	BC_ASSERT_PTR_EQUAL(linphone_call_get_transferer_call(marie_calling_laure),marie_calling_pauline);

	BC_ASSERT_TRUE(wait_for_list(lcs,&pauline->stat.number_of_LinphoneTransferCallConnected,1,2000));

	//terminate marie to pauline call
	BC_ASSERT_TRUE(wait_for_list(lcs,&pauline->stat.number_of_LinphoneCallReleased,1,2000));
	BC_ASSERT_TRUE(wait_for_list(lcs,&marie->stat.number_of_LinphoneCallReleased,1,2000));

	end_call(marie, laure);
	BC_ASSERT_TRUE(wait_for_list(lcs,&laure->stat.number_of_LinphoneCallReleased,1,2000));

end:
	linphone_core_manager_destroy(marie);
	linphone_core_manager_destroy(pauline);
	linphone_core_manager_destroy(laure);
	bctbx_list_free(lcs);
}

static void unattended_call_transfer(void) {
	LinphoneCoreManager* marie = linphone_core_manager_new( "marie_rc");
	LinphoneCoreManager* pauline = linphone_core_manager_new( "pauline_tcp_rc");
	LinphoneCoreManager* laure = linphone_core_manager_new( get_laure_rc());
	LinphoneCall* pauline_called_by_marie;

	char* laure_identity=linphone_address_as_string(laure->identity);
	bctbx_list_t* lcs=bctbx_list_append(NULL,marie->lc);
	lcs=bctbx_list_append(lcs,pauline->lc);
	lcs=bctbx_list_append(lcs,laure->lc);


	BC_ASSERT_TRUE(call(marie,pauline));
	pauline_called_by_marie=linphone_core_get_current_call(marie->lc);
	if (!BC_ASSERT_PTR_NOT_NULL(pauline_called_by_marie)) goto end;

	reset_counters(&marie->stat);
	reset_counters(&pauline->stat);
	reset_counters(&laure->stat);

	linphone_call_transfer(pauline_called_by_marie,laure_identity);
	BC_ASSERT_TRUE(wait_for_list(lcs,&pauline->stat.number_of_LinphoneCallRefered,1,3000));

	//marie ends the call
	linphone_call_terminate(pauline_called_by_marie);
	BC_ASSERT_TRUE(wait_for_list(lcs,&pauline->stat.number_of_LinphoneCallEnd,1,3000));

	//Pauline starts the transfer
	BC_ASSERT_TRUE(wait_for_list(lcs,&pauline->stat.number_of_LinphoneCallOutgoingInit,1,3000));
	BC_ASSERT_TRUE(wait_for_list(lcs,&pauline->stat.number_of_LinphoneCallOutgoingProgress,1,3000));
	BC_ASSERT_TRUE(wait_for_list(lcs,&laure->stat.number_of_LinphoneCallIncomingReceived,1,3000));
	BC_ASSERT_TRUE(wait_for_list(lcs,&pauline->stat.number_of_LinphoneCallOutgoingRinging,1,3000));
	if (!BC_ASSERT_PTR_NOT_NULL(linphone_core_get_current_call(laure->lc))) goto end;
	linphone_call_accept(linphone_core_get_current_call(laure->lc));
	BC_ASSERT_TRUE(wait_for_list(lcs,&laure->stat.number_of_LinphoneCallConnected,1,3000));
	BC_ASSERT_TRUE(wait_for_list(lcs,&laure->stat.number_of_LinphoneCallStreamsRunning,1,3000));
	BC_ASSERT_TRUE(wait_for_list(lcs,&pauline->stat.number_of_LinphoneCallConnected,1,3000));
	BC_ASSERT_TRUE(wait_for_list(lcs,&pauline->stat.number_of_LinphoneCallStreamsRunning,1,3000));
	BC_ASSERT_TRUE(wait_for_list(lcs,&pauline->stat.number_of_LinphoneCallConnected,1,3000));

	BC_ASSERT_TRUE(wait_for_list(lcs,&pauline->stat.number_of_LinphoneCallEnd,1,3000));

	end_call(laure, pauline);
end:
	linphone_core_manager_destroy(marie);
	linphone_core_manager_destroy(pauline);
	linphone_core_manager_destroy(laure);
	bctbx_list_free(lcs);
}

static void unattended_call_transfer_with_error(void) {
	LinphoneCoreManager* marie = linphone_core_manager_new( "marie_rc");
	LinphoneCoreManager* pauline = linphone_core_manager_new( "pauline_tcp_rc");
	LinphoneCall* pauline_called_by_marie;
	bool_t call_ok=TRUE;
	bctbx_list_t* lcs=bctbx_list_append(NULL,marie->lc);

	lcs=bctbx_list_append(lcs,pauline->lc);

	BC_ASSERT_TRUE((call_ok=call(marie,pauline)));
	if (call_ok){
		pauline_called_by_marie=linphone_core_get_current_call(marie->lc);

		if (!BC_ASSERT_PTR_NOT_NULL(pauline_called_by_marie)) goto end;

		reset_counters(&marie->stat);
		reset_counters(&pauline->stat);

		linphone_call_transfer(pauline_called_by_marie,"unknown_user");
		BC_ASSERT_TRUE(wait_for_list(lcs,&pauline->stat.number_of_LinphoneCallRefered,1,2000));

		//Pauline starts the transfer
		BC_ASSERT_TRUE(wait_for_list(lcs,&pauline->stat.number_of_LinphoneCallOutgoingInit,1,2000));
		// and immediately get an error
		BC_ASSERT_TRUE(wait_for_list(lcs,&pauline->stat.number_of_LinphoneCallError,1,2000));

		//the error must be reported back to marie
		BC_ASSERT_TRUE(wait_for_list(lcs,&marie->stat.number_of_LinphoneTransferCallError,1,2000));

		//and pauline should resume the call automatically
		BC_ASSERT_TRUE(wait_for_list(lcs,&pauline->stat.number_of_LinphoneCallResuming,1,2000));

		//and call should be resumed
		BC_ASSERT_TRUE(wait_for_list(lcs,&marie->stat.number_of_LinphoneCallStreamsRunning,1,2000));

		end_call(marie, pauline);
	}
end:
	linphone_core_manager_destroy(pauline);
	linphone_core_manager_destroy(marie);
	bctbx_list_free(lcs);
}


static void call_transfer_existing_call(bool_t outgoing_call, bool_t auto_answer_replacing_calls) {
	LinphoneCoreManager* marie = linphone_core_manager_new( "marie_rc");
	LinphoneCoreManager* pauline = linphone_core_manager_new( "pauline_tcp_rc");
	LinphoneCoreManager* laure = linphone_core_manager_new( get_laure_rc());
	LinphoneCall* marie_call_pauline;
	LinphoneCall* pauline_called_by_marie;
	LinphoneCall* marie_call_laure;
	LinphoneCall* laure_called_by_marie;
	LinphoneCall* lcall;
	bool_t call_ok=TRUE;
	const bctbx_list_t* calls;
	bctbx_list_t* lcs=bctbx_list_append(NULL,marie->lc);
	lcs=bctbx_list_append(lcs,pauline->lc);
	lcs=bctbx_list_append(lcs,laure->lc);
	
	if (!auto_answer_replacing_calls)
		linphone_config_set_int(linphone_core_get_config(laure->lc), "sip", "auto_answer_replacing_calls", 0);

	//marie call pauline
	BC_ASSERT_TRUE((call_ok=call(marie,pauline)));
	if (call_ok){
		marie_call_pauline=linphone_core_get_current_call(marie->lc);
		pauline_called_by_marie=linphone_core_get_current_call(pauline->lc);
		//marie pause pauline
		if (!BC_ASSERT_TRUE(pause_call_1(marie,marie_call_pauline,pauline,pauline_called_by_marie))) {
			goto end;
		}

		if (outgoing_call) {
			//marie call laure
			if (!BC_ASSERT_TRUE(call(marie,laure))) {
				end_call(marie, pauline);
				goto end;
			}
		} else {
			//laure call pauline
			if (!BC_ASSERT_TRUE(call(laure,marie))) {
				end_call(marie,pauline);
				goto end;
			}
		}

		marie_call_laure=linphone_core_get_current_call(marie->lc);
		laure_called_by_marie=linphone_core_get_current_call(laure->lc);
		if (!BC_ASSERT_PTR_NOT_NULL(marie_call_laure)) goto end;
		if (!BC_ASSERT_PTR_NOT_NULL(laure_called_by_marie)) goto end;

		//marie pause laure
		BC_ASSERT_TRUE(pause_call_1(marie,marie_call_laure,laure,laure_called_by_marie));

		reset_counters(&marie->stat);
		reset_counters(&pauline->stat);
		reset_counters(&laure->stat);


		linphone_call_transfer_to_another(marie_call_pauline,marie_call_laure);
		BC_ASSERT_TRUE(wait_for_list(lcs,&pauline->stat.number_of_LinphoneCallRefered,1,2000));

		//pauline pausing marie
		BC_ASSERT_TRUE(wait_for_list(lcs,&pauline->stat.number_of_LinphoneCallPausing,1,4000));
		BC_ASSERT_TRUE(wait_for_list(lcs,&pauline->stat.number_of_LinphoneCallPaused,1,4000));
		//pauline calling laure
		BC_ASSERT_TRUE(wait_for_list(lcs,&pauline->stat.number_of_LinphoneCallOutgoingProgress,1,2000));
		BC_ASSERT_TRUE(wait_for_list(lcs,&marie->stat.number_of_LinphoneTransferCallOutgoingInit,1,2000));
		BC_ASSERT_TRUE(wait_for_list(lcs,&laure->stat.number_of_LinphoneCallIncomingReceived,1,2000));
		BC_ASSERT_TRUE(wait_for_list(lcs,&pauline->stat.number_of_LinphoneCallOutgoingRinging,1,2000));
		BC_ASSERT_TRUE(wait_for_list(lcs,&marie->stat.number_of_LinphoneTransferCallOutgoingProgress,1,2000));

		//laure accept call
		if (!auto_answer_replacing_calls){
			for(calls=linphone_core_get_calls(laure->lc);calls!=NULL;calls=calls->next) {
				lcall = (LinphoneCall*)calls->data;
				if (linphone_call_get_state(lcall) == LinphoneCallIncomingReceived) {
					BC_ASSERT_PTR_EQUAL(linphone_call_get_replaced_call(lcall),laure_called_by_marie);
					linphone_call_accept(lcall);
					break;
				}
			}
		}
		BC_ASSERT_TRUE(wait_for_list(lcs,&laure->stat.number_of_LinphoneCallConnected,1,2000));
		BC_ASSERT_TRUE(wait_for_list(lcs,&laure->stat.number_of_LinphoneCallStreamsRunning,1,2000));
		BC_ASSERT_TRUE(wait_for_list(lcs,&pauline->stat.number_of_LinphoneCallConnected,1,2000));
		BC_ASSERT_TRUE(wait_for_list(lcs,&pauline->stat.number_of_LinphoneCallStreamsRunning,1,2000));
		BC_ASSERT_TRUE(wait_for_list(lcs,&marie->stat.number_of_LinphoneTransferCallConnected,1,2000));

		//terminate marie to pauline/laure call
		BC_ASSERT_TRUE(wait_for_list(lcs,&pauline->stat.number_of_LinphoneCallEnd,1,2000));
		BC_ASSERT_TRUE(wait_for_list(lcs,&marie->stat.number_of_LinphoneCallEnd,2,2000));
		BC_ASSERT_TRUE(wait_for_list(lcs,&marie->stat.number_of_LinphoneCallReleased,2,2000));
		BC_ASSERT_TRUE(wait_for_list(lcs,&laure->stat.number_of_LinphoneCallEnd,1,2000));

		end_call(pauline, laure);
	}
end:
	linphone_core_manager_destroy(laure);
	linphone_core_manager_destroy(pauline);
	linphone_core_manager_destroy(marie);
	bctbx_list_free(lcs);
}

static void call_transfer_existing_call_outgoing_call(void) {
	call_transfer_existing_call(TRUE, TRUE);
}

static void call_transfer_existing_call_outgoing_call_no_auto_answer(void) {
	call_transfer_existing_call(TRUE, FALSE);
}

static void call_transfer_existing_call_incoming_call(void) {
	call_transfer_existing_call(FALSE, TRUE);
}

static void call_transfer_existing_ringing_call(void) {
	LinphoneCoreManager *marie = linphone_core_manager_new("marie_rc");
	LinphoneCoreManager *pauline = linphone_core_manager_new("pauline_tcp_rc");
	LinphoneCoreManager *laure = linphone_core_manager_new(get_laure_rc());
	LinphoneCall *marie_call_pauline;
	LinphoneCall *pauline_called_by_marie;
	LinphoneCall *marie_call_laure;
	LinphoneCall *lcall;
	LinphoneCall *laure_call;
	bool_t call_ok = TRUE;
	const bctbx_list_t *calls;
	stats initial_marie_stats;
	bctbx_list_t *lcs = bctbx_list_append(NULL, marie->lc);
	lcs = bctbx_list_append(lcs, pauline->lc);
	lcs = bctbx_list_append(lcs, laure->lc);

	// marie calls pauline 
	BC_ASSERT_TRUE((call_ok = call(marie, pauline)));
	if (call_ok) {
		marie_call_pauline = linphone_core_get_current_call(marie->lc);
		pauline_called_by_marie = linphone_core_get_current_call(pauline->lc);
		// marie pauses pauline 
		if (!BC_ASSERT_TRUE(pause_call_1(marie, marie_call_pauline, pauline, pauline_called_by_marie))) goto end;

		initial_marie_stats = marie->stat;
		BC_ASSERT_PTR_NOT_NULL((marie_call_laure = linphone_core_invite_address(marie->lc, laure->identity)));
		if (!marie_call_laure) goto end;
		BC_ASSERT_TRUE(wait_for(marie->lc, laure->lc, &marie->stat.number_of_LinphoneCallOutgoingRinging, initial_marie_stats.number_of_LinphoneCallOutgoingRinging + 1));
		BC_ASSERT_TRUE(wait_for_list(lcs, &laure->stat.number_of_LinphoneCallIncomingReceived, 1, 2000));
		laure_call = linphone_core_get_current_call(laure->lc);
		if (!BC_ASSERT_PTR_NOT_NULL(laure_call)) goto end;
		
		linphone_call_transfer_to_another(marie_call_pauline, marie_call_laure);
		BC_ASSERT_TRUE(wait_for_list(lcs, &pauline->stat.number_of_LinphoneCallRefered, 1, 2000));

		// pauline pausing marie 
		BC_ASSERT_TRUE(wait_for_list(lcs, &pauline->stat.number_of_LinphoneCallPausing, 1, 4000));
		BC_ASSERT_TRUE(wait_for_list(lcs, &pauline->stat.number_of_LinphoneCallPaused, 1, 4000));
		// pauline calling laure 
		BC_ASSERT_TRUE(wait_for_list(lcs, &pauline->stat.number_of_LinphoneCallOutgoingProgress, 1, 2000));
		BC_ASSERT_TRUE(wait_for_list(lcs, &marie->stat.number_of_LinphoneTransferCallOutgoingInit, 1, 2000));
		
		
		BC_ASSERT_TRUE(wait_for_list(lcs, &pauline->stat.number_of_LinphoneCallOutgoingRinging, 1, 2000));
		BC_ASSERT_TRUE(wait_for_list(lcs, &marie->stat.number_of_LinphoneTransferCallOutgoingProgress, 1, 2000));

		BC_ASSERT_TRUE(wait_for_list(lcs, &laure->stat.number_of_LinphoneCallIncomingReceived, 2, 2000));
		// laure accepts the new (replacing) call 
		for (calls = linphone_core_get_calls(laure->lc); calls != NULL; calls = calls->next) {
			lcall = (LinphoneCall*)calls->data;
			if (lcall == laure_call) continue;
			if (linphone_call_get_state(lcall) == LinphoneCallIncomingReceived) {
				linphone_call_accept(lcall);
				break;
			}
		}
		BC_ASSERT_TRUE(wait_for_list(lcs, &laure->stat.number_of_LinphoneCallConnected, 1, 2000));
		BC_ASSERT_TRUE(wait_for_list(lcs, &laure->stat.number_of_LinphoneCallStreamsRunning, 1, 2000));
		BC_ASSERT_TRUE(wait_for_list(lcs, &pauline->stat.number_of_LinphoneCallConnected, 1, 2000));
		BC_ASSERT_TRUE(wait_for_list(lcs, &pauline->stat.number_of_LinphoneCallStreamsRunning, 1, 2000));
		BC_ASSERT_TRUE(wait_for_list(lcs, &marie->stat.number_of_LinphoneTransferCallConnected, 1, 2000));

		// terminate marie to pauline/laure call 
		BC_ASSERT_TRUE(wait_for_list(lcs, &pauline->stat.number_of_LinphoneCallEnd, 1, 2000));
		BC_ASSERT_TRUE(wait_for_list(lcs, &marie->stat.number_of_LinphoneCallEnd, 2, 2000));
		BC_ASSERT_TRUE(wait_for_list(lcs, &laure->stat.number_of_LinphoneCallEnd, 1, 2000));

		end_call(pauline, laure);
	}

end:
	linphone_core_manager_destroy(laure);
	linphone_core_manager_destroy(pauline);
	linphone_core_manager_destroy(marie);
	bctbx_list_free(lcs);
}

void do_not_stop_ringing_when_declining_one_of_two_incoming_calls(void) {
	LinphoneCoreManager* marie = linphone_core_manager_new( "marie_rc");
	LinphoneCoreManager* pauline = linphone_core_manager_new( "pauline_tcp_rc");
	LinphoneCoreManager* laure = linphone_core_manager_new( get_laure_rc());
	LinphoneCall* pauline_called_by_marie;
	LinphoneCall* pauline_called_by_laure;
	LinphoneCallParams *laure_params=linphone_core_create_call_params(laure->lc, NULL);
	LinphoneCallParams *marie_params=linphone_core_create_call_params(marie->lc, NULL);
	bctbx_list_t *core_list = NULL;
	
	core_list = bctbx_list_append(core_list, marie->lc);
	core_list = bctbx_list_append(core_list, pauline->lc);
	core_list = bctbx_list_append(core_list, laure->lc);

	BC_ASSERT_PTR_NOT_NULL(linphone_core_invite_address_with_params(laure->lc,pauline->identity,laure_params));
	linphone_call_params_unref(laure_params);

	BC_ASSERT_TRUE(wait_for_list(core_list, &pauline->stat.number_of_LinphoneCallIncomingReceived, 1, 10000));
	pauline_called_by_laure=linphone_core_get_current_call(pauline->lc);
	BC_ASSERT_EQUAL(linphone_core_get_tone_manager_stats(pauline->lc)->number_of_startRingtone, 1, int, "%d");

	BC_ASSERT_PTR_NOT_NULL(linphone_core_invite_address_with_params(marie->lc,pauline->identity,marie_params));
	linphone_call_params_unref(marie_params);

	BC_ASSERT_TRUE(wait_for_list(core_list, &pauline->stat.number_of_LinphoneCallIncomingReceived,2,10000));
	pauline_called_by_marie=linphone_core_get_current_call(marie->lc);
	BC_ASSERT_EQUAL(linphone_core_get_tone_manager_stats(pauline->lc)->number_of_startRingtone, 1, int, "%d");

	linphone_call_decline(pauline_called_by_laure, LinphoneReasonDeclined);
	BC_ASSERT_TRUE(wait_for_list(core_list,&pauline->stat.number_of_LinphoneCallEnd,1, 10000));
	BC_ASSERT_TRUE(wait_for_list(core_list,&pauline->stat.number_of_LinphoneCallReleased,1, 10000));

	// check that rigntone player restart
	BC_ASSERT_EQUAL(linphone_core_get_tone_manager_stats(pauline->lc)->number_of_stopRingtone, 1, int, "%d");
	BC_ASSERT_EQUAL(linphone_core_get_tone_manager_stats(pauline->lc)->number_of_startRingtone, 2, int, "%d");

	BC_ASSERT_TRUE(linphone_ringtoneplayer_is_started(linphone_core_get_ringtoneplayer(pauline->lc)));
	linphone_call_terminate(pauline_called_by_marie);
	BC_ASSERT_TRUE(wait_for_list(core_list,&marie->stat.number_of_LinphoneCallEnd,1, 10000));
	BC_ASSERT_TRUE(wait_for_list(core_list,&marie->stat.number_of_LinphoneCallReleased,1, 10000));
	BC_ASSERT_TRUE(wait_for_list(core_list,&laure->stat.number_of_LinphoneCallEnd,1, 10000));
	BC_ASSERT_TRUE(wait_for_list(core_list,&laure->stat.number_of_LinphoneCallReleased,1, 10000));
	BC_ASSERT_TRUE(wait_for_list(core_list,&pauline->stat.number_of_LinphoneCallEnd,2, 10000));
	BC_ASSERT_TRUE(wait_for_list(core_list,&pauline->stat.number_of_LinphoneCallReleased,2, 10000));
	BC_ASSERT_EQUAL(linphone_core_get_tone_manager_stats(pauline->lc)->number_of_stopRingtone, 2, int, "%d");

	linphone_core_manager_destroy(marie);
	linphone_core_manager_destroy(pauline);
	linphone_core_manager_destroy(laure);
	bctbx_list_free(core_list);
}

void no_auto_answer_on_fake_call_with_replaces_header (void) {
	LinphoneCoreManager *marie1 = linphone_core_manager_new("marie_rc");
	LinphoneCoreManager *marie2 = linphone_core_manager_new("marie_rc");
	LinphoneCoreManager *pauline = linphone_core_manager_new("pauline_tcp_rc");

	bctbx_list_t *lcs = bctbx_list_append(NULL, marie1->lc);
	lcs = bctbx_list_append(lcs, marie2->lc);
	lcs = bctbx_list_append(lcs, pauline->lc);

	LinphoneCallParams *params = linphone_core_create_call_params(marie1->lc, NULL);
	linphone_call_params_set_privacy(params, LinphonePrivacyId);
	LinphoneCall *call1 = linphone_core_invite_address_with_params(marie1->lc, pauline->identity, params);
	linphone_call_params_unref(params);
	BC_ASSERT_PTR_NOT_NULL(call1);
	BC_ASSERT_TRUE(wait_for_list(lcs, &pauline->stat.number_of_LinphoneCallIncomingReceived, 1, 3000));
	BC_ASSERT_TRUE(wait_for_list(lcs, &marie1->stat.number_of_LinphoneCallOutgoingRinging, 1, 3000));

	reset_counters(&marie1->stat);
	reset_counters(&marie2->stat);
	reset_counters(&pauline->stat);

	const char *callId = linphone_call_log_get_call_id(linphone_call_get_call_log(call1));
	BC_ASSERT_PTR_NOT_NULL(callId);
	SalOp *op = linphone_call_get_op_as_sal_op(call1);
	const char *fromTag = sal_call_get_local_tag(op);
	const char *toTag = sal_call_get_remote_tag(op);
	BC_ASSERT_PTR_NOT_NULL(fromTag);
	BC_ASSERT_PTR_NOT_NULL(toTag);

	params = linphone_core_create_call_params(marie2->lc, NULL);
	char *headerValue = bctbx_strdup_printf("%s;from-tag=%s;to-tag=%s", callId, fromTag, toTag);
	linphone_call_params_add_custom_header(params, "Replaces", headerValue);
	bctbx_free(headerValue);
	LinphoneCall *call2 = linphone_core_invite_address_with_params(marie2->lc, pauline->identity, params);
	linphone_call_params_unref(params);
	BC_ASSERT_PTR_NOT_NULL(call2);
	BC_ASSERT_EQUAL(marie2->stat.number_of_LinphoneCallOutgoingProgress, 1, int, "%d");
	BC_ASSERT_TRUE(wait_for_list(lcs, &pauline->stat.number_of_LinphoneCallIncomingReceived, 1, 3000));
	BC_ASSERT_TRUE(wait_for_list(lcs, &marie2->stat.number_of_LinphoneCallOutgoingRinging, 1, 3000));
	BC_ASSERT_FALSE(wait_for_list(lcs, &pauline->stat.number_of_LinphoneCallConnected, 1, 2000));
	
	linphone_call_terminate(call1);
	linphone_call_terminate(call2);
	
	BC_ASSERT_TRUE(wait_for_list(lcs, &pauline->stat.number_of_LinphoneCallReleased, 1, 3000));
	BC_ASSERT_TRUE(wait_for_list(lcs, &marie1->stat.number_of_LinphoneCallReleased, 1, 3000));
	BC_ASSERT_TRUE(wait_for_list(lcs, &marie2->stat.number_of_LinphoneCallReleased, 1, 3000));

	linphone_core_manager_destroy(marie1);
	linphone_core_manager_destroy(marie2);
	linphone_core_manager_destroy(pauline);
	bctbx_list_free(lcs);
}

static void call_accepted_while_another_one_is_updating(bool_t update_from_callee) {
	int call_ring_timeout = 10000000;

	// Core that is called by other cores
	// ICE is enabled
	LinphoneCoreManager* marie = linphone_core_manager_new( "marie_rc");
	linphone_core_set_inc_timeout(marie->lc, call_ring_timeout);

	bctbx_list_t* participants=NULL;
	LinphoneCoreManager* pauline = linphone_core_manager_new( "pauline_tcp_rc");
	linphone_core_set_inc_timeout(pauline->lc, call_ring_timeout);
	participants=bctbx_list_append(participants,pauline);

	LinphoneCoreManager* chloe = linphone_core_manager_new( "chloe_rc");
	linphone_core_set_inc_timeout(chloe->lc, call_ring_timeout);
	participants=bctbx_list_append(participants,chloe);

	LinphoneCoreManager* laure = linphone_core_manager_new( get_laure_rc());
	linphone_core_set_inc_timeout(laure->lc, call_ring_timeout);
	participants=bctbx_list_append(participants,laure);

	LinphoneVideoActivationPolicy * pol = linphone_factory_create_video_activation_policy(linphone_factory_get());
	linphone_video_activation_policy_set_automatically_accept(pol, TRUE);
	linphone_core_set_video_activation_policy(pauline->lc, pol);
	linphone_core_set_video_activation_policy(marie->lc, pol);
	linphone_core_set_video_activation_policy(laure->lc, pol);
	linphone_core_set_video_activation_policy(chloe->lc, pol);
	linphone_video_activation_policy_unref(pol);

	linphone_core_set_video_device(marie->lc, liblinphone_tester_mire_id);
	linphone_core_enable_video_capture(marie->lc, TRUE);
	linphone_core_enable_video_display(marie->lc, TRUE);

	for (bctbx_list_t *it = participants; it; it = bctbx_list_next(it)) {
		LinphoneCoreManager * m = (LinphoneCoreManager *)bctbx_list_get_data(it);
		LinphoneCore * c = m->lc;

		linphone_core_set_video_device(c, liblinphone_tester_mire_id);
		linphone_core_enable_video_capture(c, TRUE);
		linphone_core_enable_video_display(c, TRUE);
	}

	bctbx_list_t* lcs = NULL;
	lcs=bctbx_list_append(lcs,marie->lc);

	initiate_calls(participants, marie);

	unsigned int no_callers = (unsigned int)bctbx_list_size(participants);

	unsigned int idx = 0;

	for (bctbx_list_t *it = participants; it; it = bctbx_list_next(it)) {
		LinphoneCoreManager * m = (LinphoneCoreManager *)bctbx_list_get_data(it);
		LinphoneCore * c = m->lc;
		lcs=bctbx_list_append(lcs,c);

		LinphoneCall * marie_call = linphone_core_get_call_by_remote_address2(marie->lc, m->identity);
		BC_ASSERT_PTR_NOT_NULL(marie_call);

		// Take call - ringing ends
		linphone_call_accept(marie_call);

		BC_ASSERT_TRUE(wait_for_list(lcs, &marie->stat.number_of_LinphoneCallConnected, (idx+1), 5000));
		BC_ASSERT_TRUE(wait_for_list(lcs, &marie->stat.number_of_LinphoneCallStreamsRunning, (idx+1), 5000));


		BC_ASSERT_TRUE(wait_for_list(lcs, &m->stat.number_of_LinphoneCallConnected, 1, 5000));
		BC_ASSERT_TRUE(wait_for_list(lcs, &m->stat.number_of_LinphoneCallStreamsRunning, 1, 5000));
		BC_ASSERT_TRUE(wait_for_list(lcs, &marie->stat.number_of_LinphoneCallPausing, idx, 5000));

		// Send update only on the first call taken
		if (it == participants) {
			LinphoneCall * call_to_update = NULL;
			if (update_from_callee) {
				call_to_update = linphone_core_get_call_by_remote_address2(marie->lc, m->identity);
			} else {
				call_to_update = linphone_core_get_current_call(c);
			}
			BC_ASSERT_PTR_NOT_NULL(call_to_update);
			if (call_to_update) {
				const LinphoneCallParams *old_params = linphone_call_get_params(call_to_update);
				LinphoneCallParams * new_params = linphone_call_params_copy(old_params);
				linphone_call_params_enable_video (new_params, TRUE);
				linphone_call_update(call_to_update, new_params);
				linphone_call_params_unref (new_params);
			}
		}

		idx++;
	}
	BC_ASSERT_TRUE(wait_for_list(lcs, &marie->stat.number_of_LinphoneCallConnected, no_callers, 5000));
	BC_ASSERT_TRUE(wait_for_list(lcs, &marie->stat.number_of_LinphoneCallStreamsRunning, no_callers, 5000));

	LinphoneCoreManager * phead = (LinphoneCoreManager *)bctbx_list_get_data(participants);

	if (update_from_callee) {
		BC_ASSERT_TRUE(wait_for_list(lcs, &phead->stat.number_of_LinphoneCallUpdatedByRemote, 1, 5000));
		BC_ASSERT_TRUE(wait_for_list(lcs, &marie->stat.number_of_LinphoneCallUpdating, 1, 5000));
	} else {
		BC_ASSERT_TRUE(wait_for_list(lcs, &marie->stat.number_of_LinphoneCallUpdatedByRemote, 1, 5000));
		BC_ASSERT_TRUE(wait_for_list(lcs, &phead->stat.number_of_LinphoneCallUpdating, 1, 5000));
	}
	BC_ASSERT_TRUE(wait_for_list(lcs, &phead->stat.number_of_LinphoneCallStreamsRunning, 2, 5000));
	BC_ASSERT_TRUE(wait_for_list(lcs, &phead->stat.number_of_LinphoneCallPausedByRemote, 1, 5000));

	// Only one call is not paused
	unsigned int no_call_paused = no_callers - 1;
	BC_ASSERT_TRUE(wait_for_list(lcs, &marie->stat.number_of_LinphoneCallPausing, no_call_paused, 5000));
	BC_ASSERT_TRUE(wait_for_list(lcs, &marie->stat.number_of_LinphoneCallPaused, no_call_paused, 5000));

	LinphoneCall * marie_call = linphone_core_get_call_by_remote_address2(marie->lc, phead->identity);
	BC_ASSERT_PTR_NOT_NULL(marie_call);
	const LinphoneCallParams *marie_params = linphone_call_get_params(marie_call);
	BC_ASSERT_TRUE(linphone_call_params_video_enabled(marie_params));

	LinphoneCall * phead_call = linphone_core_get_current_call(phead->lc);
	BC_ASSERT_PTR_NOT_NULL(phead_call);
	const LinphoneCallParams *phead_params = linphone_call_get_params(phead_call);
	BC_ASSERT_TRUE(linphone_call_params_video_enabled(phead_params));

	LinphoneCall * pcall = NULL;
	unsigned int no_paused_by_remote = 0;
	LinphoneCoreManager * pm = NULL;
	for (bctbx_list_t *it = participants; it; it = bctbx_list_next(it)) {
		LinphoneCoreManager * m = (LinphoneCoreManager *)bctbx_list_get_data(it);
		LinphoneCall * call = linphone_core_get_current_call(m->lc);
		BC_ASSERT_PTR_NOT_NULL(call);
		if (call) {
			no_paused_by_remote += (linphone_call_get_state(call) == LinphoneCallPausedByRemote) ? 1 : 0;
			if (linphone_call_get_state(call) == LinphoneCallStreamsRunning) { 
				pcall = call;
				pm = m;
			}
		}
	}

	BC_ASSERT_PTR_NOT_NULL(pcall);
	if (pcall) {
		char* p_remote_address = linphone_call_get_remote_address_as_string(pcall);
		char* marie_identity = linphone_address_as_string(marie->identity);
		BC_ASSERT_EQUAL(strcmp(p_remote_address,marie_identity), 0, int, "%d");
		ms_free(p_remote_address);
		ms_free(marie_identity);
	}
	BC_ASSERT_EQUAL(no_paused_by_remote,no_call_paused, int, "%d");

	LinphoneCall * hcall = NULL;
	int no_active_calls_stream_running = 0;
	bctbx_list_t *calls = bctbx_list_copy(linphone_core_get_calls(marie->lc));
	for (bctbx_list_t *it = calls; it; it = bctbx_list_next(it)) {
		LinphoneCall *call = (LinphoneCall *)bctbx_list_get_data(it);
		BC_ASSERT_PTR_NOT_NULL(call);
		if (call) {
			if (linphone_call_get_state(call) == LinphoneCallStreamsRunning) { 
				no_active_calls_stream_running += 1;
				hcall = call;
			}
		}
	}
	bctbx_list_free(calls);

	BC_ASSERT_PTR_NOT_NULL(hcall);
	BC_ASSERT_PTR_NOT_NULL(pm);
	if (hcall && pm) {
		char* h_remote_address = linphone_call_get_remote_address_as_string(hcall);
		char* pm_address = linphone_address_as_string(pm->identity);
		BC_ASSERT_EQUAL(strcmp(h_remote_address, pm_address), 0, int, "%d");
		ms_free(h_remote_address);
		ms_free(pm_address);
	}
	BC_ASSERT_EQUAL(no_active_calls_stream_running,1, int, "%d");

	linphone_core_terminate_all_calls(marie->lc);
	BC_ASSERT_TRUE(wait_for_list(lcs,&pauline->stat.number_of_LinphoneCallEnd,1,10000));
	BC_ASSERT_TRUE(wait_for_list(lcs,&laure->stat.number_of_LinphoneCallEnd,1,10000));
	BC_ASSERT_TRUE(wait_for_list(lcs,&chloe->stat.number_of_LinphoneCallEnd,1,10000));
	BC_ASSERT_TRUE(wait_for_list(lcs,&marie->stat.number_of_LinphoneCallEnd,no_callers,10000));
	
	BC_ASSERT_TRUE(wait_for_list(lcs,&pauline->stat.number_of_LinphoneCallReleased,1,10000));
	BC_ASSERT_TRUE(wait_for_list(lcs,&laure->stat.number_of_LinphoneCallReleased,1,10000));
	BC_ASSERT_TRUE(wait_for_list(lcs,&chloe->stat.number_of_LinphoneCallReleased,1,10000));
	BC_ASSERT_TRUE(wait_for_list(lcs,&marie->stat.number_of_LinphoneCallReleased,no_callers,10000));

	bctbx_list_free(participants);
	bctbx_list_free(lcs);

	linphone_core_manager_destroy(marie);
	linphone_core_manager_destroy(pauline);
	linphone_core_manager_destroy(laure);
	linphone_core_manager_destroy(chloe);
}

static void call_accepted_while_callee_is_updating_another_one(void) {
	call_accepted_while_another_one_is_updating(TRUE);
}

#if 0
static void call_accepted_while_caller_is_updating_to_same_callee(void) {
	call_accepted_while_another_one_is_updating(FALSE);
}

static void call_with_ice_negotiations_ending_while_accepting_call_base(bool_t back_to_back_accept) {
	LinphoneMediaEncryption mode = LinphoneMediaEncryptionNone;

	// Core that is called by other cores
	// ICE is enabled
	LinphoneCoreManager* marie = linphone_core_manager_new( "marie_rc");
	linphone_core_set_inc_timeout(marie->lc, 10000);
	if (linphone_core_media_encryption_supported(marie->lc,mode)) {
		linphone_core_set_firewall_policy(marie->lc,LinphonePolicyUseIce);
		linphone_core_set_media_encryption(marie->lc,mode);
	}

	bctbx_list_t* ice_participants=NULL;
	// ICE is enabled
	LinphoneCoreManager* pauline = linphone_core_manager_new( "pauline_tcp_rc");
	linphone_core_set_inc_timeout(pauline->lc, 10000);
	if (linphone_core_media_encryption_supported(pauline->lc,mode)) {
		linphone_core_set_firewall_policy(pauline->lc,LinphonePolicyUseIce);
		linphone_core_set_media_encryption(pauline->lc,mode);
	}
	ice_participants=bctbx_list_append(ice_participants,pauline);

	// ICE is enabled
	LinphoneCoreManager* chloe = linphone_core_manager_new( "chloe_rc");
	linphone_core_set_inc_timeout(chloe->lc, 10000);
	if (linphone_core_media_encryption_supported(chloe->lc,mode)) {
		linphone_core_set_firewall_policy(chloe->lc,LinphonePolicyUseIce);
		linphone_core_set_media_encryption(chloe->lc,mode);
	}
	ice_participants=bctbx_list_append(ice_participants,chloe);

	bctbx_list_t* non_ice_participants=NULL;
	// ICE is disabled
	LinphoneCoreManager* laure = linphone_core_manager_new( liblinphone_tester_ipv6_available() ? "laure_tcp_rc" : "laure_rc_udp");
	linphone_core_set_inc_timeout(laure->lc, 10000);
	non_ice_participants=bctbx_list_append(non_ice_participants,laure);

	// ICE is disabled
	LinphoneCoreManager* michelle = linphone_core_manager_new( "michelle_rc_udp");
	linphone_core_set_inc_timeout(michelle->lc, 10000);
	non_ice_participants=bctbx_list_append(non_ice_participants,michelle);

	bctbx_list_t* lcs = NULL;
	lcs=bctbx_list_append(lcs,marie->lc);

	initiate_calls(non_ice_participants, marie);
	initiate_calls(ice_participants, marie);

	unsigned int no_ice_callers = (unsigned int)bctbx_list_size(ice_participants);
	unsigned int no_non_ice_callers = (unsigned int)bctbx_list_size(non_ice_participants);
	unsigned int no_calls = no_ice_callers + no_non_ice_callers;

	bctbx_list_t* participants = NULL;
	participants=bctbx_list_append(participants,laure);
	participants=bctbx_list_append(participants,pauline);
	participants=bctbx_list_append(participants,michelle);

	bool_t callee_uses_ice = (linphone_core_get_firewall_policy(marie->lc) == LinphonePolicyUseIce);
	unsigned int no_calls_paused_by_remote = 0;
	LinphoneCoreManager * pm = NULL;

	if (back_to_back_accept) {
		lcs=bctbx_list_append(lcs,chloe->lc);
		const LinphoneAddress *chloe_uri = chloe->identity;
		LinphoneCall * marie_call = linphone_core_get_call_by_remote_address2(marie->lc, chloe_uri);
		BC_ASSERT_PTR_NOT_NULL(marie_call);

		// Take call - ringing ends
		linphone_call_accept(marie_call);

		BC_ASSERT_TRUE(wait_for_until(chloe->lc,marie->lc, &chloe->stat.number_of_LinphoneCallConnected, 1, 5000));
		BC_ASSERT_TRUE(wait_for_until(chloe->lc,marie->lc, &chloe->stat.number_of_LinphoneCallStreamsRunning, 1, 5000));

		if (chloe && callee_uses_ice && linphone_core_get_firewall_policy(chloe->lc) == LinphonePolicyUseIce) {
			no_calls_paused_by_remote++;
			BC_ASSERT_TRUE(wait_for_until(chloe->lc,marie->lc, &chloe->stat.number_of_LinphoneCallUpdating,1,5000));
		}
		pm = chloe;

		for (bctbx_list_t *it = participants; it; it = bctbx_list_next(it)) {
			LinphoneCoreManager * m = (LinphoneCoreManager *)bctbx_list_get_data(it);
			const LinphoneAddress *caller_uri = m->identity;
			LinphoneCall * marie_call = linphone_core_get_call_by_remote_address2(marie->lc, caller_uri);
			BC_ASSERT_PTR_NOT_NULL(marie_call);

			// Take call - ringing ends
			linphone_call_accept(marie_call);
		}
	} else {
		participants=bctbx_list_prepend(participants,chloe);
	}

	for (bctbx_list_t *it = participants; it; it = bctbx_list_next(it)) {
		LinphoneCoreManager * m = (LinphoneCoreManager *)bctbx_list_get_data(it);
		LinphoneCore * c = m->lc;
		lcs=bctbx_list_append(lcs,c);
		if (!back_to_back_accept) {
			const LinphoneAddress *caller_uri = m->identity;
			LinphoneCall * marie_call = linphone_core_get_call_by_remote_address2(marie->lc, caller_uri);
			BC_ASSERT_PTR_NOT_NULL(marie_call);

			// Take call - ringing ends
			linphone_call_accept(marie_call);
		}

		if (pm) {
			BC_ASSERT_TRUE(wait_for_until(pm->lc,marie->lc, &marie->stat.number_of_LinphoneCallPaused, no_calls_paused_by_remote, 5000));
			BC_ASSERT_TRUE(wait_for_until(pm->lc,marie->lc, &pm->stat.number_of_LinphoneCallPausedByRemote,1,5000));
		}

		BC_ASSERT_TRUE(wait_for_until(m->lc,marie->lc, &m->stat.number_of_LinphoneCallConnected, 1, 5000));
		BC_ASSERT_TRUE(wait_for_until(m->lc,marie->lc, &m->stat.number_of_LinphoneCallStreamsRunning, 1, 5000));

		if (m && callee_uses_ice && linphone_core_get_firewall_policy(m->lc) == LinphonePolicyUseIce) {
			no_calls_paused_by_remote++;
			BC_ASSERT_TRUE(wait_for_until(m->lc,marie->lc, &m->stat.number_of_LinphoneCallUpdating,1,5000));
		}
		pm = m;
	}

	if (pm && callee_uses_ice && linphone_core_get_firewall_policy(pm->lc) == LinphonePolicyUseIce) {
		BC_ASSERT_TRUE(wait_for_until(pm->lc, marie->lc, &marie->stat.number_of_LinphoneCallUpdatedByRemote, no_calls_paused_by_remote, 5000));
	}
	BC_ASSERT_TRUE(wait_for_list(lcs, &marie->stat.number_of_LinphoneCallConnected, no_calls, 5000));
	BC_ASSERT_TRUE(wait_for_list(lcs, &marie->stat.number_of_LinphoneCallStreamsRunning, no_calls, 5000));

	for (bctbx_list_t *it = ice_participants; it; it = bctbx_list_next(it)) {
		LinphoneCoreManager * m = (LinphoneCoreManager *)bctbx_list_get_data(it);
		BC_ASSERT_TRUE(wait_for_list(lcs, &m->stat.number_of_LinphoneCallStreamsRunning, 2, 5000));
		BC_ASSERT_TRUE(check_ice(m,marie,LinphoneIceStateHostConnection));
		BC_ASSERT_TRUE(check_ice(marie,m,LinphoneIceStateHostConnection));
	}
	// Calls whose core enables ICE send a reINVITE hence they go twice to stream running
	BC_ASSERT_TRUE(wait_for_list(lcs, &marie->stat.number_of_LinphoneCallStreamsRunning, (2*no_ice_callers) +  no_non_ice_callers, 5000));

	// Only one call is not paused
	unsigned int no_call_paused = no_ice_callers + no_non_ice_callers - 1;
	BC_ASSERT_TRUE(wait_for_list(lcs, &marie->stat.number_of_LinphoneCallPausing, no_call_paused, 5000));
	BC_ASSERT_TRUE(wait_for_list(lcs, &marie->stat.number_of_LinphoneCallPaused, no_call_paused, 5000));

	unsigned int no_paused_by_remote = 0;
	for (bctbx_list_t *it = ice_participants; it; it = bctbx_list_next(it)) {
		LinphoneCoreManager * m = (LinphoneCoreManager *)bctbx_list_get_data(it);
		no_paused_by_remote += m->stat.number_of_LinphoneCallPausedByRemote;
	}

	for (bctbx_list_t *it = non_ice_participants; it; it = bctbx_list_next(it)) {
		LinphoneCoreManager * m = (LinphoneCoreManager *)bctbx_list_get_data(it);
		no_paused_by_remote += m->stat.number_of_LinphoneCallPausedByRemote;
	}

	BC_ASSERT_EQUAL(no_paused_by_remote,no_call_paused, int, "%d");

	int no_active_calls_stream_running = 0;
	bctbx_list_t *calls = bctbx_list_copy(linphone_core_get_calls(marie->lc));
	for (bctbx_list_t *it = calls; it; it = bctbx_list_next(it)) {
		LinphoneCall *call = (LinphoneCall *)bctbx_list_get_data(it);
		no_active_calls_stream_running += (linphone_call_get_state(call) == LinphoneCallStreamsRunning) ? 1 : 0;
	}
	bctbx_list_free(calls);

	BC_ASSERT_EQUAL(no_active_calls_stream_running,1, int, "%d");

	bctbx_list_free(participants);
	bctbx_list_free(non_ice_participants);
	bctbx_list_free(ice_participants);
	bctbx_list_free(lcs);

	linphone_core_manager_destroy(marie);
	linphone_core_manager_destroy(pauline);
	linphone_core_manager_destroy(laure);
	linphone_core_manager_destroy(michelle);
	linphone_core_manager_destroy(chloe);
}

static void call_with_ice_negotiations_ending_while_accepting_call(void) {
	call_with_ice_negotiations_ending_while_accepting_call_base(FALSE);
}

static void call_with_ice_negotiations_ending_while_accepting_call_back_to_back(void) {
	call_with_ice_negotiations_ending_while_accepting_call_base(TRUE);
}
#endif

/* Workflow:
 * Marie-Pauline-Laure : Accounts
 * - Pauline call Marie
 * - Pauline pauses Marie with inactive stream
 * - Laure call Marie
 * - Laure pauses Marie
 * - Pauline resumes
 * - Marie resumes Pauline
 * - Pauline pauses Marie with inactive stream
 * - Pauline resumes
 * */
void resuming_inactive_stream(void) {
	LinphoneCoreManager *marie = linphone_core_manager_new("marie_rc");
	LinphoneCoreManager *pauline = linphone_core_manager_new("pauline_tcp_rc");
	LinphoneCoreManager *laure = linphone_core_manager_new(get_laure_rc());
	LinphoneCall *pauline_call_marie, *laure_call_marie;
	LinphoneCall *marie_called_by_pauline;
	LinphoneCallParams *pauline_call_marie_params;
	
	bctbx_list_t *lcs = bctbx_list_append(NULL, marie->lc);
	lcs = bctbx_list_append(lcs, pauline->lc);
	lcs = bctbx_list_append(lcs, laure->lc);

<<<<<<< HEAD
/* Workflow:
 * Marie-Pauline-Laure : Accounts
 * - Pauline call Marie
 * - Pauline pauses Marie with inactive stream
 * - Laure call Marie
 * - Laure pauses Marie
 * - Pauline resumes
 * - Marie resumes Pauline
 * - Pauline pauses Marie with inactive stream
 * - Pauline resumes
 * */
void resuming_inactive_stream(void) {
	LinphoneCoreManager *marie = linphone_core_manager_new("marie_rc");
	LinphoneCoreManager *pauline = linphone_core_manager_new("pauline_tcp_rc");
	LinphoneCoreManager *laure = linphone_core_manager_new(get_laure_rc());
	LinphoneCall *pauline_call_marie, *laure_call_marie;
	LinphoneCall *marie_called_by_pauline;
	LinphoneCallParams *pauline_call_marie_params;
	
	bctbx_list_t *lcs = bctbx_list_append(NULL, marie->lc);
	lcs = bctbx_list_append(lcs, pauline->lc);
	lcs = bctbx_list_append(lcs, laure->lc);

=======
>>>>>>> c347156d
	// Pauline call Marie. Prepare early media to have meta-data debug for checking stream state (inactive/sendrecv)
	pauline_call_marie_params = linphone_core_create_call_params(marie->lc, NULL);
	linphone_call_params_enable_early_media_sending(pauline_call_marie_params, TRUE);
	pauline_call_marie = linphone_core_invite_address_with_params(pauline->lc, marie->identity, pauline_call_marie_params);
	linphone_call_params_unref(pauline_call_marie_params);
	BC_ASSERT_TRUE(wait_for_list(lcs, &marie->stat.number_of_LinphoneCallIncomingReceived, 1, 2000));
	linphone_call_accept_early_media(linphone_core_get_current_call(marie->lc));
	BC_ASSERT_TRUE(wait_for_list(lcs, &pauline->stat.number_of_LinphoneCallOutgoingEarlyMedia, 1, 2000));
	BC_ASSERT_TRUE(wait_for_list(lcs, &marie->stat.number_of_LinphoneCallIncomingEarlyMedia, 1, 2000));
	BC_ASSERT_EQUAL(pauline->stat.number_of_LinphoneCallOutgoingProgress,1, int, "%d");
	
	if (pauline_call_marie!=NULL) {
		marie_called_by_pauline = linphone_core_get_current_call(marie->lc);
		pauline_call_marie = linphone_core_get_current_call(pauline->lc);
// Marie accept call
		linphone_call_accept(marie_called_by_pauline);
		if(!BC_ASSERT_TRUE(wait_for_list(lcs, &marie->stat.number_of_LinphoneCallStreamsRunning, 1, 2000))) goto end;// Marie is in call with Pauline
		if(!BC_ASSERT_TRUE(wait_for_list(lcs, &pauline->stat.number_of_LinphoneCallStreamsRunning, 1, 2000))) goto end;
// Pauline set inactive stream
		pauline_call_marie_params = linphone_core_create_call_params(pauline->lc, NULL);
		linphone_call_params_set_audio_direction(pauline_call_marie_params, LinphoneMediaDirectionInactive);
		linphone_call_update(pauline_call_marie, pauline_call_marie_params);
		linphone_call_params_unref(pauline_call_marie_params);
		if(!BC_ASSERT_TRUE(wait_for_list(lcs, &pauline->stat.number_of_LinphoneCallStreamsRunning, 2, 2000))) goto end;// By setting the current stream to inactive, Pauline has been entered in Running state
		if(!BC_ASSERT_TRUE(wait_for(pauline->lc,marie->lc,&marie->stat.number_of_LinphoneCallPausedByRemote,1))) goto end;// Marie detect the inactive stream as a Paused from remote
//Laure call Marie	
		if (BC_ASSERT_TRUE(call(laure, marie))) {
			if(!BC_ASSERT_TRUE(wait_for_list(lcs, &marie->stat.number_of_LinphoneCallPausing,1, 2000))) goto end;// Marie do pause when accepting the new call
			if(!BC_ASSERT_TRUE(wait_for_list(lcs, &marie->stat.number_of_LinphoneCallPaused,1, 2000))) goto end;// Marie is paused on Pauline inactive call
			if(!BC_ASSERT_TRUE(wait_for_list(lcs, &pauline->stat.number_of_LinphoneCallPausedByRemote,1, 2000))) goto end;// Pauline receive the paused state from Marie
			laure_call_marie = linphone_core_get_current_call(laure->lc);
// Laure pauses Marie
			linphone_call_pause(laure_call_marie);
			if(!BC_ASSERT_TRUE(wait_for_list(lcs, &laure->stat.number_of_LinphoneCallPaused,1, 2000))) goto end;// Laure do pauses
			if(!BC_ASSERT_TRUE(wait_for_list(lcs, &marie->stat.number_of_LinphoneCallPausedByRemote,2, 2000))) goto end;// Marie get paused
// Pauline set sendrecv stream
			pauline_call_marie_params = linphone_core_create_call_params(pauline->lc, NULL);
			linphone_call_params_set_audio_direction(pauline_call_marie_params, LinphoneMediaDirectionSendRecv);
			linphone_call_update(pauline_call_marie, pauline_call_marie_params);
			linphone_call_params_unref(pauline_call_marie_params);			
			if(!BC_ASSERT_TRUE(wait_for_list(lcs, &pauline->stat.number_of_LinphoneCallPausedByRemote,2, 2000))) goto end;// When reactivating the call by stream, Pauline get the paused state from Marie. That allows Marie to resume			
// Marie resumes Pauline
			linphone_call_resume(marie_called_by_pauline);
			if(!BC_ASSERT_TRUE(wait_for_list(lcs, &marie->stat.number_of_LinphoneCallPaused,2, 2000))) goto end;// Marie pauses Laure call
			if(!BC_ASSERT_TRUE(wait_for_list(lcs, &marie->stat.number_of_LinphoneCallResuming,1, 2000))) goto end;	// Marie resumes
			if(!BC_ASSERT_TRUE(wait_for_list(lcs, &marie->stat.number_of_LinphoneCallStreamsRunning,3, 2000))) goto end;// Marie open the stream
			if(!BC_ASSERT_TRUE(wait_for_list(lcs, &pauline->stat.number_of_LinphoneCallStreamsRunning,3, 2000))) goto end;// Pauline run the stream as it is unpaused from Marie and in SendRecv state
// Pauline set inactive
			pauline_call_marie_params = linphone_core_create_call_params(pauline->lc, NULL);
			linphone_call_params_set_audio_direction(pauline_call_marie_params, LinphoneMediaDirectionInactive);
			linphone_call_update(pauline_call_marie, pauline_call_marie_params);
			linphone_call_params_unref(pauline_call_marie_params);
			if(!BC_ASSERT_TRUE(wait_for_list(lcs, &marie->stat.number_of_LinphoneCallPausedByRemote,3, 2000))) goto end; // Marie has been paused from Inactive stream
			if(!BC_ASSERT_TRUE(wait_for_list(lcs, &pauline->stat.number_of_LinphoneCallStreamsRunning,4, 2000))) goto end;// By setting the stream to inactive, Pauline has been entered in Running state
// Pauline set sendrecv stream
			pauline_call_marie_params = linphone_core_create_call_params(pauline->lc, NULL);
			linphone_call_params_set_audio_direction(pauline_call_marie_params, LinphoneMediaDirectionSendRecv);
			linphone_call_update(pauline_call_marie, pauline_call_marie_params);			
			linphone_call_params_unref(pauline_call_marie_params);			
			if(!BC_ASSERT_TRUE(wait_for_list(lcs, &marie->stat.number_of_LinphoneCallStreamsRunning,4, 2000))) goto end;// comes from : Pauline call, Laure Call, 2 resumes
			if(!BC_ASSERT_TRUE(wait_for_list(lcs, &pauline->stat.number_of_LinphoneCallStreamsRunning,5, 2000))) goto end;// comes from  : first call, 2 inactives, 2 sendrecv
			
			wait_for_list(lcs, NULL, 5, 200);
			end_call(laure, marie);
		}
		end_call(pauline, marie);
	}
end:	
	linphone_core_manager_destroy(laure);
	linphone_core_manager_destroy(pauline);
	linphone_core_manager_destroy(marie);
	bctbx_list_free(lcs);
}

test_t multi_call_tests[] = {
	TEST_NO_TAG("Call waiting indication", call_waiting_indication),
	TEST_NO_TAG("Call waiting indication with privacy", call_waiting_indication_with_privacy),
	TEST_NO_TAG("Second call rejected if first one in progress", second_call_rejected_if_first_one_in_progress),
	TEST_NO_TAG("Second call allowed if not using audio", second_call_allowed_if_not_using_audio),
	TEST_NO_TAG("Incoming call accepted when outgoing call in progress", incoming_call_accepted_when_outgoing_call_in_progress),
	TEST_NO_TAG("Incoming call accepted when outgoing call in outgoing ringing", incoming_call_accepted_when_outgoing_call_in_outgoing_ringing),
	TEST_NO_TAG("Incoming call accepted when outgoing call in outgoing ringing early media", incoming_call_accepted_when_outgoing_call_in_outgoing_ringing_early_media),
	TEST_NO_TAG("Call accepted while callee is updating another one", call_accepted_while_callee_is_updating_another_one),
//	TEST_NO_TAG("Call accepted while caller is updating to same callee", call_accepted_while_caller_is_updating_to_same_callee),
//	TEST_ONE_TAG("Call with ICE negotiations ending while accepting call", call_with_ice_negotiations_ending_while_accepting_call, "ICE"),
//	TEST_ONE_TAG("Call with ICE negotiations ending while accepting call back to back", call_with_ice_negotiations_ending_while_accepting_call_back_to_back, "ICE"),
	TEST_NO_TAG("Simple call transfer", simple_call_transfer),
	TEST_NO_TAG("Unattended call transfer", unattended_call_transfer),
	TEST_NO_TAG("Unattended call transfer with error", unattended_call_transfer_with_error),
	TEST_NO_TAG("Call transfer existing outgoing call", call_transfer_existing_call_outgoing_call),
	TEST_NO_TAG("Call transfer existing outgoing call without auto answer of replacing call", call_transfer_existing_call_outgoing_call_no_auto_answer),
	TEST_NO_TAG("Call transfer existing incoming call", call_transfer_existing_call_incoming_call),
	TEST_NO_TAG("Call transfer existing ringing call", call_transfer_existing_ringing_call),
	TEST_NO_TAG("Do not stop ringing when declining one of two incoming calls", do_not_stop_ringing_when_declining_one_of_two_incoming_calls),
	TEST_NO_TAG("No auto answer on fake call with Replaces header", no_auto_answer_on_fake_call_with_replaces_header),
	TEST_NO_TAG("Resuming on inactive stream", resuming_inactive_stream)
};

test_suite_t multi_call_test_suite = {"Multi call", NULL, NULL, liblinphone_tester_before_each, liblinphone_tester_after_each,
									  sizeof(multi_call_tests) / sizeof(multi_call_tests[0]), multi_call_tests};<|MERGE_RESOLUTION|>--- conflicted
+++ resolved
@@ -1145,32 +1145,6 @@
 	lcs = bctbx_list_append(lcs, pauline->lc);
 	lcs = bctbx_list_append(lcs, laure->lc);
 
-<<<<<<< HEAD
-/* Workflow:
- * Marie-Pauline-Laure : Accounts
- * - Pauline call Marie
- * - Pauline pauses Marie with inactive stream
- * - Laure call Marie
- * - Laure pauses Marie
- * - Pauline resumes
- * - Marie resumes Pauline
- * - Pauline pauses Marie with inactive stream
- * - Pauline resumes
- * */
-void resuming_inactive_stream(void) {
-	LinphoneCoreManager *marie = linphone_core_manager_new("marie_rc");
-	LinphoneCoreManager *pauline = linphone_core_manager_new("pauline_tcp_rc");
-	LinphoneCoreManager *laure = linphone_core_manager_new(get_laure_rc());
-	LinphoneCall *pauline_call_marie, *laure_call_marie;
-	LinphoneCall *marie_called_by_pauline;
-	LinphoneCallParams *pauline_call_marie_params;
-	
-	bctbx_list_t *lcs = bctbx_list_append(NULL, marie->lc);
-	lcs = bctbx_list_append(lcs, pauline->lc);
-	lcs = bctbx_list_append(lcs, laure->lc);
-
-=======
->>>>>>> c347156d
 	// Pauline call Marie. Prepare early media to have meta-data debug for checking stream state (inactive/sendrecv)
 	pauline_call_marie_params = linphone_core_create_call_params(marie->lc, NULL);
 	linphone_call_params_enable_early_media_sending(pauline_call_marie_params, TRUE);
