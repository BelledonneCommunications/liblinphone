############################################################################
# CMakeLists.txt
# Copyright (C) 2014  Belledonne Communications, Grenoble France
#
############################################################################
#
# This program is free software; you can redistribute it and/or
# modify it under the terms of the GNU General Public License
# as published by the Free Software Foundation; either version 2
# of the License, or (at your option) any later version.
#
# This program is distributed in the hope that it will be useful,
# but WITHOUT ANY WARRANTY; without even the implied warranty of
# MERCHANTABILITY or FITNESS FOR A PARTICULAR PURPOSE.  See the
# GNU General Public License for more details.
#
# You should have received a copy of the GNU General Public License
# along with this program; if not, write to the Free Software
# Foundation, Inc., 51 Franklin Street, Fifth Floor, Boston, MA  02110-1301, USA.
#
############################################################################

set(OTHER_LIBS_FOR_TESTER bctoolbox bctoolbox-tester ortp mediastreamer ${BELLESIP_TARGETNAME} belr ${XML2_LIBRARIES} ${XSD_LIBRARIES})

if(INTL_FOUND)
	list(APPEND OTHER_LIBS_FOR_TESTER ${INTL_LIBRARIES})
endif()
if(SQLITE3_FOUND)
	list(APPEND OTHER_LIBS_FOR_TESTER ${SQLITE3_LIBRARIES})
endif()
if(ZLIB_FOUND)
	list(APPEND OTHER_LIBS_FOR_TESTER ${ZLIB_LIBRARIES})
endif()

set(SOUND_FILES
	sounds/ahbahouaismaisbon.wav
	sounds/hello44100.wav
	sounds/hello8000.mkv
	sounds/hello8000_mkv_ref.wav
	sounds/hello8000.wav
	sounds/oldphone.wav
	sounds/ringback.wav
	sounds/sintel_trailer_opus_h264.mkv
	sounds/sintel_trailer_opus_vp8.mkv
	sounds/sintel_trailer_pcmu_h264.mkv
	sounds/vrroom.wav
)

set(SIPP_FILES
	sipp/call_invite_200ok_without_contact_header.xml
	sipp/call_with_audio_mline_before_video_in_sdp.xml
	sipp/call_with_multiple_audio_mline_in_sdp.xml
	sipp/call_with_multiple_video_mline_in_sdp.xml
	sipp/call_with_video_mline_before_audio_in_sdp.xml
	sipp/sip_update_within_icoming_reinvite_with_no_sdp.xml
)

set(CERTIFICATE_ALT_FILES
	certificates/altname/agent.pem
	certificates/altname/cafile.pem
	certificates/altname/openssl-altname.cnf
)

set(CERTIFICATE_CN_FILES
	certificates/cn/agent.pem
	certificates/cn/cafile.pem
	certificates/cn/openssl-cn.cnf
)

set(CERTIFICATE_CLIENT_FILES
	certificates/client/cert.pem
	certificates/client/key.pem
	certificates/client/cert2.pem
	certificates/client/key2.pem
	certificates/client/cert3.pem
	certificates/client/key3.pem
	certificates/client/cert2-signed-by-other-ca.pem
)

set(CERTIFICATE_FILES ${CERTIFICATE_ALT_FILES} ${CERTIFICATE_CN_FILES} ${CERTIFICATE_CLIENT_FILES})

set(DB_FILES
	db/friends.db
	db/linphone.db
	db/messages.db
	db/chatrooms.db
)

set(RC_FILES
	rcfiles/account_creator_rc
	rcfiles/assistant_create.rc
	rcfiles/carddav_rc
	rcfiles/chloe_lime_x3dh_rc
	rcfiles/chloe_rc
	rcfiles/conference_focus_rc
	rcfiles/empty_rc
	rcfiles/friends_rc
	rcfiles/invalid_friends_rc
	rcfiles/invalid_friends_xml
	rcfiles/laure_call_logs_rc
	rcfiles/laure_lime_x3dh_rc
	rcfiles/laure_rc_udp
	rcfiles/laure_tcp_rc
	rcfiles/lime_x3dh_xml_rc
	rcfiles/marie_early_rc
	rcfiles/marie_h264_rc
	rcfiles/marie_lime_x3dh_rc
	rcfiles/marie_lime_x3dh_no_server_rc
	rcfiles/marie_nat64_rc
	rcfiles/marie_quality_reporting_rc
	rcfiles/marie_rc
	rcfiles/marie_dual_proxy_rc
	rcfiles/marie_dual_proxy_2_rc
	rcfiles/marie_dependent_proxy_rc
	rcfiles/marie_session_timers_rc
	rcfiles/marie2_rc
	rcfiles/marie_rc_rtcp_xr
	rcfiles/marie_remote_404_rc
	rcfiles/marie_remote_default_values_rc
	rcfiles/marie_remote_https_rc
	rcfiles/marie_remote_invalid_rc
	rcfiles/marie_remote_invalid_uri_rc
	rcfiles/marie_remote_localfile2_rc
	rcfiles/marie_remote_localfile_android_rc
	rcfiles/marie_remote_localfile_rc
	rcfiles/marie_remote_localfile_win10_rc
	rcfiles/marie_remote_rc
	rcfiles/marie_sips_rc
	rcfiles/marie_transient_remote_rc
	rcfiles/marie_v4proxy_rc
	rcfiles/marie_well_known_port_rc
	rcfiles/marie_zrtp_aes256_rc
	rcfiles/marie_zrtp_b256_rc
	rcfiles/marie_zrtp_srtpsuite_aes256_rc
	rcfiles/marie_zrtp_ecdh255_rc
	rcfiles/marie_zrtp_ecdh448_rc
	rcfiles/michelle_rc_udp
	rcfiles/multi_account_rc
	rcfiles/pauline_alt_rc
	rcfiles/pauline_as_friend_rc
	rcfiles/pauline_h264_rc
	rcfiles/pauline_lime_x3dh_rc
	rcfiles/pauline_nat64_rc
	rcfiles/pauline_rc
	rcfiles/pauline_external_rc
	rcfiles/pauline_rc_rtcp_xr
	rcfiles/pauline_sips_rc
	rcfiles/pauline_tcp_rc
	rcfiles/pauline_tls_client_rc
	rcfiles/pauline_tunnel_verify_server_certificate_rc
	rcfiles/pauline_v4proxy_rc
	rcfiles/pauline_well_known_port_rc
	rcfiles/pauline_wild_rc
	rcfiles/pauline_zrtp_aes256_rc
	rcfiles/pauline_zrtp_b256_rc
	rcfiles/pauline_zrtp_srtpsuite_aes256_rc
	rcfiles/pauline_zrtp_ecdh255_rc
	rcfiles/pauline_zrtp_ecdh448_rc
	rcfiles/remote_zero_length_params_rc
	rcfiles/stun_rc
	rcfiles/zero_length_params_rc
	rcfiles/marie_bodyless_rc
	rcfiles/groupchat_rc
	rcfiles/groupchat_lime_x3dh_rc
)

set(IMAGE_FILES
	images/linphone.svg
	images/linphonesiteqr.jpg
	images/linphonesiteqr_captured.jpg
	images/nowebcamCIF.jpg
	images/nowebcamVGA.jpg
)

set(VCARD_FILES
	vcards/thousand_vcards.vcf
	vcards/vcards.vcf
)

set(OTHER_FILES
	tester_hosts
	local_tester_hosts
)

set(IOS_RESOURCES_FILES
	${OTHER_FILES}
	${DB_FILES}
	certificates
	images
	rcfiles
	sipp
	sounds
	vcards
)

set(SOURCE_FILES_C
	tester.c
	accountmanager.c
	account_creator_tester.c
	audio_bypass_tester.c
	call_multicast_tester.c
	call_multi_tester.c
	call_single_tester.c
	call_video_tester.c
	call_recovery_tester.c
	call_ice_tester.c
	call_secure_tester.c
	complex_sip_case_tester.c
	call_with_rtp_bundle_tester.c
	dtmf_tester.c
	eventapi_tester.c
	flexisip_tester.c
	group_chat_tester.c
	group_chat_secure_tester.c
	group_chat_ephemeral_tester.c
	liblinphone_tester.c
	log_collection_tester.c
	message_tester.c
	offeranswer_tester.c
	player_tester.c
	presence_server_tester.c
	presence_tester.c
	proxy_config_tester.c
	quality_reporting_tester.c
	register_tester.c
	remote_provisioning_tester.c
	session_timers_tester.c
	setup_tester.c
	stun_tester.c
	tunnel_tester.c
	vcard_tester.c
	video_tester.c
	video_quality_tester.c
<<<<<<< HEAD
	shared_core_tester.c
=======
	local_conference_tester.cpp
>>>>>>> a6e1ba15
)

set(SOURCE_FILES_CXX
	clonable-object-tester.cpp
	contents-tester.cpp
	cpim-tester.cpp
	multipart-tester.cpp
	property-container-tester.cpp
	utils-tester.cpp
)

if(ENABLE_ADVANCED_IM)
	list(APPEND SOURCE_FILES_CXX conference-event-tester.cpp)
endif()

if(ENABLE_DB_STORAGE)
	list(APPEND SOURCE_FILES_CXX main-db-tester.cpp)
endif()

set(HEADER_FILES
	liblinphone_tester.h
	tools/private-access.h
	tools/tester.h
)

set(SOURCE_FILES_OBJC )
if(APPLE)
	if (IOS)
		list(APPEND SOURCE_FILES_OBJC liblinphone_tester_ios.m)
	endif()
endif()

set(GROUP_CHAT_BENCHMARK_SOURCE_C
	accountmanager.c
	tester.c
	group_chat_tester.c
	group_chat_benchmark.c
)

set(GROUP_CHAT_BENCHMARK_HEADERS
	liblinphone_tester.h
	tools/tester.h
)


# TODO: Remove me later!
list(REMOVE_ITEM STRICT_OPTIONS_CPP "-Wconversion" "-Werror=conversion" "-Wcast-align" "-Werror=cast-align")
if (ANDROID AND CMAKE_C_COMPILER_ID STREQUAL "GNU") #restrict to Android as it seems to break regular linux
	list (APPEND STRICT_OPTIONS_C "-std=c99")
endif()

bc_apply_compile_flags(SOURCE_FILES_C STRICT_OPTIONS_CPP STRICT_OPTIONS_C)
bc_apply_compile_flags(SOURCE_FILES_CXX STRICT_OPTIONS_CPP STRICT_OPTIONS_CXX)
bc_apply_compile_flags(SOURCE_FILES_OBJC STRICT_OPTIONS_CPP STRICT_OPTIONS_OBJC)

bc_apply_compile_flags(GROUP_CHAT_BENCHMARK_SOURCE_C STRICT_OPTIONS_CPP STRICT_OPTIONS_C)

add_definitions("-DLINPHONE_TESTER")

if(MSVC)
	get_source_file_property(MESSAGE_TESTER_C_COMPILE_FLAGS message_tester.c COMPILE_FLAGS)
	set(MESSAGE_TESTER_C_COMPILE_FLAGS "${MESSAGE_TESTER_C_COMPILE_FLAGS} /wd4996") # Disable "was declared deprecated" warnings
	set_source_files_properties(message_tester.c PROPERTY COMPILE_FLAGS "${MESSAGE_TESTER_C_COMPILE_FLAGS}")
	get_source_file_property(VCARD_TESTER_C_COMPILE_FLAGS vcard_tester.c COMPILE_FLAGS)
	set(VCARD_TESTER_C_COMPILE_FLAGS "${VCARD_TESTER_C_COMPILE_FLAGS} /wd4996") # Disable "was declared deprecated" warnings
	set_source_files_properties(vcard_tester.c PROPERTY COMPILE_FLAGS "${VCARD_TESTER_C_COMPILE_FLAGS}")
endif()

if(NOT IOS OR NOT CMAKE_SYSTEM_NAME STREQUAL "WindowsStore")
	# Executable must be available on root path, not host one
	find_program(SIPP_PROGRAM NAMES sipp sipp.exe ONLY_CMAKE_FIND_ROOT_PATH)
	if(SIPP_PROGRAM)
		add_definitions(-DHAVE_SIPP=1)
		add_definitions(-DSIPP_COMMAND="${SIPP_PROGRAM}")
	endif()
endif()

# on mobile platforms, we compile the tester as a library so that we can link with it directly from native applications
if(ANDROID OR IOS)
	add_library(linphonetester SHARED ${HEADER_FILES} ${SOURCE_FILES_C} ${SOURCE_FILES_CXX})
	target_include_directories(linphonetester PRIVATE ${LINPHONE_INCLUDE_DIRS} ${LIBXSD_INCLUDE_DIRS})
	target_link_libraries(linphonetester ${LINPHONE_LIBS_FOR_TOOLS} ${OTHER_LIBS_FOR_TESTER})
	#TODO: replace by if(APPLE) when we want to make apple framework on linphone-desktop too
	if(IOS)
		if(IOS)
			set(MIN_OS ${LINPHONE_IOS_DEPLOYMENT_TARGET})
		else()
			set(MIN_OS ${CMAKE_OSX_DEPLOYMENT_TARGET})
		endif()
		set_target_properties(linphonetester PROPERTIES
			FRAMEWORK TRUE
			MACOSX_FRAMEWORK_IDENTIFIER com.belledonne-communications.linphonetester
			MACOSX_FRAMEWORK_INFO_PLIST "${CMAKE_SOURCE_DIR}/build/osx/Info.plist.in"
			PUBLIC_HEADER "${HEADER_FILES}"
		)
	endif()
	install(TARGETS linphonetester
		RUNTIME DESTINATION ${CMAKE_INSTALL_BINDIR}
		LIBRARY DESTINATION ${CMAKE_INSTALL_LIBDIR}
		ARCHIVE DESTINATION ${CMAKE_INSTALL_LIBDIR}
		FRAMEWORK DESTINATION Frameworks
		PERMISSIONS OWNER_READ OWNER_WRITE OWNER_EXECUTE GROUP_READ GROUP_EXECUTE WORLD_READ WORLD_EXECUTE
		)
	install(FILES "liblinphone_tester.h"
		DESTINATION ${CMAKE_INSTALL_INCLUDEDIR}/linphone
		PERMISSIONS OWNER_READ OWNER_WRITE GROUP_READ WORLD_READ
	)
elseif(CMAKE_SYSTEM_NAME STREQUAL "WindowsStore")
	add_library(linphone_tester_static STATIC ${HEADER_FILES} ${SOURCE_FILES_C} ${SOURCE_FILES_CXX})
	target_include_directories(linphone_tester_static PRIVATE ${LINPHONE_INCLUDE_DIRS})
	target_link_libraries(linphone_tester_static ${LINPHONE_LIBS_FOR_TOOLS} ${OTHER_LIBS_FOR_TESTER})

	set(RUNTIME_COMPONENT_SOURCES
		liblinphone_tester_windows.cpp
		liblinphone_tester_windows.h
	)
	add_library(linphone_tester_runtime MODULE ${RUNTIME_COMPONENT_SOURCES})
	target_compile_options(linphone_tester_runtime PRIVATE "/wd4996")
	target_link_libraries(linphone_tester_runtime linphone_tester_static)
	set_target_properties(linphone_tester_runtime PROPERTIES VS_WINRT_COMPONENT TRUE)
	set_target_properties(linphone_tester_runtime PROPERTIES LIBRARY_OUTPUT_NAME "BelledonneCommunications.Linphone.Tester")
	set_target_properties(linphone_tester_runtime PROPERTIES LINK_FLAGS "/WINMDFILE:BelledonneCommunications.Linphone.Tester.winmd")

	install(TARGETS linphone_tester_runtime
		RUNTIME DESTINATION ${CMAKE_INSTALL_BINDIR}
		LIBRARY DESTINATION ${CMAKE_INSTALL_LIBDIR}
		ARCHIVE DESTINATION ${CMAKE_INSTALL_LIBDIR}
		PERMISSIONS OWNER_READ OWNER_WRITE OWNER_EXECUTE GROUP_READ GROUP_EXECUTE WORLD_READ WORLD_EXECUTE
	)
	install(FILES "${CMAKE_CURRENT_BINARY_DIR}/BelledonneCommunications.Linphone.Tester.winmd" DESTINATION lib)
	if(CMAKE_BUILD_TYPE STREQUAL "Debug")
		install(FILES ${CMAKE_CURRENT_BINARY_DIR}/Debug/BelledonneCommunications.Linphone.Tester.pdb
			DESTINATION ${CMAKE_INSTALL_LIBDIR}
			PERMISSIONS OWNER_READ OWNER_WRITE OWNER_EXECUTE GROUP_READ GROUP_EXECUTE WORLD_READ WORLD_EXECUTE
	)
	endif()
endif()

if(NOT ANDROID AND NOT CMAKE_SYSTEM_NAME STREQUAL "WindowsStore")
	if(NOT IOS)
		add_executable(liblinphone_tester ${HEADER_FILES} ${SOURCE_FILES_C} ${SOURCE_FILES_CXX} ${SOURCE_FILES_OBJC})
		set_target_properties(liblinphone_tester PROPERTIES LINK_FLAGS "${LINPHONE_LDFLAGS}")
		set_target_properties(liblinphone_tester PROPERTIES LINKER_LANGUAGE CXX)
		set_target_properties(liblinphone_tester PROPERTIES C_STANDARD 99)
		target_include_directories(liblinphone_tester PRIVATE ${LINPHONE_INCLUDE_DIRS})
		target_link_libraries(liblinphone_tester ${LINPHONE_LIBS_FOR_TOOLS} ${OTHER_LIBS_FOR_TESTER})

		install(TARGETS liblinphone_tester
			RUNTIME DESTINATION ${CMAKE_INSTALL_BINDIR}
			LIBRARY DESTINATION ${CMAKE_INSTALL_LIBDIR}
			ARCHIVE DESTINATION ${CMAKE_INSTALL_LIBDIR}
			PERMISSIONS OWNER_READ OWNER_WRITE OWNER_EXECUTE GROUP_READ GROUP_EXECUTE WORLD_READ WORLD_EXECUTE
		)

		add_executable(groupchat_benchmark ${GROUP_CHAT_BENCHMARK_HEADERS} ${GROUP_CHAT_BENCHMARK_SOURCE_C})
		set_target_properties(groupchat_benchmark PROPERTIES LINK_FLAGS "${LINPHONE_LDFLAGS}")
		set_target_properties(groupchat_benchmark PROPERTIES LINKER_LANGUAGE CXX)
		set_target_properties(groupchat_benchmark PROPERTIES C_STANDARD 99)
		target_include_directories(groupchat_benchmark PRIVATE ${LINPHONE_INCLUDE_DIRS})
		target_link_libraries(groupchat_benchmark ${LINPHONE_LIBS_FOR_TOOLS} ${OTHER_LIBS_FOR_TESTER})

		install(TARGETS groupchat_benchmark
			RUNTIME DESTINATION ${CMAKE_INSTALL_BINDIR}
			LIBRARY DESTINATION ${CMAKE_INSTALL_LIBDIR}
			ARCHIVE DESTINATION ${CMAKE_INSTALL_LIBDIR}
			PERMISSIONS OWNER_READ OWNER_WRITE OWNER_EXECUTE GROUP_READ GROUP_EXECUTE WORLD_READ WORLD_EXECUTE
		)

	endif()
	install(FILES ${CERTIFICATE_ALT_FILES} DESTINATION "${CMAKE_INSTALL_DATADIR}/liblinphone_tester/certificates/altname")
	install(FILES ${CERTIFICATE_CLIENT_FILES} DESTINATION "${CMAKE_INSTALL_DATADIR}/liblinphone_tester/certificates/client")
	install(FILES ${CERTIFICATE_CN_FILES} DESTINATION "${CMAKE_INSTALL_DATADIR}/liblinphone_tester/certificates/cn")
	install(FILES ${DB_FILES} DESTINATION "${CMAKE_INSTALL_DATADIR}/liblinphone_tester/db")
	install(FILES ${IMAGE_FILES} DESTINATION "${CMAKE_INSTALL_DATADIR}/liblinphone_tester/images")
	install(FILES ${OTHER_FILES} DESTINATION "${CMAKE_INSTALL_DATADIR}/liblinphone_tester")
	install(FILES ${RC_FILES} DESTINATION "${CMAKE_INSTALL_DATADIR}/liblinphone_tester/rcfiles")
	install(FILES ${SIPP_FILES} DESTINATION "${CMAKE_INSTALL_DATADIR}/liblinphone_tester/sipp")
	install(FILES ${SOUND_FILES} DESTINATION "${CMAKE_INSTALL_DATADIR}/liblinphone_tester/sounds")
	install(FILES ${VCARD_FILES} DESTINATION "${CMAKE_INSTALL_DATADIR}/liblinphone_tester/vcards")
endif()<|MERGE_RESOLUTION|>--- conflicted
+++ resolved
@@ -231,11 +231,8 @@
 	vcard_tester.c
 	video_tester.c
 	video_quality_tester.c
-<<<<<<< HEAD
 	shared_core_tester.c
-=======
 	local_conference_tester.cpp
->>>>>>> a6e1ba15
 )
 
 set(SOURCE_FILES_CXX
