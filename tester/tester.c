 /*
 tester - liblinphone test suite
 Copyright (C) 2013  Belledonne Communications SARL

 This program is free software: you can redistribute it and/or modify
 it under the terms of the GNU General Public License as published by
 the Free Software Foundation, either version 2 of the License, or
 (at your option) any later version.

 This program is distributed in the hope that it will be useful,
 but WITHOUT ANY WARRANTY; without even the implied warranty of
 MERCHANTABILITY or FITNESS FOR A PARTICULAR PURPOSE.  See the
 GNU General Public License for more details.

 You should have received a copy of the GNU General Public License
 along with this program.  If not, see <http://www.gnu.org/licenses/>.
 */

#include <stdio.h>
#include "linphonecore.h"
#include "private.h"
#include "liblinphone_tester.h"
#include <bctoolbox/tester.h>

#if __clang__ || ((__GNUC__ == 4 && __GNUC_MINOR__ >= 6) || __GNUC__ > 4)
#pragma GCC diagnostic push
#endif
#ifndef _MSC_VER
#pragma GCC diagnostic ignored "-Wstrict-prototypes"
#endif

#ifdef HAVE_GTK
#include <gtk/gtk.h>
#endif

#if __clang__ || ((__GNUC__ == 4 && __GNUC_MINOR__ >= 6) || __GNUC__ > 4)
#pragma GCC diagnostic pop
#endif

#if _WIN32
#define unlink _unlink
#endif

static int liblinphone_tester_keep_accounts_flag = 0;
static int liblinphone_tester_keep_record_files = FALSE;
static int liblinphone_tester_leak_detector_disabled = FALSE;
int manager_count = 0;
int leaked_objects_count = 0;
const MSAudioDiffParams audio_cmp_params = {10, 2000};

const char *test_domain = "sipopen.example.org";
const char *auth_domain = "sip.example.org";
const char *test_username = "liblinphone_tester";
const char *test_password = "secret";
const char *test_route = "sip2.linphone.org";
const char *userhostsfile = "tester_hosts";
bool_t liblinphonetester_ipv6 = FALSE;

const char *liblinphone_tester_mire_id = "Mire: Mire (synthetic moving picture)";

static void network_reachable(LinphoneCore *lc, bool_t reachable) {
	stats *counters;
	ms_message("Network reachable [%s]", reachable ? "TRUE" : "FALSE");
	counters = get_stats(lc);
	if (reachable)
		counters->number_of_NetworkReachableTrue++;
	else
		counters->number_of_NetworkReachableFalse++;
}
void liblinphone_tester_clock_start(MSTimeSpec *start){
	ms_get_cur_time(start);
}

bool_t liblinphone_tester_clock_elapsed(const MSTimeSpec *start, int value_ms){
	MSTimeSpec current;
	ms_get_cur_time(&current);
	if ((((current.tv_sec-start->tv_sec)*1000LL) + ((current.tv_nsec-start->tv_nsec)/1000000LL))>=value_ms)
		return TRUE;
	return FALSE;
}

LinphoneAddress *create_linphone_address(const char *domain) {
	LinphoneAddress *addr = linphone_address_new(NULL);
	if (!BC_ASSERT_PTR_NOT_NULL(addr))
		return NULL;
	linphone_address_set_username(addr, test_username);
	BC_ASSERT_STRING_EQUAL(test_username, linphone_address_get_username(addr));
	if (!domain)
		domain = test_route;
	linphone_address_set_domain(addr, domain);
	BC_ASSERT_STRING_EQUAL(domain, linphone_address_get_domain(addr));
	linphone_address_set_display_name(addr, NULL);
	linphone_address_set_display_name(addr, "Mr Tester");
	BC_ASSERT_STRING_EQUAL("Mr Tester", linphone_address_get_display_name(addr));
	return addr;
}

static void auth_info_requested(LinphoneCore *lc, const char *realm, const char *username, const char *domain) {
	stats* counters;
	ms_message("Auth info requested  for user id [%s] at realm [%s]\n"
			   ,username
			   ,realm);
	counters = get_stats(lc);
	counters->number_of_auth_info_requested++;
}

void reset_counters( stats* counters) {
	if (counters->last_received_chat_message) linphone_chat_message_unref(counters->last_received_chat_message);
	if (counters->last_received_info_message) linphone_info_message_destroy(counters->last_received_info_message);
	memset(counters,0,sizeof(stats));
}

LinphoneCore* configure_lc_from(LinphoneCoreVTable* v_table, const char* path, const char* file, void* user_data) {
	LinphoneCore* lc;
	LpConfig* config = NULL;
	char *filepath         = NULL;
	char *ringpath         = NULL;
	char *ringbackpath     = NULL;
	char *rootcapath       = NULL;
	char *dnsuserhostspath = NULL;
	char *nowebcampath     = NULL;
	char *chatdb     = NULL;

	if (path==NULL) path=".";

	if (file){
		filepath = ms_strdup_printf("%s/%s", path, file);
		if (ortp_file_exist(filepath) != 0) {
			ms_fatal("Could not find file %s in path %s, did you configured resources directory correctly?", file, path);
		}
		config = lp_config_new_with_factory(NULL,filepath);
	}


	// setup dynamic-path assets
	ringpath         = ms_strdup_printf("%s/sounds/oldphone.wav",path);
	ringbackpath     = ms_strdup_printf("%s/sounds/ringback.wav", path);
	nowebcampath     = ms_strdup_printf("%s/images/nowebcamCIF.jpg", path);
	rootcapath       = ms_strdup_printf("%s/certificates/cn/cafile.pem", path);
	dnsuserhostspath = ms_strdup_printf("%s/%s", path, userhostsfile);


	if( config != NULL ) {
		lp_config_set_string(config, "sound", "remote_ring", ringbackpath);
		lp_config_set_string(config, "sound", "local_ring" , ringpath);
		lp_config_set_string(config, "sip",   "root_ca"    , rootcapath);
		lc = linphone_core_new_with_config(v_table, config, user_data);
	} else {
		lc = linphone_core_new(v_table,NULL,(filepath!=NULL&&filepath[0]!='\0') ? filepath : NULL, user_data);

		linphone_core_set_ring(lc, ringpath);
		linphone_core_set_ringback(lc, ringbackpath);
		linphone_core_set_root_ca(lc, rootcapath);
	}
	chatdb = ms_strdup_printf("%s/messages-%p.db",bc_tester_get_writable_dir_prefix(),lc);

	linphone_core_enable_ipv6(lc, liblinphonetester_ipv6);

	sal_enable_test_features(lc->sal, TRUE);

	sal_set_dns_user_hosts_file(lc->sal, dnsuserhostspath);
<<<<<<< HEAD
	linphone_core_set_static_picture(lc, nowebcampath);
=======
#ifdef VIDEO_ENABLED
	linphone_core_set_static_picture(lc,nowebcampath);
#endif

	linphone_core_set_chat_database_path(lc, chatdb);
>>>>>>> c8ae2974

	ms_free(ringpath);
	ms_free(ringbackpath);
	ms_free(nowebcampath);
	ms_free(rootcapath);
	ms_free(dnsuserhostspath);
	ms_free(chatdb);

	if( filepath ) ms_free(filepath);

	if( config ) lp_config_unref(config);

	return lc;
}


bool_t wait_for_until(LinphoneCore* lc_1, LinphoneCore* lc_2,int* counter,int value,int timout) {
	bctbx_list_t* lcs=NULL;
	bool_t result;
	if (lc_1)
		lcs=bctbx_list_append(lcs,lc_1);
	if (lc_2)
		lcs=bctbx_list_append(lcs,lc_2);
	result=wait_for_list(lcs,counter,value,timout);
	bctbx_list_free(lcs);
	return result;
}

bool_t wait_for(LinphoneCore* lc_1, LinphoneCore* lc_2,int* counter,int value) {
	return wait_for_until(lc_1, lc_2,counter,value,10000);
}

bool_t wait_for_list(bctbx_list_t* lcs,int* counter,int value,int timeout_ms) {
	bctbx_list_t* iterator;
	MSTimeSpec start;

	liblinphone_tester_clock_start(&start);
	while ((counter==NULL || *counter<value) && !liblinphone_tester_clock_elapsed(&start,timeout_ms)) {
		for (iterator=lcs;iterator!=NULL;iterator=iterator->next) {
#ifdef HAVE_GTK
			gdk_threads_enter();
			gtk_main_iteration_do(FALSE);
			gdk_threads_leave();
#endif
			linphone_core_iterate((LinphoneCore*)(iterator->data));
		}
#ifdef LINPHONE_WINDOWS_DESKTOP
		{
			MSG msg;
			while (PeekMessage(&msg, NULL, 0, 0,1)){
				TranslateMessage(&msg);
				DispatchMessage(&msg);
			}
		}
#endif
		ms_usleep(20000);
	}
	if(counter && *counter<value) return FALSE;
	else return TRUE;
}

bool_t wait_for_stun_resolution(LinphoneCoreManager *m) {
	MSTimeSpec start;
	int timeout_ms = 10000;
	liblinphone_tester_clock_start(&start);
	while (linphone_core_get_stun_server_addrinfo(m->lc) == NULL && !liblinphone_tester_clock_elapsed(&start,timeout_ms)) {
		linphone_core_iterate(m->lc);
		ms_usleep(20000);
	}
	return linphone_core_get_stun_server_addrinfo(m->lc) != NULL;
}

static void set_codec_enable(LinphoneCore* lc,const char* type,int rate,bool_t enable) {
	bctbx_list_t* codecs=bctbx_list_copy(linphone_core_get_audio_codecs(lc));
	bctbx_list_t* codecs_it;
	PayloadType* pt;
	for (codecs_it=codecs;codecs_it!=NULL;codecs_it=codecs_it->next) {
		linphone_core_enable_payload_type(lc,(PayloadType*)codecs_it->data,0);
	}
	if ((pt = linphone_core_find_payload_type(lc,type,rate,1))) {
		linphone_core_enable_payload_type(lc,pt, enable);
	}
	bctbx_list_free(codecs);
}

static void enable_codec(LinphoneCore* lc,const char* type,int rate) {
	set_codec_enable(lc,type,rate,TRUE);
}
stats * get_stats(LinphoneCore *lc){
	LinphoneCoreManager *manager=(LinphoneCoreManager *)linphone_core_get_user_data(lc);
	return &manager->stat;
}

LinphoneCoreManager *get_manager(LinphoneCore *lc){
	LinphoneCoreManager *manager=(LinphoneCoreManager *)linphone_core_get_user_data(lc);
	return manager;
}

bool_t transport_supported(LinphoneTransportType transport) {
	Sal *sal = sal_init(NULL);
	bool_t supported = sal_transport_available(sal,(SalTransport)transport);
	if (!supported) ms_message("TLS transport not supported, falling back to TCP if possible otherwise skipping test.");
	sal_uninit(sal);
	return supported;
}

#if __clang__ || ((__GNUC__ == 4 && __GNUC_MINOR__ >= 6) || __GNUC__ > 4)
#pragma GCC diagnostic push
#endif
#ifdef _MSC_VER
#pragma warning(disable : 4996)
#else
#pragma GCC diagnostic ignored "-Wdeprecated-declarations"
#endif
void linphone_core_manager_init(LinphoneCoreManager *mgr, const char* rc_file) {
	char *rc_path = NULL;
	char *hellopath = bc_tester_res("sounds/hello8000.wav");
	mgr->number_of_bcunit_error_at_creation =  bc_get_number_of_failures();
	mgr->v_table.registration_state_changed=registration_state_changed;
	mgr->v_table.auth_info_requested=auth_info_requested;
	mgr->v_table.call_state_changed=call_state_changed;
	mgr->v_table.text_received=text_message_received;
	mgr->v_table.message_received=message_received;
	mgr->v_table.is_composing_received=is_composing_received;
	mgr->v_table.new_subscription_requested=new_subscription_requested;
	mgr->v_table.notify_presence_received=notify_presence_received;
	mgr->v_table.transfer_state_changed=linphone_transfer_state_changed;
	mgr->v_table.info_received=info_message_received;
	mgr->v_table.subscription_state_changed=linphone_subscription_state_change;
	mgr->v_table.notify_received=linphone_notify_received;
	mgr->v_table.publish_state_changed=linphone_publish_state_changed;
	mgr->v_table.configuring_status=linphone_configuration_status;
	mgr->v_table.call_encryption_changed=linphone_call_encryption_changed;
	mgr->v_table.network_reachable=network_reachable;
	mgr->v_table.dtmf_received=dtmf_received;
	mgr->v_table.call_stats_updated=call_stats_updated;

	reset_counters(&mgr->stat);
	if (rc_file) rc_path = ms_strdup_printf("rcfiles/%s", rc_file);
	mgr->lc=configure_lc_from(&mgr->v_table, bc_tester_get_resource_dir_prefix(), rc_path, mgr);
	linphone_core_manager_check_accounts(mgr);

	manager_count++;

#if TARGET_OS_IPHONE
	linphone_core_set_ringer_device( mgr->lc, "AQ: Audio Queue Device");
	linphone_core_set_ringback(mgr->lc, NULL);
#elif __QNX__
	linphone_core_set_playback_device(mgr->lc, "QSA: voice");
#endif

#ifdef VIDEO_ENABLED
	{
		MSWebCam *cam;

		cam = ms_web_cam_manager_get_cam(ms_factory_get_web_cam_manager(mgr->lc->factory), "Mire: Mire (synthetic moving picture)");

		if (cam == NULL) {
			MSWebCamDesc *desc = ms_mire_webcam_desc_get();
			if (desc){
				cam=ms_web_cam_new(desc);
				ms_web_cam_manager_add_cam(ms_factory_get_web_cam_manager(mgr->lc->factory), cam);
			}
		}
	}
#endif


	linphone_core_set_play_file(mgr->lc,hellopath); /*is also used when in pause*/
	ms_free(hellopath);

	if( manager_count >= 2){
		char *recordpath = ms_strdup_printf("%s/record_for_lc_%p.wav",bc_tester_get_writable_dir_prefix(),mgr->lc);
		ms_message("Manager for '%s' using files", rc_file ? rc_file : "--");
		linphone_core_set_use_files(mgr->lc, TRUE);
		linphone_core_set_record_file(mgr->lc,recordpath);
		ms_free(recordpath);
	}

	linphone_core_set_user_certificates_path(mgr->lc,bc_tester_get_writable_dir_prefix());
	/*for now, we need the periodical updates facility to compute bandwidth measurements correctly during tests*/
	lp_config_set_int(linphone_core_get_config(mgr->lc), "misc", "send_call_stats_periodical_updates", 1);

	if (rc_path) ms_free(rc_path);
}
#if __clang__ || ((__GNUC__ == 4 && __GNUC_MINOR__ >= 6) || __GNUC__ > 4)
#pragma GCC diagnostic pop
#endif

void linphone_core_manager_start(LinphoneCoreManager *mgr, int check_for_proxies) {
	LinphoneProxyConfig* proxy;
	int proxy_count;

	/*BC_ASSERT_EQUAL(bctbx_list_size(linphone_core_get_proxy_config_list(lc)),proxy_count, int, "%d");*/
	if (check_for_proxies){ /**/
		proxy_count=bctbx_list_size(linphone_core_get_proxy_config_list(mgr->lc));
	}else{
		proxy_count=0;
		/*this is to prevent registration to go on*/
		linphone_core_set_network_reachable(mgr->lc, FALSE);
	}

	if (proxy_count){
#define REGISTER_TIMEOUT 20 /* seconds */
		int success = wait_for_until(mgr->lc,NULL,&mgr->stat.number_of_LinphoneRegistrationOk,
									proxy_count,(REGISTER_TIMEOUT * 1000 * proxy_count));
		if( !success ){
			ms_error("Did not register after %d seconds for %d proxies", REGISTER_TIMEOUT, proxy_count);
		}
	}
	BC_ASSERT_EQUAL(mgr->stat.number_of_LinphoneRegistrationOk,proxy_count, int, "%d");
	enable_codec(mgr->lc,"PCMU",8000);

	proxy = linphone_core_get_default_proxy_config(mgr->lc);
	if (proxy) {
		if (mgr->identity){
			linphone_address_destroy(mgr->identity);
		}
		mgr->identity = linphone_address_clone(linphone_proxy_config_get_identity_address(proxy));
		linphone_address_clean(mgr->identity);
	}

	linphone_core_manager_wait_for_stun_resolution(mgr);
	if (!check_for_proxies){
		/*now that stun server resolution is done, we can start registering*/
		linphone_core_set_network_reachable(mgr->lc, TRUE);
	}
}

LinphoneCoreManager* linphone_core_manager_new( const char* rc_file) {
	LinphoneCoreManager *manager = ms_new0(LinphoneCoreManager, 1);
	linphone_core_manager_init(manager, rc_file);
	linphone_core_manager_start(manager, TRUE);
	return manager;
}

LinphoneCoreManager* linphone_core_manager_new2(const char* rc_file, int check_for_proxies) {
	LinphoneCoreManager *manager = ms_new0(LinphoneCoreManager, 1);
	linphone_core_manager_init(manager, rc_file);
	linphone_core_manager_start(manager, check_for_proxies);
	return manager;
}

void linphone_core_manager_stop(LinphoneCoreManager *mgr){
	if (mgr->lc) {
		linphone_core_destroy(mgr->lc);
		mgr->lc=NULL;
	}
}

void linphone_core_manager_uninit(LinphoneCoreManager *mgr) {
	if (mgr->stat.last_received_chat_message) {
		linphone_chat_message_unref(mgr->stat.last_received_chat_message);
	}
<<<<<<< HEAD
	if (mgr->stat.last_received_info_message)
		linphone_info_message_destroy(mgr->stat.last_received_info_message);
	if (mgr->lc) {
		const char *record_file = linphone_core_get_record_file(mgr->lc);

		if (!liblinphone_tester_keep_record_files && record_file) {
			if ((bc_get_number_of_failures() - mgr->number_of_cunit_error_at_creation) > 0) {
				ms_message("Test has failed, keeping recorded file [%s]", record_file);
=======
	if (mgr->stat.last_received_info_message) linphone_info_message_destroy(mgr->stat.last_received_info_message);
	if (mgr->lc){
		const char *record_file=linphone_core_get_record_file(mgr->lc);
		char *chatdb = ms_strdup(linphone_core_get_chat_database_path(mgr->lc));
		if (!liblinphone_tester_keep_record_files && record_file){
			if ((bc_get_number_of_failures()-mgr->number_of_bcunit_error_at_creation)>0) {
				ms_message ("Test has failed, keeping recorded file [%s]",record_file);
>>>>>>> c8ae2974
			} else {
				unlink(record_file);
			}
		}
		linphone_core_destroy(mgr->lc);
		if (chatdb) {
			unlink(chatdb);
			ms_free(chatdb);
		}
	}
	if (mgr->identity) {
		linphone_address_destroy(mgr->identity);
	}

	manager_count--;
}

void linphone_core_manager_wait_for_stun_resolution(LinphoneCoreManager *mgr) {
	LinphoneNatPolicy *nat_policy = linphone_core_get_nat_policy(mgr->lc);
	if ((nat_policy != NULL) && (linphone_nat_policy_get_stun_server(nat_policy) != NULL) &&
		(linphone_nat_policy_stun_enabled(nat_policy) || linphone_nat_policy_turn_enabled(nat_policy)) &&
		(linphone_nat_policy_ice_enabled(nat_policy))) {
		/*before we go, ensure that the stun server is resolved, otherwise all ice related test will fail*/
		BC_ASSERT_TRUE(wait_for_stun_resolution(mgr));
	}
}

void linphone_core_manager_destroy(LinphoneCoreManager* mgr) {
	linphone_core_manager_uninit(mgr);
	ms_free(mgr);
}

int liblinphone_tester_ipv6_available(void) {
	struct addrinfo *ai = bctbx_ip_address_to_addrinfo(AF_INET6, SOCK_STREAM, "2a01:e00::2", 53);
	if (ai) {
		struct sockaddr_storage ss;
		struct addrinfo src;
		socklen_t slen = sizeof(ss);
		char localip[128];
		int port = 0;
		belle_sip_get_src_addr_for(ai->ai_addr, (socklen_t)ai->ai_addrlen, (struct sockaddr *)&ss, &slen, 4444);
		src.ai_addr = (struct sockaddr *)&ss;
		src.ai_addrlen = slen;
		bctbx_addrinfo_to_ip_address(&src, localip, sizeof(localip), &port);
		freeaddrinfo(ai);
		return strcmp(localip, "::1") != 0;
	}
	return FALSE;
}

int liblinphone_tester_ipv4_available(void){
	struct addrinfo *ai=bctbx_ip_address_to_addrinfo(AF_INET,SOCK_STREAM,"212.27.40.240",53);
	if (ai){
		struct sockaddr_storage ss;
		struct addrinfo src;
		socklen_t slen=sizeof(ss);
		char localip[128];
		int port=0;
		belle_sip_get_src_addr_for(ai->ai_addr,(socklen_t)ai->ai_addrlen,(struct sockaddr*) &ss,&slen,4444);
		src.ai_addr=(struct sockaddr*) &ss;
		src.ai_addrlen=slen;
		bctbx_addrinfo_to_ip_address(&src,localip, sizeof(localip),&port);
		freeaddrinfo(ai);
		return strcmp(localip,"127.0.0.1")!=0;
	}
	return FALSE;
}


void liblinphone_tester_keep_accounts( int keep ){
	liblinphone_tester_keep_accounts_flag = keep;
}

void liblinphone_tester_keep_recorded_files(int keep){
	liblinphone_tester_keep_record_files = keep;
}

void liblinphone_tester_disable_leak_detector(int disabled){
	liblinphone_tester_leak_detector_disabled = disabled;
}

void liblinphone_tester_clear_accounts(void){
	account_manager_destroy();
}

void liblinphone_tester_add_suites() {
	bc_tester_add_suite(&setup_test_suite);
	bc_tester_add_suite(&register_test_suite);
	bc_tester_add_suite(&tunnel_test_suite);
	bc_tester_add_suite(&offeranswer_test_suite);
	bc_tester_add_suite(&call_test_suite);
	bc_tester_add_suite(&call_video_test_suite);
	bc_tester_add_suite(&audio_bypass_suite);
	bc_tester_add_suite(&multi_call_test_suite);
	bc_tester_add_suite(&message_test_suite);
	bc_tester_add_suite(&presence_test_suite);
	bc_tester_add_suite(&presence_server_test_suite);
#ifdef UPNP
	bc_tester_add_suite(&upnp_test_suite);
#endif
	bc_tester_add_suite(&stun_test_suite);
	bc_tester_add_suite(&event_test_suite);
	bc_tester_add_suite(&flexisip_test_suite);
	bc_tester_add_suite(&remote_provisioning_test_suite);
	bc_tester_add_suite(&quality_reporting_test_suite);
	bc_tester_add_suite(&log_collection_test_suite);
	bc_tester_add_suite(&player_test_suite);
	bc_tester_add_suite(&dtmf_test_suite);
#if defined(VIDEO_ENABLED) && defined(HAVE_GTK)
	bc_tester_add_suite(&video_test_suite);
#endif
	bc_tester_add_suite(&multicast_call_test_suite);
	bc_tester_add_suite(&proxy_config_test_suite);
#if HAVE_SIPP
	bc_tester_add_suite(&complex_sip_call_test_suite);
#endif
#ifdef VCARD_ENABLED
	bc_tester_add_suite(&vcard_test_suite);
#endif
	bc_tester_add_suite(&screensharing_test_suite);
}

static int linphone_core_manager_get_max_audio_bw_base(const int array[], int array_size) {
	int i, result = 0;
	for (i = 0; i < array_size; i++) {
		result = MAX(result, array[i]);
	}
	return result;
}

static int linphone_core_manager_get_mean_audio_bw_base(const int array[],int array_size) {
	int i,result=0;
	for (i=0; i<array_size; i++) {
		result += array[i];
	}
	return result/array_size;
}

int linphone_core_manager_get_max_audio_down_bw(const LinphoneCoreManager *mgr) {
	return linphone_core_manager_get_max_audio_bw_base(mgr->stat.audio_download_bandwidth
			, sizeof(mgr->stat.audio_download_bandwidth)/sizeof(int));
}
int linphone_core_manager_get_max_audio_up_bw(const LinphoneCoreManager *mgr) {
	return linphone_core_manager_get_max_audio_bw_base(mgr->stat.audio_upload_bandwidth
			, sizeof(mgr->stat.audio_upload_bandwidth)/sizeof(int));
}

int linphone_core_manager_get_mean_audio_down_bw(const LinphoneCoreManager *mgr) {
	return linphone_core_manager_get_mean_audio_bw_base(mgr->stat.audio_download_bandwidth
			, sizeof(mgr->stat.audio_download_bandwidth)/sizeof(int));
}
int linphone_core_manager_get_mean_audio_up_bw(const LinphoneCoreManager *mgr) {
	return linphone_core_manager_get_mean_audio_bw_base(mgr->stat.audio_upload_bandwidth
			, sizeof(mgr->stat.audio_upload_bandwidth)/sizeof(int));
}

void liblinphone_tester_before_each(void) {
	if (!liblinphone_tester_leak_detector_disabled){
		belle_sip_object_enable_leak_detector(TRUE);
		leaked_objects_count = belle_sip_object_get_object_count();
	}
}

static char* all_leaks_buffer = NULL;

int liblinphone_tester_after_each(void) {
	int err = 0;
	if (!liblinphone_tester_leak_detector_disabled){
		int leaked_objects = belle_sip_object_get_object_count() - leaked_objects_count;
		if (leaked_objects > 0) {
			char* format = ms_strdup_printf("%d object%s leaked in suite [%s] test [%s], please fix that!",
											leaked_objects, leaked_objects>1?"s were":" was",
											bc_tester_current_suite_name(), bc_tester_current_test_name());
			belle_sip_object_dump_active_objects();
			belle_sip_object_flush_active_objects();
			bc_tester_printf(ORTP_MESSAGE, format);
			ms_error("%s", format);

			all_leaks_buffer = ms_strcat_printf(all_leaks_buffer, "\n%s", format);
			ms_free(format);
		}

		// prevent any future leaks
		{
			const char **tags = bc_tester_current_test_tags();
			int leaks_expected =
				(tags && ((tags[0] && !strcmp(tags[0], "LeaksMemory")) || (tags[1] && !strcmp(tags[1], "LeaksMemory"))));
			// if the test is NOT marked as leaking memory and it actually is, we should make it fail
			if (!leaks_expected && leaked_objects > 0) {
				BC_FAIL("This test is leaking memory!");
				err = 1;
				// and reciprocally
			} else if (leaks_expected && leaked_objects == 0) {
				BC_FAIL("This test is not leaking anymore, please remove LeaksMemory tag!");
				// err = 1; // do not force fail actually, because it can be some false positive warning
			}
		}
	}

	if (manager_count != 0) {
		ms_fatal("%d Linphone core managers are still alive!", manager_count);
	}
	return err;
}

void liblinphone_tester_uninit(void) {
	// show all leaks that happened during the test
	if (all_leaks_buffer) {
		bc_tester_printf(ORTP_MESSAGE, all_leaks_buffer);
		ms_free(all_leaks_buffer);
		all_leaks_buffer = NULL;
	}
	bc_tester_uninit();
}

static void check_ice_from_rtp(LinphoneCall *c1, LinphoneCall *c2, LinphoneStreamType stream_type) {
	MediaStream *ms;
	switch (stream_type) {
	case LinphoneStreamTypeAudio:
		ms=&c1->audiostream->ms;
		break;
	case LinphoneStreamTypeVideo:
		ms=&c1->videostream->ms;
		break;
	case LinphoneStreamTypeText:
		ms=&c1->textstream->ms;
		break;
	default:
		ms_error("Unknown stream type [%s]",  linphone_stream_type_to_string(stream_type));
		BC_ASSERT_FALSE(stream_type >= LinphoneStreamTypeUnknown);
		return;
	}


	if (linphone_call_get_audio_stats(c1)->ice_state == LinphoneIceStateHostConnection && media_stream_started(ms)) {
		char ip[16];
		char port[8];
		getnameinfo((const struct sockaddr *)&c1->audiostream->ms.sessions.rtp_session->rtp.gs.rem_addr
					, c1->audiostream->ms.sessions.rtp_session->rtp.gs.rem_addrlen
					, ip
					, sizeof(ip)
					, port
					, sizeof(port)
					, NI_NUMERICHOST|NI_NUMERICSERV);
		BC_ASSERT_STRING_EQUAL(ip, c2->media_localip);
	}
}
bool_t check_ice(LinphoneCoreManager* caller, LinphoneCoreManager* callee, LinphoneIceState state) {
	LinphoneCall *c1,*c2;
	bool_t audio_success=FALSE;
	bool_t video_success=FALSE;
	bool_t text_success=FALSE;
	bool_t video_enabled, realtime_text_enabled;
	MSTimeSpec ts;

	c1=linphone_core_get_current_call(caller->lc);
	c2=linphone_core_get_current_call(callee->lc);

	BC_ASSERT_PTR_NOT_NULL(c1);
	BC_ASSERT_PTR_NOT_NULL(c2);
	if (!c1 || !c2) return FALSE;
	linphone_call_ref(c1);
	linphone_call_ref(c2);

	BC_ASSERT_EQUAL(linphone_call_params_video_enabled(linphone_call_get_current_params(c1)),linphone_call_params_video_enabled(linphone_call_get_current_params(c2)), int, "%d");
	BC_ASSERT_EQUAL(linphone_call_params_realtime_text_enabled(linphone_call_get_current_params(c1)),linphone_call_params_realtime_text_enabled(linphone_call_get_current_params(c2)), int, "%d");
	video_enabled=linphone_call_params_video_enabled(linphone_call_get_current_params(c1));
	realtime_text_enabled=linphone_call_params_realtime_text_enabled(linphone_call_get_current_params(c1));
	liblinphone_tester_clock_start(&ts);
	do{
		if ((c1 != NULL) && (c2 != NULL)) {
			if (linphone_call_get_audio_stats(c1)->ice_state==state &&
				linphone_call_get_audio_stats(c2)->ice_state==state ){
				audio_success=TRUE;
				check_ice_from_rtp(c1,c2,LinphoneStreamTypeAudio);
				check_ice_from_rtp(c2,c1,LinphoneStreamTypeAudio);
				break;
			}
			linphone_core_iterate(caller->lc);
			linphone_core_iterate(callee->lc);
		}
		ms_usleep(20000);
	}while(!liblinphone_tester_clock_elapsed(&ts,10000));

	if (video_enabled){
		liblinphone_tester_clock_start(&ts);
		do{
			if ((c1 != NULL) && (c2 != NULL)) {
				if (linphone_call_get_video_stats(c1)->ice_state==state &&
					linphone_call_get_video_stats(c2)->ice_state==state ){
					video_success=TRUE;
					check_ice_from_rtp(c1,c2,LinphoneStreamTypeVideo);
					check_ice_from_rtp(c2,c1,LinphoneStreamTypeVideo);
					break;
				}
				linphone_core_iterate(caller->lc);
				linphone_core_iterate(callee->lc);
			}
			ms_usleep(20000);
		}while(!liblinphone_tester_clock_elapsed(&ts,10000));
	}

	if (realtime_text_enabled){
		liblinphone_tester_clock_start(&ts);
		do{
			if ((c1 != NULL) && (c2 != NULL)) {
				if (linphone_call_get_text_stats(c1)->ice_state==state &&
					linphone_call_get_text_stats(c2)->ice_state==state ){
					text_success=TRUE;
					check_ice_from_rtp(c1,c2,LinphoneStreamTypeText);
					check_ice_from_rtp(c2,c1,LinphoneStreamTypeText);
					break;
				}
				linphone_core_iterate(caller->lc);
				linphone_core_iterate(callee->lc);
			}
			ms_usleep(20000);
		}while(!liblinphone_tester_clock_elapsed(&ts,10000));
	}

	/*make sure encryption mode are preserved*/
	if (c1) {
		const LinphoneCallParams* call_param = linphone_call_get_current_params(c1);
		BC_ASSERT_EQUAL(linphone_call_params_get_media_encryption(call_param),linphone_core_get_media_encryption(caller->lc), int, "%d");
	}
	if (c2) {
		const LinphoneCallParams* call_param = linphone_call_get_current_params(c2);
		BC_ASSERT_EQUAL(linphone_call_params_get_media_encryption(call_param),linphone_core_get_media_encryption(callee->lc), int, "%d");
	}
	linphone_call_unref(c1);
	linphone_call_unref(c2);
	return video_enabled ? (realtime_text_enabled ? text_success && audio_success && video_success : audio_success && video_success) : realtime_text_enabled ? text_success && audio_success : audio_success;
}

static void linphone_conference_server_call_state_changed(LinphoneCore *lc, LinphoneCall *call, LinphoneCallState cstate, const char *msg) {
	LinphoneCoreVTable *vtable = linphone_core_get_current_vtable(lc);
	LinphoneConferenceServer *conf_srv = (LinphoneConferenceServer *)vtable->user_data;

	switch(cstate) {
		case LinphoneCallIncomingReceived:
			linphone_core_accept_call(lc, call);
			break;

		case LinphoneCallStreamsRunning:
			if(linphone_call_get_conference(call) == NULL) {
				linphone_core_add_to_conference(lc, call);
				linphone_core_leave_conference(lc);
				if(conf_srv->first_call == NULL) conf_srv->first_call = call;
			}
			break;

		case LinphoneCallEnd:
			if (call == conf_srv->first_call) {
				if (linphone_core_get_conference(lc)) {
					linphone_core_terminate_conference(lc);
				}
				conf_srv->first_call = NULL;
			}
			break;

		default: break;
	}
}

static void linphone_conference_server_refer_received(LinphoneCore *core, const char *refer_to) {
	char method[20];
	LinphoneAddress *refer_to_addr = linphone_address_new(refer_to);
	char *uri;
	LinphoneCall *call;

	if(refer_to_addr == NULL) return;
	strncpy(method, linphone_address_get_method_param(refer_to_addr), sizeof(method));
	if(strcmp(method, "BYE") == 0) {
		linphone_address_clean(refer_to_addr);
		uri = linphone_address_as_string_uri_only(refer_to_addr);
		call = linphone_core_find_call_from_uri(core, uri);
		if(call) linphone_core_terminate_call(core, call);
		ms_free(uri);
	}
	linphone_address_destroy(refer_to_addr);
}

static void linphone_conference_server_registration_state_changed(LinphoneCore *core,
																  LinphoneProxyConfig *cfg,
																  LinphoneRegistrationState cstate,
																  const char *message) {
	LinphoneCoreVTable *vtable = linphone_core_get_current_vtable(core);
	LinphoneConferenceServer *m = (LinphoneConferenceServer *)linphone_core_v_table_get_user_data(vtable);
	if(cfg == linphone_core_get_default_proxy_config(core)) {
		m->reg_state = cstate;
	}
}

LinphoneConferenceServer* linphone_conference_server_new(const char *rc_file, bool_t do_registration) {
	LinphoneConferenceServer *conf_srv = (LinphoneConferenceServer *)ms_new0(LinphoneConferenceServer, 1);
	LinphoneCoreManager *lm = (LinphoneCoreManager *)conf_srv;

	conf_srv->vtable = linphone_core_v_table_new();
	conf_srv->vtable->call_state_changed = linphone_conference_server_call_state_changed;
	conf_srv->vtable->refer_received = linphone_conference_server_refer_received;
	conf_srv->vtable->registration_state_changed = linphone_conference_server_registration_state_changed;
	conf_srv->vtable->user_data = conf_srv;
	conf_srv->reg_state = LinphoneRegistrationNone;
	linphone_core_manager_init(lm, rc_file);
	linphone_core_add_listener(lm->lc, conf_srv->vtable);
	linphone_core_manager_start(lm, do_registration);
	return conf_srv;
}

void linphone_conference_server_destroy(LinphoneConferenceServer *conf_srv) {
	linphone_core_manager_uninit((LinphoneCoreManager *)conf_srv);
	linphone_core_v_table_destroy(conf_srv->vtable);
	ms_free(conf_srv);
}<|MERGE_RESOLUTION|>--- conflicted
+++ resolved
@@ -159,15 +159,11 @@
 	sal_enable_test_features(lc->sal, TRUE);
 
 	sal_set_dns_user_hosts_file(lc->sal, dnsuserhostspath);
-<<<<<<< HEAD
-	linphone_core_set_static_picture(lc, nowebcampath);
-=======
 #ifdef VIDEO_ENABLED
 	linphone_core_set_static_picture(lc,nowebcampath);
 #endif
 
 	linphone_core_set_chat_database_path(lc, chatdb);
->>>>>>> c8ae2974
 
 	ms_free(ringpath);
 	ms_free(ringbackpath);
@@ -422,16 +418,6 @@
 	if (mgr->stat.last_received_chat_message) {
 		linphone_chat_message_unref(mgr->stat.last_received_chat_message);
 	}
-<<<<<<< HEAD
-	if (mgr->stat.last_received_info_message)
-		linphone_info_message_destroy(mgr->stat.last_received_info_message);
-	if (mgr->lc) {
-		const char *record_file = linphone_core_get_record_file(mgr->lc);
-
-		if (!liblinphone_tester_keep_record_files && record_file) {
-			if ((bc_get_number_of_failures() - mgr->number_of_cunit_error_at_creation) > 0) {
-				ms_message("Test has failed, keeping recorded file [%s]", record_file);
-=======
 	if (mgr->stat.last_received_info_message) linphone_info_message_destroy(mgr->stat.last_received_info_message);
 	if (mgr->lc){
 		const char *record_file=linphone_core_get_record_file(mgr->lc);
@@ -439,7 +425,6 @@
 		if (!liblinphone_tester_keep_record_files && record_file){
 			if ((bc_get_number_of_failures()-mgr->number_of_bcunit_error_at_creation)>0) {
 				ms_message ("Test has failed, keeping recorded file [%s]",record_file);
->>>>>>> c8ae2974
 			} else {
 				unlink(record_file);
 			}
