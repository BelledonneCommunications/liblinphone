--- conflicted
+++ resolved
@@ -390,7 +390,13 @@
 AC_SUBST([ORTP_VERSION])
 AC_SUBST([MS2_VERSION])
 
-<<<<<<< HEAD
+dnl ##################################################
+dnl # Check for doxygen
+dnl ##################################################
+
+AC_PATH_PROG(DOXYGEN,doxygen,false)
+AM_CONDITIONAL(HAVE_DOXYGEN, test $DOXYGEN != false)
+
 AC_ARG_ENABLE(iphone,
       [  --enable-iphone    enable build for iphone],
       [case "${enableval}" in
@@ -402,15 +408,6 @@
 if test x$iphone = xtrue ; then
         echo "* Iphone build enabled"
 fi
-=======
-dnl ##################################################
-dnl # Check for doxygen
-dnl ##################################################
-
-AC_PATH_PROG(DOXYGEN,doxygen,false)
-AM_CONDITIONAL(HAVE_DOXYGEN, test $DOXYGEN != false)
-
->>>>>>> 3c381307
 
 AC_OUTPUT([ 
 Makefile 
