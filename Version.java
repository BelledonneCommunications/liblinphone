--- conflicted
+++ resolved
@@ -25,13 +25,12 @@
  * @author Guillaume Beraudo
  */
 public class Version {
-<<<<<<< HEAD
 
 	public static final String TAG="Linphone";
 
-=======
 	private static native boolean nativeHasNeon();
->>>>>>> 5b9a6d11
+	private static Boolean hasNeon;
+
 	private static final int buildVersion = 
 		Integer.parseInt(Build.VERSION.SDK);
 //		8; // 2.2
@@ -57,7 +56,8 @@
 		return false;
 	}
 	public static boolean hasNeon(){
-		return nativeHasNeon();
+		if (hasNeon == null) hasNeon = nativeHasNeon();
+		return hasNeon;
 	}
 
 }