/*
Copyright (C) 2017 Belledonne Communications SARL

This program is free software; you can redistribute it and/or
modify it under the terms of the GNU General Public License
as published by the Free Software Foundation; either version 2
of the License, or (at your option) any later version.

This program is distributed in the hope that it will be useful,
but WITHOUT ANY WARRANTY; without even the implied warranty of
MERCHANTABILITY or FITNESS FOR A PARTICULAR PURPOSE.  See the
GNU General Public License for more details.

You should have received a copy of the GNU General Public License
along with this program; if not, write to the Free Software
Foundation, Inc., 51 Franklin Street, Fifth Floor, Boston, MA  02110-1301, USA.
*/

#ifndef {{define}}
#define {{define}}

{{#includes}}
{{#external}}
#include <{{name}}>
{{/external}}
{{#internal}}
#include "{{name}}.hh"
{{/internal}}
{{/includes}}
#include "object.hh"

<<<<<<< HEAD
{{#_class}}{{#isfactory}}
#include "config.hh"
{{/isfactory}}{{/_class}}
=======
{{#_class}}{{#isVcard}}
namespace belcard {
class BelCard;
}
{{/isVcard}}{{/_class}}
>>>>>>> 47b12a26

{{#_class}}{{#isVcard}}
namespace belcard {
class BelCard;
}
{{/isVcard}}{{/_class}}


{{#_class}}
{{#isNotListener}}
struct {{{privCClassName}}};
{{/isNotListener}}
{{/_class}}


namespace linphone {

	{{#priorDeclarations}}
	{{{declaration}}};
	{{/priorDeclarations}}

	{{#_class}}
	/**
	 {{#briefDoc}}
	 {{#lines}}
	 * {{{line}}}
	 {{/lines}}
	 {{/briefDoc}}
	 *
	 {{#detailedDoc}}
	 {{#lines}}
	 * {{{line}}}
	 {{/lines}}
	 {{/detailedDoc}}
	 */
	class {{className}}{{#parentClassName}}: public {{{parentClassName}}}{{/parentClassName}} {
		{{#friendClasses}}
		friend class {{name}};
		{{/friendClasses}}

		public:
			{{#enums}}
			{{#doc}}
			/**
			{{#lines}}
			* {{{line}}}
			{{/lines}}
			*
			*/
			{{/doc}}
			enum class {{name}} {
				{{#enumerators}}
				{{#doc}}
				/**
				{{#lines}}
				* {{{line}}}
				{{/lines}}
				*/
				{{/doc}}
				{{name}}{{#value}} = {{{value}}}{{/value}}{{#notLast}},{{/notLast}}
				{{/enumerators}}
			};

			{{/enums}}

			{{#isNotListener}}
			{{#isrefcountable}}
			{{{className}}}(void *ptr, bool takeRef=true);
			{{/isrefcountable}}
			{{#isnotrefcountable}}
			LINPHONECXX_PUBLIC {{{className}}}();
			LINPHONECXX_PUBLIC {{{className}}}(const {{{className}}} &src);
			{{{className}}}(const void *src);
			LINPHONECXX_PUBLIC ~{{{className}}}();
			LINPHONECXX_PUBLIC const void *c_struct() const {return mPrivPtr;}
			{{/isnotrefcountable}}
			LINPHONECXX_PUBLIC {{{privCClassName}}} *cPtr() {return ({{{privCClassName}}} *)mPrivPtr;}
			{{/isNotListener}}

			{{#ismonolistenable}}
			LINPHONECXX_PUBLIC void setListener(const std::shared_ptr<{{{listenerClassName}}}> &listener);
			{{/ismonolistenable}}

			{{#ismultilistenable}}
			LINPHONECXX_PUBLIC virtual ~{{{className}}}();
			LINPHONECXX_PUBLIC void addListener(const std::shared_ptr<{{{listenerClassName}}}> &listener);
			LINPHONECXX_PUBLIC void removeListener(const std::shared_ptr<{{{listenerClassName}}}> &listener);
			{{/ismultilistenable}}

			{{#isListener}}
			LINPHONECXX_PUBLIC virtual ~{{{className}}}() = default;
			{{/isListener}}

		public:
			{{#isVcard}}
			LINPHONECXX_PUBLIC std::shared_ptr<belcard::BelCard> &getVcard();
			{{/isVcard}}


			{{#methods}}
			/**
			{{#briefDoc}}
			{{#lines}}
<<<<<<< HEAD
			 * {{{line}}}
			{{/lines}}
			{{/briefDoc}}
			 *
			{{#detailedDoc}}
			{{#lines}}
			 * {{{line}}}
			{{/lines}}
			{{/detailedDoc}}
			 */
			LINPHONECXX_PUBLIC {{#deprecated}}LINPHONECXX_DEPRECATED {{/deprecated}}{{#isListener}}virtual {{/isListener}}{{{declPrototype}}}{{{suffix}}};

=======
			 * {{{line}}}
			{{/lines}}
			{{/briefDoc}}
			 *
			{{#detailedDoc}}
			{{#lines}}
			 * {{{line}}}
			{{/lines}}
			{{/detailedDoc}}
			 */
			LINPHONECXX_PUBLIC {{#deprecated}}LINPHONECXX_DEPRECATED {{/deprecated}}{{#isListener}}virtual {{/isListener}}{{{declPrototype}}}{{{suffix}}};
			
>>>>>>> 47b12a26
			{{/methods}}
			{{#staticMethods}};
			/**
			{{#briefDoc}}
			{{#lines}}
<<<<<<< HEAD
			 * {{{line}}}
			{{/lines}}
			{{/briefDoc}}
			 *
			{{#detailedDoc}}
			{{#lines}}
			 * {{{line}}}
			{{/lines}}
			{{/detailedDoc}}
			 */
			LINPHONECXX_PUBLIC {{#deprecated}}LINPHONECXX_DEPRECATED {{/deprecated}}static {{{declPrototype}}};

=======
			 * {{{line}}}
			{{/lines}}
			{{/briefDoc}}
			 *
			{{#detailedDoc}}
			{{#lines}}
			 * {{{line}}}
			{{/lines}}
			{{/detailedDoc}}
			 */
			LINPHONECXX_PUBLIC {{#deprecated}}LINPHONECXX_DEPRECATED {{/deprecated}}static {{{declPrototype}}};
			
>>>>>>> 47b12a26
			{{/staticMethods}}

		{{#ismultilistenable}}
		private:
			static void *createCallbacks(void *userData);
		{{/ismultilistenable}}


		{{#ismultilistenable}}
		private:
			void *mCallbacks;
		{{/ismultilistenable}}

		{{#isnotrefcountable}}
		private:
			void *mPrivPtr;
		{{/isnotrefcountable}}
	};
	{{/_class}}

};

#endif // {{define}}<|MERGE_RESOLUTION|>--- conflicted
+++ resolved
@@ -28,18 +28,6 @@
 {{/internal}}
 {{/includes}}
 #include "object.hh"
-
-<<<<<<< HEAD
-{{#_class}}{{#isfactory}}
-#include "config.hh"
-{{/isfactory}}{{/_class}}
-=======
-{{#_class}}{{#isVcard}}
-namespace belcard {
-class BelCard;
-}
-{{/isVcard}}{{/_class}}
->>>>>>> 47b12a26
 
 {{#_class}}{{#isVcard}}
 namespace belcard {
@@ -79,7 +67,7 @@
 		{{#friendClasses}}
 		friend class {{name}};
 		{{/friendClasses}}
-
+	
 		public:
 			{{#enums}}
 			{{#doc}}
@@ -118,7 +106,7 @@
 			{{/isnotrefcountable}}
 			LINPHONECXX_PUBLIC {{{privCClassName}}} *cPtr() {return ({{{privCClassName}}} *)mPrivPtr;}
 			{{/isNotListener}}
-
+			
 			{{#ismonolistenable}}
 			LINPHONECXX_PUBLIC void setListener(const std::shared_ptr<{{{listenerClassName}}}> &listener);
 			{{/ismonolistenable}}
@@ -128,35 +116,17 @@
 			LINPHONECXX_PUBLIC void addListener(const std::shared_ptr<{{{listenerClassName}}}> &listener);
 			LINPHONECXX_PUBLIC void removeListener(const std::shared_ptr<{{{listenerClassName}}}> &listener);
 			{{/ismultilistenable}}
-
-			{{#isListener}}
-			LINPHONECXX_PUBLIC virtual ~{{{className}}}() = default;
-			{{/isListener}}
-
+	
 		public:
 			{{#isVcard}}
 			LINPHONECXX_PUBLIC std::shared_ptr<belcard::BelCard> &getVcard();
 			{{/isVcard}}
-
-
+			
+		
 			{{#methods}}
 			/**
 			{{#briefDoc}}
 			{{#lines}}
-<<<<<<< HEAD
-			 * {{{line}}}
-			{{/lines}}
-			{{/briefDoc}}
-			 *
-			{{#detailedDoc}}
-			{{#lines}}
-			 * {{{line}}}
-			{{/lines}}
-			{{/detailedDoc}}
-			 */
-			LINPHONECXX_PUBLIC {{#deprecated}}LINPHONECXX_DEPRECATED {{/deprecated}}{{#isListener}}virtual {{/isListener}}{{{declPrototype}}}{{{suffix}}};
-
-=======
 			 * {{{line}}}
 			{{/lines}}
 			{{/briefDoc}}
@@ -169,26 +139,11 @@
 			 */
 			LINPHONECXX_PUBLIC {{#deprecated}}LINPHONECXX_DEPRECATED {{/deprecated}}{{#isListener}}virtual {{/isListener}}{{{declPrototype}}}{{{suffix}}};
 			
->>>>>>> 47b12a26
 			{{/methods}}
 			{{#staticMethods}};
 			/**
 			{{#briefDoc}}
 			{{#lines}}
-<<<<<<< HEAD
-			 * {{{line}}}
-			{{/lines}}
-			{{/briefDoc}}
-			 *
-			{{#detailedDoc}}
-			{{#lines}}
-			 * {{{line}}}
-			{{/lines}}
-			{{/detailedDoc}}
-			 */
-			LINPHONECXX_PUBLIC {{#deprecated}}LINPHONECXX_DEPRECATED {{/deprecated}}static {{{declPrototype}}};
-
-=======
 			 * {{{line}}}
 			{{/lines}}
 			{{/briefDoc}}
@@ -201,20 +156,19 @@
 			 */
 			LINPHONECXX_PUBLIC {{#deprecated}}LINPHONECXX_DEPRECATED {{/deprecated}}static {{{declPrototype}}};
 			
->>>>>>> 47b12a26
 			{{/staticMethods}}
 
 		{{#ismultilistenable}}
 		private:
 			static void *createCallbacks(void *userData);
 		{{/ismultilistenable}}
-
-
+		
+		
 		{{#ismultilistenable}}
 		private:
 			void *mCallbacks;
 		{{/ismultilistenable}}
-
+		
 		{{#isnotrefcountable}}
 		private:
 			void *mPrivPtr;
